/*****************************************************************************\
 *  slurm_protocol_api.c - high-level slurm communication functions
 *****************************************************************************
 *  Copyright (C) 2002-2007 The Regents of the University of California.
 *  Copyright (C) 2008-2010 Lawrence Livermore National Security.
 *  Copyright (C) 2013      Intel, Inc.
 *  Produced at Lawrence Livermore National Laboratory (cf, DISCLAIMER).
 *  Written by Kevin Tew <tew1@llnl.gov>, et. al.
 *  CODE-OCEC-09-009. All rights reserved.
 *
 *  This file is part of SLURM, a resource management program.
 *  For details, see <http://slurm.schedmd.com/>.
 *  Please also read the included file: DISCLAIMER.
 *
 *  SLURM is free software; you can redistribute it and/or modify it under
 *  the terms of the GNU General Public License as published by the Free
 *  Software Foundation; either version 2 of the License, or (at your option)
 *  any later version.
 *
 *  In addition, as a special exception, the copyright holders give permission
 *  to link the code of portions of this program with the OpenSSL library under
 *  certain conditions as described in each individual source file, and
 *  distribute linked combinations including the two. You must obey the GNU
 *  General Public License in all respects for all of the code used other than
 *  OpenSSL. If you modify file(s) with this exception, you may extend this
 *  exception to your version of the file(s), but you are not obligated to do
 *  so. If you do not wish to do so, delete this exception statement from your
 *  version.  If you delete this exception statement from all source files in
 *  the program, then also delete it here.
 *
 *  SLURM is distributed in the hope that it will be useful, but WITHOUT ANY
 *  WARRANTY; without even the implied warranty of MERCHANTABILITY or FITNESS
 *  FOR A PARTICULAR PURPOSE.  See the GNU General Public License for more
 *  details.
 *
 *  You should have received a copy of the GNU General Public License along
 *  with SLURM; if not, write to the Free Software Foundation, Inc.,
 *  51 Franklin Street, Fifth Floor, Boston, MA 02110-1301  USA.
\*****************************************************************************/

#if HAVE_CONFIG_H
#  include "config.h"
#endif

/* GLOBAL INCLUDES */

#ifdef WITH_PTHREADS
#  include <pthread.h>
#endif /* WITH_PTHREADS */

#include <errno.h>
#include <stdio.h>
#include <stdlib.h>
#include <string.h>
#include <sys/stat.h>
#include <sys/types.h>
#include <time.h>
#include <unistd.h>
#include <ctype.h>

/* PROJECT INCLUDES */
#include "src/common/fd.h"
#include "src/common/macros.h"
#include "src/common/pack.h"
#include "src/common/parse_spec.h"
#include "src/common/read_config.h"
#include "src/common/slurm_auth.h"
#include "src/common/slurm_protocol_interface.h"
#include "src/common/slurm_protocol_api.h"
#include "src/common/slurm_protocol_common.h"
#include "src/common/slurm_protocol_pack.h"
#include "src/common/xmalloc.h"
#include "src/common/xstring.h"
#include "src/common/log.h"
#include "src/common/forward.h"
#include "src/slurmdbd/read_config.h"
#include "src/common/slurm_accounting_storage.h"

/* EXTERNAL VARIABLES */

/* #DEFINES */
#define _DEBUG	0
#define MAX_SHUTDOWN_RETRY 5

/* STATIC VARIABLES */
/* static pthread_mutex_t config_lock = PTHREAD_MUTEX_INITIALIZER; */
static slurm_protocol_config_t proto_conf_default;
static slurm_protocol_config_t *proto_conf = &proto_conf_default;
/* static slurm_ctl_conf_t slurmctld_conf; */
static int message_timeout = -1;

/* STATIC FUNCTIONS */
static char *_get_auth_info(void);
static char *_global_auth_key(void);
static void  _remap_slurmctld_errno(void);
static int   _unpack_msg_uid(Buf buffer);

#if _DEBUG
static void _print_data(char *data, int len);
#endif

/* define the slurmdbd_options flag */
slurm_dbd_conf_t *slurmdbd_conf = NULL;

/**********************************************************************\
 * protocol configuration functions
\**********************************************************************/
/* slurm_set_api_config
 * sets the slurm_protocol_config object
 * NOT THREAD SAFE
 * IN protocol_conf		-  slurm_protocol_config object
 *
 * XXX: Why isn't the "config_lock" mutex used here?
 */
int slurm_set_api_config(slurm_protocol_config_t * protocol_conf)
{
	proto_conf = protocol_conf;
	return SLURM_SUCCESS;
}

/* slurm_get_api_config
 * returns a pointer to the current slurm_protocol_config object
 * RET slurm_protocol_config_t  - current slurm_protocol_config object
 */
slurm_protocol_config_t *slurm_get_api_config(void)
{
	return proto_conf;
}

/* slurm_api_set_default_config
 *      called by the send_controller_msg function to insure that at least
 *	the compiled in default slurm_protocol_config object is initialized
 * RET int		 - return code
 */
int slurm_api_set_default_config(void)
{
	int rc = SLURM_SUCCESS;
	slurm_ctl_conf_t *conf;

	/*slurm_conf_init(NULL);*/
	conf = slurm_conf_lock();

	if (conf->control_addr == NULL) {
		error("Unable to establish controller machine");
		rc = SLURM_ERROR;
		goto cleanup;
	}
	if (conf->slurmctld_port == 0) {
		error("Unable to establish controller port");
		rc = SLURM_ERROR;
		goto cleanup;
	}

	slurm_set_addr(&proto_conf_default.primary_controller,
		       conf->slurmctld_port,
		       conf->control_addr);
	if (proto_conf_default.primary_controller.sin_port == 0) {
		error("Unable to establish control machine address");
		rc = SLURM_ERROR;
		goto cleanup;
	}

	if (conf->backup_addr) {
		slurm_set_addr(&proto_conf_default.secondary_controller,
			       conf->slurmctld_port,
			       conf->backup_addr);
	}
	proto_conf = &proto_conf_default;

cleanup:
	slurm_conf_unlock();
	return rc;
}

/* slurm_api_clear_config
 * execute this only at program termination to free all memory */
void slurm_api_clear_config(void)
{
	slurm_conf_destroy();
}

/* slurm_get_complete_wait
 * RET CompleteWait value from slurm.conf
 */
uint16_t slurm_get_complete_wait(void)
{
	uint16_t complete_wait = 0;
	slurm_ctl_conf_t *conf;

	if (slurmdbd_conf) {
	} else {
		conf = slurm_conf_lock();
		complete_wait = conf->complete_wait;
		slurm_conf_unlock();
	}
	return complete_wait;
}

/* update internal configuration data structure as needed.
 *	exit with lock set */
/* static inline void _lock_update_config() */
/* { */
/* 	slurm_api_set_default_config(); */
/* 	slurm_mutex_lock(&config_lock); */
/* } */

/* slurm_get_batch_start_timeout
 * RET BatchStartTimeout value from slurm.conf
 */
uint16_t slurm_get_batch_start_timeout(void)
{
	uint16_t batch_start_timeout = 0;
	slurm_ctl_conf_t *conf;

	if (slurmdbd_conf) {
	} else {
		conf = slurm_conf_lock();
		batch_start_timeout = conf->batch_start_timeout;
		slurm_conf_unlock();
	}
	return batch_start_timeout;
}

/* slurm_get_suspend_timeout
 * RET SuspendTimeout value from slurm.conf
 */
uint16_t slurm_get_suspend_timeout(void)
{
	uint16_t suspend_timeout = 0;
	slurm_ctl_conf_t *conf;

	if (slurmdbd_conf) {
	} else {
		conf = slurm_conf_lock();
		suspend_timeout = conf->suspend_timeout;
		slurm_conf_unlock();
	}
	return suspend_timeout;
}

/* slurm_get_resume_timeout
 * RET ResumeTimeout value from slurm.conf
 */
uint16_t slurm_get_resume_timeout(void)
{
	uint16_t resume_timeout = 0;
	slurm_ctl_conf_t *conf;

	if (slurmdbd_conf) {
	} else {
		conf = slurm_conf_lock();
		resume_timeout = conf->resume_timeout;
		slurm_conf_unlock();
	}
	return resume_timeout;
}

/* slurm_get_suspend_time
 * RET SuspendTime value from slurm.conf
 */
uint32_t slurm_get_suspend_time(void)
{
	uint32_t suspend_time = 0;
	slurm_ctl_conf_t *conf;

	if (slurmdbd_conf) {
	} else {
		conf = slurm_conf_lock();
		suspend_time = conf->suspend_time;
		slurm_conf_unlock();
	}
	return suspend_time;
}

/* slurm_get_def_mem_per_cpu
 * RET DefMemPerCPU/Node value from slurm.conf
 */
uint32_t slurm_get_def_mem_per_cpu(void)
{
	uint32_t mem_per_cpu = 0;
	slurm_ctl_conf_t *conf;

	if (slurmdbd_conf) {
	} else {
		conf = slurm_conf_lock();
		mem_per_cpu = conf->def_mem_per_cpu;
		slurm_conf_unlock();
	}
	return mem_per_cpu;
}

/* slurm_get_kill_on_bad_exit
 * RET KillOnBadExit value from slurm.conf
 */
uint16_t slurm_get_kill_on_bad_exit(void)
{
	uint16_t kill_on_bad_exit = 0;
	slurm_ctl_conf_t *conf;

	if (slurmdbd_conf) {
	} else {
		conf = slurm_conf_lock();
		kill_on_bad_exit = conf->kill_on_bad_exit;
		slurm_conf_unlock();
	}
	return kill_on_bad_exit;
}

/* slurm_get_prolog_flags
 * RET PrologFlags value from slurm.conf
 */
uint32_t slurm_get_prolog_flags(void)
{
	uint32_t prolog_flags = 0;
	slurm_ctl_conf_t *conf;

	if (slurmdbd_conf) {
	} else {
		conf = slurm_conf_lock();
		prolog_flags = conf->prolog_flags;
		slurm_conf_unlock();
	}
	return prolog_flags;
}

/* slurm_get_debug_flags
 * RET DebugFlags value from slurm.conf
 */
uint32_t slurm_get_debug_flags(void)
{
	uint32_t debug_flags = 0;
	slurm_ctl_conf_t *conf;

	if (slurmdbd_conf) {
	} else {
		conf = slurm_conf_lock();
		debug_flags = conf->debug_flags;
		slurm_conf_unlock();
	}
	return debug_flags;
}

/* slurm_set_debug_flags
 */
void slurm_set_debug_flags(uint32_t debug_flags)
{
	slurm_ctl_conf_t *conf;

	if (slurmdbd_conf) {
	} else {
		conf = slurm_conf_lock();
		conf->debug_flags = debug_flags;
		slurm_conf_unlock();
	}
}

/* slurm_get_max_mem_per_cpu
 * RET MaxMemPerCPU/Node value from slurm.conf
 */
uint32_t slurm_get_max_mem_per_cpu(void)
{
	uint32_t mem_per_cpu = 0;
	slurm_ctl_conf_t *conf;

	if (slurmdbd_conf) {
	} else {
		conf = slurm_conf_lock();
		mem_per_cpu = conf->max_mem_per_cpu;
		slurm_conf_unlock();
	}
	return mem_per_cpu;
}

/* slurm_get_epilog_msg_time
 * RET EpilogMsgTime value from slurm.conf
 */
uint32_t slurm_get_epilog_msg_time(void)
{
	uint32_t epilog_msg_time = 0;
	slurm_ctl_conf_t *conf;

 	if (slurmdbd_conf) {
	} else {
		conf = slurm_conf_lock();
		epilog_msg_time = conf->epilog_msg_time;
		slurm_conf_unlock();
	}
	return epilog_msg_time;
}

/* slurm_get_env_timeout
 * return default timeout for srun/sbatch --get-user-env option
 */
extern int slurm_get_env_timeout(void)
{
	int timeout = 0;
	slurm_ctl_conf_t *conf;

	if (slurmdbd_conf) {
	} else {
		conf = slurm_conf_lock();
		timeout = conf->get_env_timeout;
		slurm_conf_unlock();
	}
	return timeout;
}

/* slurm_get_mpi_default
 * get default mpi value from slurmctld_conf object
 * RET char *   - mpi default value from slurm.conf,  MUST be xfreed by caller
 */
char *slurm_get_mpi_default(void)
{
	char *mpi_default = NULL;
	slurm_ctl_conf_t *conf;

	if (slurmdbd_conf) {
	} else {
		conf = slurm_conf_lock();
		mpi_default = xstrdup(conf->mpi_default);
		slurm_conf_unlock();
	}
	return mpi_default;
}

/* slurm_get_mpi_params
 * get mpi parameters value from slurmctld_conf object
 * RET char *   - mpi default value from slurm.conf,  MUST be xfreed by caller
 */
char *slurm_get_mpi_params(void)
{
	char *mpi_params = NULL;
	slurm_ctl_conf_t *conf;

	if (slurmdbd_conf) {
	} else {
		conf = slurm_conf_lock();
		mpi_params = xstrdup(conf->mpi_params);
		slurm_conf_unlock();
	}
	return mpi_params;
}

/* slurm_get_msg_timeout
 * get default message timeout value from slurmctld_conf object
 */
uint16_t slurm_get_msg_timeout(void)
{
	uint16_t msg_timeout = 0;
	slurm_ctl_conf_t *conf;

 	if (slurmdbd_conf) {
		msg_timeout = slurmdbd_conf->msg_timeout;
	} else {
		conf = slurm_conf_lock();
		msg_timeout = conf->msg_timeout;
		slurm_conf_unlock();
#ifdef MEMORY_LEAK_DEBUG
		msg_timeout *= 4;
#endif
	}
	return msg_timeout;
}

/* slurm_get_plugin_dir
 * get plugin directory from slurmctld_conf object
 * RET char *   - plugin directory, MUST be xfreed by caller
 */
char *slurm_get_plugin_dir(void)
{
	char *plugin_dir = NULL;
	slurm_ctl_conf_t *conf;

	if (slurmdbd_conf) {
		plugin_dir = xstrdup(slurmdbd_conf->plugindir);
	} else {
		conf = slurm_conf_lock();
		plugin_dir = xstrdup(conf->plugindir);
		slurm_conf_unlock();
	}
	return plugin_dir;
}

/* slurm_get_priority_decay_hl
 * returns the priority decay half life in seconds from slurmctld_conf object
 * RET uint32_t - decay_hl in secs.
 */
uint32_t slurm_get_priority_decay_hl(void)
{
	uint32_t priority_hl = NO_VAL;
	slurm_ctl_conf_t *conf;

	if (slurmdbd_conf) {
	} else {
		conf = slurm_conf_lock();
		priority_hl = conf->priority_decay_hl;
		slurm_conf_unlock();
	}

	return priority_hl;
}

/* slurm_get_priority_calc_period
 * returns the seconds between priority decay calculation from slurmctld_conf
 * RET uint32_t - calc_period in secs.
 */
uint32_t slurm_get_priority_calc_period(void)
{
	uint32_t calc_period = NO_VAL;
	slurm_ctl_conf_t *conf;

	if (slurmdbd_conf) {
	} else {
		conf = slurm_conf_lock();
		calc_period = conf->priority_calc_period;
		slurm_conf_unlock();
	}

	return calc_period;
}

/* slurm_get_priority_favor_small
 * returns weither or not we are favoring small jobs from slurmctld_conf object
 * RET bool - true if favor small, false else.
 */
bool slurm_get_priority_favor_small(void)
{
	bool factor = 0;
	slurm_ctl_conf_t *conf;

	if (slurmdbd_conf) {
	} else {
		conf = slurm_conf_lock();
		factor = conf->priority_favor_small;
		slurm_conf_unlock();
	}

	return factor;
}


/* slurm_get_priority_max_age
 * returns the priority age max in seconds from slurmctld_conf object
 * RET uint32_t - age_max in secs.
 */
uint32_t slurm_get_priority_max_age(void)
{
	uint32_t age = NO_VAL;
	slurm_ctl_conf_t *conf;

	if (slurmdbd_conf) {
	} else {
		conf = slurm_conf_lock();
		age = conf->priority_max_age;
		slurm_conf_unlock();
	}

	return age;
}

/* slurm_get_priority_reset_period
 * returns the priority usage reset period from slurmctld_conf object
 * RET uint16_t - flag, see PRIORITY_RESET_* in slurm/slurm.h.
 */
uint16_t slurm_get_priority_reset_period(void)
{
	uint16_t reset_period = (uint16_t) 0;
	slurm_ctl_conf_t *conf;

	if (slurmdbd_conf) {
	} else {
		conf = slurm_conf_lock();
		reset_period = conf->priority_reset_period;
		slurm_conf_unlock();
	}

	return reset_period;
}

/* slurm_get_priority_type
 * returns the priority type from slurmctld_conf object
 * RET char *    - priority type, MUST be xfreed by caller
 */
char *slurm_get_priority_type(void)
{
	char *priority_type = NULL;
	slurm_ctl_conf_t *conf;

	if (slurmdbd_conf) {
	} else {
		conf = slurm_conf_lock();
		priority_type = xstrdup(conf->priority_type);
		slurm_conf_unlock();
	}

	return priority_type;
}

/* slurm_get_priority_weight_age
 * returns the priority weight for age from slurmctld_conf object
 * RET uint32_t - factor weight.
 */
uint32_t slurm_get_priority_weight_age(void)
{
	uint32_t factor = NO_VAL;
	slurm_ctl_conf_t *conf;

	if (slurmdbd_conf) {
	} else {
		conf = slurm_conf_lock();
		factor = conf->priority_weight_age;
		slurm_conf_unlock();
	}

	return factor;
}


/* slurm_get_priority_weight_fairshare
 * returns the priority weight for fairshare from slurmctld_conf object
 * RET uint32_t - factor weight.
 */
uint32_t slurm_get_priority_weight_fairshare(void)
{
	uint32_t factor = NO_VAL;
	slurm_ctl_conf_t *conf;

	if (slurmdbd_conf) {
	} else {
		conf = slurm_conf_lock();
		factor = conf->priority_weight_fs;
		slurm_conf_unlock();
	}

	return factor;
}

/* slurm_get_fs_dampening_factor
 * returns the dampening factor for fairshare from slurmctld_conf object
 * RET uint32_t - factor.
 */
uint16_t slurm_get_fs_dampening_factor(void)
{
	uint16_t factor = 1;
	slurm_ctl_conf_t *conf;

	if (slurmdbd_conf) {
	} else {
		conf = slurm_conf_lock();
		factor = conf->fs_dampening_factor;
		slurm_conf_unlock();
	}

	return factor;
}

/* slurm_get_priority_weight_job_size
 * returns the priority weight for job size from slurmctld_conf object
 * RET uint32_t - factor weight.
 */
uint32_t slurm_get_priority_weight_job_size(void)
{
	uint32_t factor = NO_VAL;
	slurm_ctl_conf_t *conf;

	if (slurmdbd_conf) {
	} else {
		conf = slurm_conf_lock();
		factor = conf->priority_weight_js;
		slurm_conf_unlock();
	}

	return factor;
}

/* slurm_get_priority_weight_partition
 * returns the priority weight for partitions from slurmctld_conf object
 * RET uint32_t - factor weight.
 */
uint32_t slurm_get_priority_weight_partition(void)
{
	uint32_t factor = NO_VAL;
	slurm_ctl_conf_t *conf;

	if (slurmdbd_conf) {
	} else {
		conf = slurm_conf_lock();
		factor = conf->priority_weight_part;
		slurm_conf_unlock();
	}

	return factor;
}


/* slurm_get_priority_weight_qos
 * returns the priority weight for QOS from slurmctld_conf object
 * RET uint32_t - factor weight.
 */
uint32_t slurm_get_priority_weight_qos(void)
{
	uint32_t factor = NO_VAL;
	slurm_ctl_conf_t *conf;

	if (slurmdbd_conf) {
	} else {
		conf = slurm_conf_lock();
		factor = conf->priority_weight_qos;
		slurm_conf_unlock();
	}

	return factor;
}


/* slurm_get_private_data
 * get private data from slurmctld_conf object
 */
uint16_t slurm_get_private_data(void)
{
	uint16_t private_data = 0;
	slurm_ctl_conf_t *conf;

	if (slurmdbd_conf) {
		private_data = slurmdbd_conf->private_data;
	} else {
		conf = slurm_conf_lock();
		private_data = conf->private_data;
		slurm_conf_unlock();
	}
	return private_data;
}

/* slurm_get_state_save_location
 * get state_save_location from slurmctld_conf object from slurmctld_conf object
 * RET char *   - state_save_location directory, MUST be xfreed by caller
 */
char *slurm_get_state_save_location(void)
{
	char *state_save_loc = NULL;
	slurm_ctl_conf_t *conf;

	if (slurmdbd_conf) {
	} else {
		conf = slurm_conf_lock();
		state_save_loc = xstrdup(conf->state_save_location);
		slurm_conf_unlock();
	}
	return state_save_loc;
}

/* slurm_get_auth_type
 * returns the authentication type from slurmctld_conf object
 * RET char *    - auth type, MUST be xfreed by caller
 */
char *slurm_get_auth_type(void)
{
	char *auth_type = NULL;
	slurm_ctl_conf_t *conf = NULL;

	if (slurmdbd_conf) {
		auth_type = xstrdup(slurmdbd_conf->auth_type);
	} else {
		conf = slurm_conf_lock();
		auth_type = xstrdup(conf->authtype);
		slurm_conf_unlock();
	}
	return auth_type;
}

/* slurm_get_checkpoint_type
 * returns the checkpoint_type from slurmctld_conf object
 * RET char *    - checkpoint type, MUST be xfreed by caller
 */
extern char *slurm_get_checkpoint_type(void)
{
	char *checkpoint_type = NULL;
	slurm_ctl_conf_t *conf;

	if (slurmdbd_conf) {
	} else {
		conf = slurm_conf_lock();
		checkpoint_type = xstrdup(conf->checkpoint_type);
		slurm_conf_unlock();
	}
	return checkpoint_type;
}

/* slurm_get_cluster_name
 * returns the cluster name from slurmctld_conf object
 * RET char *    - cluster name,  MUST be xfreed by caller
 */
char *slurm_get_cluster_name(void)
{
	char *name = NULL;
	slurm_ctl_conf_t *conf;

	if (slurmdbd_conf) {
	} else {
		conf = slurm_conf_lock();
		name = xstrdup(conf->cluster_name);
		slurm_conf_unlock();
	}
	return name;
}

/* slurm_get_crypto_type
 * returns the crypto_type from slurmctld_conf object
 * RET char *    - crypto type, MUST be xfreed by caller
 */
extern char *slurm_get_crypto_type(void)
{
	char *crypto_type = NULL;
	slurm_ctl_conf_t *conf;

	if (slurmdbd_conf) {
	} else {
		conf = slurm_conf_lock();
		crypto_type = xstrdup(conf->crypto_type);
		slurm_conf_unlock();
	}
	return crypto_type;
}

/* slurm_get_topology_plugin
 * returns the value of topology_plugin in slurmctld_conf object
 * RET char *    - topology type, MUST be xfreed by caller
 */
extern char * slurm_get_topology_plugin(void)
{
	char *topology_plugin = NULL;
	slurm_ctl_conf_t *conf;

	if (slurmdbd_conf) {
	} else {
		conf = slurm_conf_lock();
		topology_plugin = xstrdup(conf->topology_plugin);
		slurm_conf_unlock();
	}
	return topology_plugin;
}

/* slurm_get_propagate_prio_process
 * return the PropagatePrioProcess flag from slurmctld_conf object
 */
extern uint16_t slurm_get_propagate_prio_process(void)
{
	uint16_t propagate_prio = 0;
	slurm_ctl_conf_t *conf;

 	if (slurmdbd_conf) {
	} else {
		conf = slurm_conf_lock();
		propagate_prio = conf->propagate_prio_process;
		slurm_conf_unlock();
	}
	return propagate_prio;
}

/* slurm_get_fast_schedule
 * returns the value of fast_schedule in slurmctld_conf object
 */
extern uint16_t slurm_get_fast_schedule(void)
{
	uint16_t fast_val = 0;
	slurm_ctl_conf_t *conf;

	if (slurmdbd_conf) {
	} else {
		conf = slurm_conf_lock();
		fast_val = conf->fast_schedule;
		slurm_conf_unlock();
	}
	return fast_val;
}

/* slurm_get_track_wckey
 * returns the value of track_wckey in slurmctld_conf object
 */
extern uint16_t slurm_get_track_wckey(void)
{
	uint16_t track_wckey = 0;
	slurm_ctl_conf_t *conf;

	if (slurmdbd_conf) {
		track_wckey = slurmdbd_conf->track_wckey;
	} else {
		conf = slurm_conf_lock();
		track_wckey = conf->track_wckey;
		slurm_conf_unlock();
	}
	return track_wckey;
}

/* slurm_set_tree_width
 * sets the value of tree_width in slurmctld_conf object
 * RET 0 or error code
 */
extern int slurm_set_tree_width(uint16_t tree_width)
{
	slurm_ctl_conf_t *conf;

	if (slurmdbd_conf) {
	} else {
		conf = slurm_conf_lock();
		if (tree_width == 0) {
			error("can't have span count of 0");
			return SLURM_ERROR;
		}
		conf->tree_width = tree_width;
		slurm_conf_unlock();
	}
	return 0;
}
/* slurm_get_tree_width
 * returns the value of tree_width in slurmctld_conf object
 */
extern uint16_t slurm_get_tree_width(void)
{
	uint16_t tree_width = 0;
	slurm_ctl_conf_t *conf;

	if (slurmdbd_conf) {
	} else {
		conf = slurm_conf_lock();
		tree_width = conf->tree_width;
		slurm_conf_unlock();
	}
	return tree_width;
}

/* slurm_get_vsize_factor
 * returns the value of vsize_factor in slurmctld_conf object
 */
extern uint16_t slurm_get_vsize_factor(void)
{
	uint16_t vsize_factor = 0;
	slurm_ctl_conf_t *conf;

	if (slurmdbd_conf) {
	} else {
		conf = slurm_conf_lock();
		vsize_factor = conf->vsize_factor;
		slurm_conf_unlock();
	}
	return vsize_factor;
}

/* slurm_set_auth_type
 * set the authentication type in slurmctld_conf object
 * used for security testing purposes
 * RET 0 or error code
 */
extern int slurm_set_auth_type(char *auth_type)
{
	slurm_ctl_conf_t *conf;

	if (slurmdbd_conf) {
		xfree(slurmdbd_conf->auth_type);
		slurmdbd_conf->auth_type = xstrdup(auth_type);
	} else {
		conf = slurm_conf_lock();
		xfree(conf->authtype);
		conf->authtype = xstrdup(auth_type);
		slurm_conf_unlock();
	}
	return 0;
}

/* slurm_get_hash_val
 * get hash val of the slurm.conf from slurmctld_conf object from
 * slurmctld_conf object
 * RET uint32_t  - hash_val
 */
uint32_t slurm_get_hash_val(void)
{
	uint32_t hash_val;
	slurm_ctl_conf_t *conf;

	if (slurmdbd_conf) {
		hash_val = NO_VAL;
	} else {
		conf = slurm_conf_lock();
		hash_val = conf->hash_val;
		slurm_conf_unlock();
	}
	return hash_val;
}

/* slurm_get_health_check_program
 * get health_check_program from slurmctld_conf object from
 * slurmctld_conf object
 * RET char *   - health_check_program, MUST be xfreed by caller
 */
char *slurm_get_health_check_program(void)
{
	char *health_check_program = NULL;
	slurm_ctl_conf_t *conf;

	if (slurmdbd_conf) {
	} else {
		conf = slurm_conf_lock();
		health_check_program = xstrdup(conf->health_check_program);
		slurm_conf_unlock();
	}
	return health_check_program;
}

/* slurm_get_gres_plugins
 * get gres_plugins from slurmctld_conf object from
 * slurmctld_conf object
 * RET char *   - gres_plugins, MUST be xfreed by caller
 */
char *slurm_get_gres_plugins(void)
{
	char *gres_plugins = NULL;
	slurm_ctl_conf_t *conf;

	if (slurmdbd_conf) {
	} else {
		conf = slurm_conf_lock();
		gres_plugins = xstrdup(conf->gres_plugins);
		slurm_conf_unlock();
	}
	return gres_plugins;
}


/* slurm_get_job_submit_plugins
 * get job_submit_plugins from slurmctld_conf object from
 * slurmctld_conf object
 * RET char *   - job_submit_plugins, MUST be xfreed by caller
 */
char *slurm_get_job_submit_plugins(void)
{
	char *job_submit_plugins = NULL;
	slurm_ctl_conf_t *conf;

	if (slurmdbd_conf) {
	} else {
		conf = slurm_conf_lock();
		job_submit_plugins = xstrdup(conf->job_submit_plugins);
		slurm_conf_unlock();
	}
	return job_submit_plugins;
}

/* slurm_get_slurmctld_plugstack
 * get slurmctld_plugstack from slurmctld_conf object from
 * slurmctld_conf object
 * RET char *   - slurmctld_plugstack, MUST be xfreed by caller
 */
char *slurm_get_slurmctld_plugstack(void)
{
	char *slurmctld_plugstack = NULL;
	slurm_ctl_conf_t *conf;

	if (slurmdbd_conf) {
	} else {
		conf = slurm_conf_lock();
		slurmctld_plugstack = xstrdup(conf->slurmctld_plugstack);
		slurm_conf_unlock();
	}
	return slurmctld_plugstack;
}

/* slurm_get_slurmd_plugstack
 * get slurmd_plugstack from slurmd_conf object from
 * slurmd_conf object
 * RET char *   - slurmd_plugstack, MUST be xfreed by caller
 */
char *slurm_get_slurmd_plugstack(void)
{
	char *slurmd_plugstack = NULL;
	slurm_ctl_conf_t *conf;

	if (slurmdbd_conf) {
	} else {
		conf = slurm_conf_lock();
		slurmd_plugstack = xstrdup(conf->slurmd_plugstack);
		slurm_conf_unlock();
	}
	return slurmd_plugstack;
}

/* slurm_get_accounting_storage_type
 * returns the accounting storage type from slurmctld_conf object
 * RET char *    - accounting storage type,  MUST be xfreed by caller
 */
char *slurm_get_accounting_storage_type(void)
{
	char *accounting_type;
	slurm_ctl_conf_t *conf;

	if (slurmdbd_conf) {
		accounting_type = xstrdup(slurmdbd_conf->storage_type);
	} else {
		conf = slurm_conf_lock();
		accounting_type = xstrdup(conf->accounting_storage_type);
		slurm_conf_unlock();
	}
	return accounting_type;

}

/* slurm_get_accounting_storage_user
 * returns the storage user from slurmctld_conf object
 * RET char *    - storage user,  MUST be xfreed by caller
 */
char *slurm_get_accounting_storage_user(void)
{
	char *storage_user;
	slurm_ctl_conf_t *conf;

	if (slurmdbd_conf) {
		storage_user = xstrdup(slurmdbd_conf->storage_user);
	} else {
		conf = slurm_conf_lock();
		storage_user = xstrdup(conf->accounting_storage_user);
		slurm_conf_unlock();
	}
	return storage_user;
}

/* slurm_set_accounting_storage_user
 * IN: char *user (name of file or database)
 * RET 0 or error code
 */
int slurm_set_accounting_storage_user(char *user)
{
	slurm_ctl_conf_t *conf;

	if (slurmdbd_conf) {
		xfree(slurmdbd_conf->storage_user);
		slurmdbd_conf->storage_user = xstrdup(user);
	} else {
		conf = slurm_conf_lock();
		xfree(conf->accounting_storage_user);
		conf->accounting_storage_user = xstrdup(user);
		slurm_conf_unlock();
	}
	return 0;
}

/* slurm_get_accounting_storage_backup_host
 * returns the storage backup host from slurmctld_conf object
 * RET char *    - storage backup host,  MUST be xfreed by caller
 */
char *slurm_get_accounting_storage_backup_host(void)
{
	char *storage_host;
	slurm_ctl_conf_t *conf;

	if (slurmdbd_conf) {
		storage_host = xstrdup(slurmdbd_conf->storage_backup_host);
	} else {
		conf = slurm_conf_lock();
		storage_host = xstrdup(conf->accounting_storage_backup_host);
		slurm_conf_unlock();
	}
	return storage_host;
}

/* slurm_get_accounting_storage_host
 * returns the storage host from slurmctld_conf object
 * RET char *    - storage host,  MUST be xfreed by caller
 */
char *slurm_get_accounting_storage_host(void)
{
	char *storage_host;
	slurm_ctl_conf_t *conf;

	if (slurmdbd_conf) {
		storage_host = xstrdup(slurmdbd_conf->storage_host);
	} else {
		conf = slurm_conf_lock();
		storage_host = xstrdup(conf->accounting_storage_host);
		slurm_conf_unlock();
	}
	return storage_host;
}

/* slurm_set_accounting_storage_host
 * IN: char *host (name of file or database)
 * RET 0 or error code
 */
int slurm_set_accounting_storage_host(char *host)
{
	slurm_ctl_conf_t *conf;

	if (slurmdbd_conf) {
		xfree(slurmdbd_conf->storage_host);
		slurmdbd_conf->storage_host = xstrdup(host);
	} else {
		conf = slurm_conf_lock();
		xfree(conf->accounting_storage_host);
		conf->accounting_storage_host = xstrdup(host);
		slurm_conf_unlock();
	}
	return 0;
}

/* slurm_get_accounting_storage_loc
 * returns the storage location from slurmctld_conf object
 * RET char *    - storage location,  MUST be xfreed by caller
 */
char *slurm_get_accounting_storage_loc(void)
{
	char *storage_loc;
	slurm_ctl_conf_t *conf;

	if (slurmdbd_conf) {
		storage_loc = xstrdup(slurmdbd_conf->storage_loc);
	} else {
		conf = slurm_conf_lock();
		storage_loc = xstrdup(conf->accounting_storage_loc);
		slurm_conf_unlock();
	}
	return storage_loc;
}

/* slurm_set_accounting_storage_loc
 * IN: char *loc (name of file or database)
 * RET 0 or error code
 */
int slurm_set_accounting_storage_loc(char *loc)
{
	slurm_ctl_conf_t *conf;

	if (slurmdbd_conf) {
		xfree(slurmdbd_conf->storage_loc);
		slurmdbd_conf->storage_loc = xstrdup(loc);
	} else {
		conf = slurm_conf_lock();
		xfree(conf->accounting_storage_loc);
		conf->accounting_storage_loc = xstrdup(loc);
		slurm_conf_unlock();
	}
	return 0;
}

/* slurm_get_accounting_storage_enforce
 * returns what level to enforce associations at
 */
uint16_t slurm_get_accounting_storage_enforce(void)
{
	uint16_t enforce = 0;
	slurm_ctl_conf_t *conf;

	if (slurmdbd_conf) {
	} else {
		conf = slurm_conf_lock();
		enforce = conf->accounting_storage_enforce;
		slurm_conf_unlock();
	}
	return enforce;

}

/* slurm_get_is_association_based_accounting
 * returns if we are doing accounting by associations
 */
int slurm_get_is_association_based_accounting(void)
{
	int enforce = 0;
	slurm_ctl_conf_t *conf;

	if (slurmdbd_conf) {
		return 1;
	} else {
		conf = slurm_conf_lock();
		if (!strcasecmp(conf->accounting_storage_type,
			       "accounting_storage/slurmdbd") ||
		    !strcasecmp(conf->accounting_storage_type,
				"accounting_storage/mysql"))
			enforce = 1;
		slurm_conf_unlock();
	}
	return enforce;

}

/* slurm_get_accounting_storage_pass
 * returns the storage password from slurmctld_conf object
 * RET char *    - storage password,  MUST be xfreed by caller
 */
char *slurm_get_accounting_storage_pass(void)
{
	char *storage_pass;
	slurm_ctl_conf_t *conf;

	if (slurmdbd_conf) {
		storage_pass = xstrdup(slurmdbd_conf->storage_pass);
	} else {
		conf = slurm_conf_lock();
		storage_pass = xstrdup(conf->accounting_storage_pass);
		slurm_conf_unlock();
	}
	return storage_pass;
}

/* _get_auth_info
 * returns the auth_info from slurmctld_conf object
 * cache value in local buffer for best performance
 * RET char *    - auth info
 */
static char *_get_auth_info(void)
{
	static bool loaded_auth_info = false;
	static char *auth_info = NULL;
	slurm_ctl_conf_t *conf;

	if (loaded_auth_info)
		return auth_info;

	conf = slurm_conf_lock();
	auth_info = xstrdup(conf->authinfo);
	slurm_conf_unlock();

	loaded_auth_info = true;
	return auth_info;
}

/* _global_auth_key
 * returns the storage password from slurmctld_conf or slurmdbd_conf object
 * cache value in local buffer for best performance
 * RET char *    - storage password
 */
static char *_global_auth_key(void)
{
	static bool loaded_storage_pass = false;
	static char storage_pass[512] = "\0";
	static char *storage_pass_ptr = NULL;
	slurm_ctl_conf_t *conf;

	if (loaded_storage_pass)
		return storage_pass_ptr;

	if (slurmdbd_conf) {
		if (slurmdbd_conf->auth_info) {
			if (strlen(slurmdbd_conf->auth_info) >
			    sizeof(storage_pass))
				fatal("AuthInfo is too long");
			strncpy(storage_pass, slurmdbd_conf->auth_info,
				sizeof(storage_pass));
			storage_pass_ptr = storage_pass;
		}
	} else {
		conf = slurm_conf_lock();
		if (conf->accounting_storage_pass) {
			if (strlen(conf->accounting_storage_pass) >
			    sizeof(storage_pass))
				fatal("AccountingStoragePass is too long");
			strncpy(storage_pass, conf->accounting_storage_pass,
				sizeof(storage_pass));
			storage_pass_ptr = storage_pass;
		}
		slurm_conf_unlock();
	}
	loaded_storage_pass = true;
	return storage_pass_ptr;
}

/* slurm_get_accounting_storage_port
 * returns the storage port from slurmctld_conf object
 * RET uint32_t   - storage port
 */
uint32_t slurm_get_accounting_storage_port(void)
{
	uint32_t storage_port;
	slurm_ctl_conf_t *conf;

	if (slurmdbd_conf) {
		storage_port = slurmdbd_conf->storage_port;
	} else {
		conf = slurm_conf_lock();
		storage_port = conf->accounting_storage_port;
		slurm_conf_unlock();
	}
	return storage_port;

}

/* slurm_set_accounting_storage_port
 * sets the storage port in slurmctld_conf object
 * RET 0 or error code
 */
int slurm_set_accounting_storage_port(uint32_t storage_port)
{
	slurm_ctl_conf_t *conf;

	if (slurmdbd_conf) {
		slurmdbd_conf->storage_port = storage_port;
	} else {
		conf = slurm_conf_lock();
		if (storage_port == 0) {
			error("can't have storage port of 0");
			return SLURM_ERROR;
		}

		conf->accounting_storage_port = storage_port;
		slurm_conf_unlock();
	}
	return 0;
}

/* slurm_get_preempt_mode
 * returns the PreemptMode value from slurmctld_conf object
 * RET uint16_t   - PreemptMode value (See PREEMPT_MODE_* in slurm.h)
 */
uint16_t slurm_get_preempt_mode(void)
{
	uint16_t preempt_mode = 0;
	slurm_ctl_conf_t *conf;

	if (slurmdbd_conf) {
	} else {
		conf = slurm_conf_lock();
		preempt_mode = conf->preempt_mode;
		slurm_conf_unlock();
	}
	return preempt_mode;
}

/* slurm_get_jobacct_gather_type
 * returns the job accounting type from the slurmctld_conf object
 * RET char *    - job accounting type,  MUST be xfreed by caller
 */
char *slurm_get_jobacct_gather_type(void)
{
	char *jobacct_type = NULL;
	slurm_ctl_conf_t *conf;

	if (slurmdbd_conf) {
	} else {
		conf = slurm_conf_lock();
		jobacct_type = xstrdup(conf->job_acct_gather_type);
		slurm_conf_unlock();
	}
	return jobacct_type;
}

/* slurm_get_jobacct_gather_params
 * returns the job accounting params from the slurmctld_conf object
 * RET char *    - job accounting params,  MUST be xfreed by caller
 */
char *slurm_get_jobacct_gather_params(void)
{
	char *jobacct_params = NULL;
	slurm_ctl_conf_t *conf;

	if (slurmdbd_conf) {
	} else {
		conf = slurm_conf_lock();
		jobacct_params = xstrdup(conf->job_acct_gather_params);
		slurm_conf_unlock();
	}
	return jobacct_params;
}

/* slurm_get_jobacct_freq
 * returns the job accounting poll frequency from the slurmctld_conf object
 * RET int    - job accounting frequency
 */
char *slurm_get_jobacct_gather_freq(void)
{
	char *freq = NULL;
	slurm_ctl_conf_t *conf;

	if (slurmdbd_conf) {
	} else {
		conf = slurm_conf_lock();
		freq = xstrdup(conf->job_acct_gather_freq);
		slurm_conf_unlock();
	}
	return freq;
}

/* slurm_get_energy_accounting_type
 * get EnergyAccountingType from slurmctld_conf object
 * RET char *   - energy_accounting type, MUST be xfreed by caller
 */
char *slurm_get_acct_gather_energy_type(void)
{
	char *acct_gather_energy_type = NULL;
	slurm_ctl_conf_t *conf;

	if (slurmdbd_conf) {
	} else {
		conf = slurm_conf_lock();
		acct_gather_energy_type =
			xstrdup(conf->acct_gather_energy_type);
		slurm_conf_unlock();
	}
	return acct_gather_energy_type;
}

/* slurm_get_profile_accounting_type
 * get ProfileAccountingType from slurmctld_conf object
 * RET char *   - profile_accounting type, MUST be xfreed by caller
 */
char *slurm_get_acct_gather_profile_type(void)
{
	char *acct_gather_profile_type = NULL;
	slurm_ctl_conf_t *conf;

	if (slurmdbd_conf) {
	} else {
		conf = slurm_conf_lock();
		acct_gather_profile_type =
			xstrdup(conf->acct_gather_profile_type);
		slurm_conf_unlock();
	}
	return acct_gather_profile_type;
}

/* slurm_get_infiniband_accounting_type
 * get InfinibandAccountingType from slurmctld_conf object
 * RET char *   - infiniband_accounting type, MUST be xfreed by caller
 */
char *slurm_get_acct_gather_infiniband_type(void)
{
	char *acct_gather_infiniband_type = NULL;
	slurm_ctl_conf_t *conf;

	if (slurmdbd_conf) {
	} else {
		conf = slurm_conf_lock();
		acct_gather_infiniband_type =
			xstrdup(conf->acct_gather_infiniband_type);
		slurm_conf_unlock();
	}
	return acct_gather_infiniband_type;
}

/* slurm_get_filesystem_accounting_type
 * get FilesystemAccountingType from slurmctld_conf object
 * RET char *   - filesystem_accounting type, MUST be xfreed by caller
 */
char *slurm_get_acct_gather_filesystem_type(void)
{
	char *acct_gather_filesystem_type = NULL;
	slurm_ctl_conf_t *conf;

	if (slurmdbd_conf) {
	} else {
		conf = slurm_conf_lock();
		acct_gather_filesystem_type =
			xstrdup(conf->acct_gather_filesystem_type);
		slurm_conf_unlock();
	}
	return acct_gather_filesystem_type;
}


extern uint16_t slurm_get_acct_gather_node_freq(void)
{
	uint16_t freq = 0;
	slurm_ctl_conf_t *conf;

	if (slurmdbd_conf) {
	} else {
		conf = slurm_conf_lock();
		freq = conf->acct_gather_node_freq;
		slurm_conf_unlock();
	}
	return freq;
}

/* slurm_get_ext_sensors_type
 * get ExtSensorsType from slurmctld_conf object
 * RET char *   - ext_sensors type, MUST be xfreed by caller
 */
char *slurm_get_ext_sensors_type(void)
{
	char *ext_sensors_type = NULL;
	slurm_ctl_conf_t *conf;

	if (slurmdbd_conf) {
	} else {
		conf = slurm_conf_lock();
		ext_sensors_type =
			xstrdup(conf->ext_sensors_type);
		slurm_conf_unlock();
	}
	return ext_sensors_type;
}

extern uint16_t slurm_get_ext_sensors_freq(void)
{
	uint16_t freq = 0;
	slurm_ctl_conf_t *conf;

	if (slurmdbd_conf) {
	} else {
		conf = slurm_conf_lock();
		freq = conf->ext_sensors_freq;
		slurm_conf_unlock();
	}
	return freq;
}

/* slurm_get_jobcomp_type
 * returns the job completion logger type from slurmctld_conf object
 * RET char *    - job completion type,  MUST be xfreed by caller
 */
char *slurm_get_jobcomp_type(void)
{
	char *jobcomp_type = NULL;
	slurm_ctl_conf_t *conf;

	if (slurmdbd_conf) {
	} else {
		conf = slurm_conf_lock();
		jobcomp_type = xstrdup(conf->job_comp_type);
		slurm_conf_unlock();
	}
	return jobcomp_type;
}

/* slurm_get_jobcomp_loc
 * returns the job completion loc from slurmctld_conf object
 * RET char *    - job completion location,  MUST be xfreed by caller
 */
char *slurm_get_jobcomp_loc(void)
{
	char *jobcomp_loc = 0;
	slurm_ctl_conf_t *conf;

	if (slurmdbd_conf) {
	} else {
		conf = slurm_conf_lock();
		jobcomp_loc = xstrdup(conf->job_comp_loc);
		slurm_conf_unlock();
	}
	return jobcomp_loc;
}

/* slurm_get_jobcomp_user
 * returns the storage user from slurmctld_conf object
 * RET char *    - storage user,  MUST be xfreed by caller
 */
char *slurm_get_jobcomp_user(void)
{
	char *storage_user = NULL;
	slurm_ctl_conf_t *conf;

	if (slurmdbd_conf) {
	} else {
		conf = slurm_conf_lock();
		storage_user = xstrdup(conf->job_comp_user);
		slurm_conf_unlock();
	}
	return storage_user;
}

/* slurm_get_jobcomp_host
 * returns the storage host from slurmctld_conf object
 * RET char *    - storage host,  MUST be xfreed by caller
 */
char *slurm_get_jobcomp_host(void)
{
	char *storage_host = NULL;
	slurm_ctl_conf_t *conf;

	if (slurmdbd_conf) {
	} else {
		conf = slurm_conf_lock();
		storage_host = xstrdup(conf->job_comp_host);
		slurm_conf_unlock();
	}
	return storage_host;
}

/* slurm_get_jobcomp_pass
 * returns the storage password from slurmctld_conf object
 * RET char *    - storage password,  MUST be xfreed by caller
 */
char *slurm_get_jobcomp_pass(void)
{
	char *storage_pass = NULL;
	slurm_ctl_conf_t *conf;

	if (slurmdbd_conf) {
	} else {
		conf = slurm_conf_lock();
		storage_pass = xstrdup(conf->job_comp_pass);
		slurm_conf_unlock();
	}
	return storage_pass;
}

/* slurm_get_jobcomp_port
 * returns the storage port from slurmctld_conf object
 * RET uint32_t   - storage port
 */
uint32_t slurm_get_jobcomp_port(void)
{
	uint32_t storage_port = 0;
	slurm_ctl_conf_t *conf;

	if (slurmdbd_conf) {
	} else {
		conf = slurm_conf_lock();
		storage_port = conf->job_comp_port;
		slurm_conf_unlock();
	}
	return storage_port;

}

/* slurm_set_jobcomp_port
 * sets the jobcomp port in slurmctld_conf object
 * RET 0 or error code
 */
int slurm_set_jobcomp_port(uint32_t port)
{
	slurm_ctl_conf_t *conf;

	if (slurmdbd_conf) {
	} else {
		conf = slurm_conf_lock();
		if (port == 0) {
			error("can't have jobcomp port of 0");
			return SLURM_ERROR;
		}

		conf->job_comp_port = port;
		slurm_conf_unlock();
	}
	return 0;
}

/* slurm_get_keep_alive_time
 * returns keep_alive_time slurmctld_conf object
 * RET uint16_t	- keep_alive_time
 */
uint16_t slurm_get_keep_alive_time(void)
{
	uint16_t keep_alive_time = (uint16_t) NO_VAL;
	slurm_ctl_conf_t *conf;

	if (slurmdbd_conf) {
	} else {
		conf = slurm_conf_lock();
		keep_alive_time = conf->keep_alive_time;
		slurm_conf_unlock();
	}
	return keep_alive_time;
}


/* slurm_get_kill_wait
 * returns kill_wait from slurmctld_conf object
 * RET uint16_t	- kill_wait
 */
uint16_t slurm_get_kill_wait(void)
{
	uint16_t kill_wait = 0;
	slurm_ctl_conf_t *conf;

	if (slurmdbd_conf) {
	} else {
		conf = slurm_conf_lock();
		kill_wait = conf->kill_wait;
		slurm_conf_unlock();
	}
	return kill_wait;
}

/* slurm_get_launch_type
 * get launch_type from slurmctld_conf object
 * RET char *   - launch_type, MUST be xfreed by caller
 */
char *slurm_get_launch_type(void)
{
	char *launch_type = NULL;
	slurm_ctl_conf_t *conf;

	if (slurmdbd_conf) {
	} else {
		conf = slurm_conf_lock();
		launch_type = xstrdup(conf->launch_type);
		slurm_conf_unlock();
	}
	return launch_type;
}

/* slurm_set_launch_type
 * set launch_type in slurmctld_conf object
 * RET 0 or error code
 */
int slurm_set_launch_type(char *launch_type)
{
	slurm_ctl_conf_t *conf;

	if (slurmdbd_conf) {
	} else {
		conf = slurm_conf_lock();
		xfree(conf->launch_type);
		conf->launch_type = xstrdup(launch_type);
		slurm_conf_unlock();
	}
	return 0;
}

/* slurm_get_preempt_type
 * get PreemptType from slurmctld_conf object
 * RET char *   - preempt type, MUST be xfreed by caller
 */
char *slurm_get_preempt_type(void)
{
	char *preempt_type = NULL;
	slurm_ctl_conf_t *conf;

	if (slurmdbd_conf) {
	} else {
		conf = slurm_conf_lock();
		preempt_type = xstrdup(conf->preempt_type);
		slurm_conf_unlock();
	}
	return preempt_type;
}

/* slurm_get_proctrack_type
 * get ProctrackType from slurmctld_conf object
 * RET char *   - proctrack type, MUST be xfreed by caller
 */
char *slurm_get_proctrack_type(void)
{
	char *proctrack_type = NULL;
	slurm_ctl_conf_t *conf;

	if (slurmdbd_conf) {
	} else {
		conf = slurm_conf_lock();
		proctrack_type = xstrdup(conf->proctrack_type);
		slurm_conf_unlock();
	}
	return proctrack_type;
}

/* slurm_get_slurmd_port
 * returns slurmd port from slurmctld_conf object
 * RET uint16_t	- slurmd port
 */
uint16_t slurm_get_slurmd_port(void)
{
	uint16_t slurmd_port = 0;
	slurm_ctl_conf_t *conf;

	if (slurmdbd_conf) {
	} else {
		conf = slurm_conf_lock();
		slurmd_port = conf->slurmd_port;
		slurm_conf_unlock();
	}
	return slurmd_port;
}

/* slurm_get_slurm_user_id
 * returns slurm uid from slurmctld_conf object
 * RET uint32_t	- slurm user id
 */
uint32_t slurm_get_slurm_user_id(void)
{
	uint32_t slurm_uid = 0;
	slurm_ctl_conf_t *conf;

	if (slurmdbd_conf) {
		slurm_uid = slurmdbd_conf->slurm_user_id;
	} else {
		conf = slurm_conf_lock();
		slurm_uid = conf->slurm_user_id;
		slurm_conf_unlock();
	}
	return slurm_uid;
}

/* slurm_get_slurmd_user_id
 * returns slurmd uid from slurmctld_conf object
 * RET uint32_t	- slurmd user id
 */
uint32_t slurm_get_slurmd_user_id(void)
{
	uint32_t slurmd_uid = 0;
	slurm_ctl_conf_t *conf;

	if (slurmdbd_conf) {
	} else {
		conf = slurm_conf_lock();
		slurmd_uid = conf->slurmd_user_id;
		slurm_conf_unlock();
	}
	return slurmd_uid;
}

/* slurm_get_root_filter
 * RET uint16_t  - Value of SchedulerRootFilter */
extern uint16_t slurm_get_root_filter(void)
{
	uint16_t root_filter = 0;
	slurm_ctl_conf_t *conf;

 	if (slurmdbd_conf) {
	} else {
		conf = slurm_conf_lock();
		root_filter = conf->schedrootfltr;
		slurm_conf_unlock();
	}
	return root_filter;
}

/* slurm_get_sched_params
 * RET char * - Value of SchedulerParameters, MUST be xfreed by caller */
extern char *slurm_get_sched_params(void)
{
	char *params = 0;
	slurm_ctl_conf_t *conf;

 	if (slurmdbd_conf) {
	} else {
		conf = slurm_conf_lock();
		params = xstrdup(conf->sched_params);
		slurm_conf_unlock();
	}
	return params;
}

/* slurm_get_sched_port
 * RET uint16_t  - Value of SchedulerPort */
extern uint16_t slurm_get_sched_port(void)
{
	uint16_t port = 0;
	slurm_ctl_conf_t *conf;

 	if (slurmdbd_conf) {
	} else {
		conf = slurm_conf_lock();
		port = conf->schedport;
		slurm_conf_unlock();
	}
	return port;
}

/* slurm_get_sched_type
 * get sched type from slurmctld_conf object
 * RET char *   - sched type, MUST be xfreed by caller
 */
char *slurm_get_sched_type(void)
{
	char *sched_type = NULL;
	slurm_ctl_conf_t *conf;

	if (slurmdbd_conf) {
	} else {
		conf = slurm_conf_lock();
		sched_type = xstrdup(conf->schedtype);
		slurm_conf_unlock();
	}
	return sched_type;
}

/* slurm_get_select_type
 * get select_type from slurmctld_conf object
 * RET char *   - select_type, MUST be xfreed by caller
 */
char *slurm_get_select_type(void)
{
	char *select_type = NULL;
	slurm_ctl_conf_t *conf;

	if (slurmdbd_conf) {
	} else {
		conf = slurm_conf_lock();
		select_type = xstrdup(conf->select_type);
		slurm_conf_unlock();
	}
	return select_type;
}

/* slurm_get_select_type_param
 * get select_type_param from slurmctld_conf object
 * RET uint16_t   - select_type_param
 */
uint16_t slurm_get_select_type_param(void)
{
	uint16_t select_type_param = 0;
	slurm_ctl_conf_t *conf;

	if (slurmdbd_conf) {
	} else {
		conf = slurm_conf_lock();
		select_type_param = conf->select_type_param;
		slurm_conf_unlock();
	}
	return select_type_param;
}

/** Return true if (remote) system runs Cray XT/XE */
bool is_cray_select_type(void)
{
	bool result = false;

	if (slurmdbd_conf) {
	} else {
		slurm_ctl_conf_t *conf = slurm_conf_lock();
		result = strcasecmp(conf->select_type, "select/cray") == 0;
		slurm_conf_unlock();
	}
	return result;
}

/* slurm_get_switch_type
 * get switch type from slurmctld_conf object
 * RET char *   - switch type, MUST be xfreed by caller
 */
char *slurm_get_switch_type(void)
{
	char *switch_type = NULL;
	slurm_ctl_conf_t *conf;

	conf = slurm_conf_lock();
	switch_type = xstrdup(conf->switch_type);
	slurm_conf_unlock();
	return switch_type;
}

/* slurm_get_wait_time
 * returns wait_time from slurmctld_conf object
 * RET uint16_t	- wait_time
 */
uint16_t slurm_get_wait_time(void)
{
	uint16_t wait_time = 0;
	slurm_ctl_conf_t *conf;

	if (slurmdbd_conf) {
	} else {
		conf = slurm_conf_lock();
		wait_time = conf->wait_time;
		slurm_conf_unlock();
	}
	return wait_time;
}

/* slurm_get_srun_prolog
 * return the name of the srun prolog program
 * RET char *   - name of prolog program, must be xfreed by caller
 */
char *slurm_get_srun_prolog(void)
{
	char *prolog = NULL;
	slurm_ctl_conf_t *conf;

	if (slurmdbd_conf) {
	} else {
		conf = slurm_conf_lock();
		prolog = xstrdup(conf->srun_prolog);
		slurm_conf_unlock();
	}
	return prolog;
}

/* slurm_get_srun_epilog
 * return the name of the srun epilog program
 * RET char *   - name of epilog program, must be xfreed by caller
 */
char *slurm_get_srun_epilog(void)
{
	char *epilog = NULL;
	slurm_ctl_conf_t *conf;

	if (slurmdbd_conf) {
	} else {
		conf = slurm_conf_lock();
		epilog = xstrdup(conf->srun_epilog);
		slurm_conf_unlock();
	}
	return epilog;
}

/* slurm_get_task_epilog
 * RET task_epilog name, must be xfreed by caller */
char *slurm_get_task_epilog(void)
{
	char *task_epilog = NULL;
	slurm_ctl_conf_t *conf;

	if (slurmdbd_conf) {
	} else {
		conf = slurm_conf_lock();
		task_epilog = xstrdup(conf->task_epilog);
		slurm_conf_unlock();
	}
	return task_epilog;
}

/* slurm_get_task_prolog
 * RET task_prolog name, must be xfreed by caller */
char *slurm_get_task_prolog(void)
{
	char *task_prolog = NULL;
	slurm_ctl_conf_t *conf;

	if (slurmdbd_conf) {
	} else {
		conf = slurm_conf_lock();
		task_prolog = xstrdup(conf->task_prolog);
		slurm_conf_unlock();
	}
	return task_prolog;
}

/* slurm_get_task_plugin
 * RET task_plugin name, must be xfreed by caller */
char *slurm_get_task_plugin(void)
{
	char *task_plugin = NULL;
	slurm_ctl_conf_t *conf;

	conf = slurm_conf_lock();
	task_plugin = xstrdup(conf->task_plugin);
	slurm_conf_unlock();
	return task_plugin;
}

/* slurm_get_task_plugin_param */
uint16_t slurm_get_task_plugin_param(void)
{
	uint16_t task_plugin_param = 0;
	slurm_ctl_conf_t *conf;

	if (slurmdbd_conf) {
	} else {
		conf = slurm_conf_lock();
		task_plugin_param = conf->task_plugin_param;
		slurm_conf_unlock();
	}
	return task_plugin_param;
}

/* slurm_get_core_spec_plugin
 * RET core_spec plugin name, must be xfreed by caller */
char *slurm_get_core_spec_plugin(void)
{
	char *core_spec_plugin = NULL;
	slurm_ctl_conf_t *conf;

	conf = slurm_conf_lock();
	core_spec_plugin = xstrdup(conf->core_spec_plugin);
	slurm_conf_unlock();
	return core_spec_plugin;
}

/* slurm_get_job_container_plugin
 * RET job_container plugin name, must be xfreed by caller */
char *slurm_get_job_container_plugin(void)
{
	char *job_container_plugin = NULL;
	slurm_ctl_conf_t *conf;

	conf = slurm_conf_lock();
	job_container_plugin = xstrdup(conf->job_container_plugin);
	slurm_conf_unlock();
	return job_container_plugin;
}

/* Change general slurm communication errors to slurmctld specific errors */
static void _remap_slurmctld_errno(void)
{
	int err = slurm_get_errno();

	if (err == SLURM_COMMUNICATIONS_CONNECTION_ERROR)
		slurm_seterrno(SLURMCTLD_COMMUNICATIONS_CONNECTION_ERROR);
	else if (err ==  SLURM_COMMUNICATIONS_SEND_ERROR)
		slurm_seterrno(SLURMCTLD_COMMUNICATIONS_SEND_ERROR);
	else if (err == SLURM_COMMUNICATIONS_RECEIVE_ERROR)
		slurm_seterrno(SLURMCTLD_COMMUNICATIONS_RECEIVE_ERROR);
	else if (err == SLURM_COMMUNICATIONS_SHUTDOWN_ERROR)
		slurm_seterrno(SLURMCTLD_COMMUNICATIONS_SHUTDOWN_ERROR);
}

/**********************************************************************\
 * general message management functions used by slurmctld, slurmd
\**********************************************************************/

/* In the socket implementation it creates a socket, binds to it, and
 *	listens for connections.
 *
 * IN  port     - port to bind the msg server to
 * RET slurm_fd_t - file descriptor of the connection created
 */
slurm_fd_t slurm_init_msg_engine_port(uint16_t port)
{
	slurm_addr_t addr;

	slurm_set_addr_any(&addr, port);
	return _slurm_init_msg_engine(&addr);
}

/* In the socket implementation it creates a socket, binds to it, and
 *	listens for connections.
 *
 * IN  addr_name - address to bind the msg server to (NULL means any)
 * IN  port      - port to bind the msg server to
 * RET slurm_fd_t  - file descriptor of the connection created
 */
slurm_fd_t slurm_init_msg_engine_addrname_port(char *addr_name, uint16_t port)
{
	slurm_addr_t addr;

#ifdef BIND_SPECIFIC_ADDR
	if (addr_name != NULL)
		slurm_set_addr(&addr, port, addr_name);
	else
		slurm_set_addr_any(&addr, port);
#else
	slurm_set_addr_any(&addr, port);
#endif

	return _slurm_init_msg_engine(&addr);
}

/*
 *  Same as above, but initialize using a slurm address "addr"
 *
 * IN  addr     - slurm_addr_t to bind the msg server to
 * RET slurm_fd_t - file descriptor of the connection created
 */
slurm_fd_t slurm_init_msg_engine(slurm_addr_t *addr)
{
	return _slurm_init_msg_engine(addr);
}

/*
 *  Close an established message engine.
 *    Returns SLURM_SUCCESS or SLURM_FAILURE.
 *
 * IN  fd  - an open file descriptor to close
 * RET int - the return code
 */
int slurm_shutdown_msg_engine(slurm_fd_t fd)
{
	int rc = _slurm_close(fd);
	if (rc)
		slurm_seterrno(SLURM_COMMUNICATIONS_SHUTDOWN_ERROR);
	return rc;
}

/*
 *   Close an established message connection.
 *     Returns SLURM_SUCCESS or SLURM_FAILURE.
 *
 * IN  fd  - an open file descriptor to close
 * RET int - the return code
 */
int slurm_shutdown_msg_conn(slurm_fd_t fd)
{
	return _slurm_close(fd);
}

/**********************************************************************\
 * msg connection establishment functions used by msg clients
\**********************************************************************/

/* In the bsd socket implementation it creates a SOCK_STREAM socket
 *	and calls connect on it a SOCK_DGRAM socket called with connect
 *	is defined to only receive messages from the address/port pair
 *	argument of the connect call slurm_address - for now it is
 *	really just a sockaddr_in
 * IN slurm_address	- slurm_addr_t of the connection destination
 * RET slurm_fd		- file descriptor of the connection created
 */
slurm_fd_t slurm_open_msg_conn(slurm_addr_t * slurm_address)
{
	slurm_fd_t fd = _slurm_open_msg_conn(slurm_address);
	if (fd >= 0)
		fd_set_close_on_exec(fd);
	return fd;
}

/* Calls connect to make a connection-less datagram connection to the
 *	primary or secondary slurmctld message engine. If the controller
 *	is very busy the connect may fail, so retry a couple of times.
 * IN/OUT addr     - address of controller contacted
 * RET slurm_fd	- file descriptor of the connection created
 */
slurm_fd_t slurm_open_controller_conn(slurm_addr_t *addr)
{
	slurm_fd_t fd = -1;
	slurm_ctl_conf_t *conf;
	slurm_protocol_config_t *myproto = NULL;
	int retry, max_retry_period, have_backup = 0;

	if (!working_cluster_rec) {
		/* This means the addr wasn't set up already.
		*/
		if (slurm_api_set_default_config() < 0)
			return SLURM_FAILURE;
		myproto = xmalloc(sizeof(slurm_protocol_config_t));
		memcpy(myproto, proto_conf, sizeof(slurm_protocol_config_t));
		myproto->primary_controller.sin_port =
				htons(slurmctld_conf.slurmctld_port +
				(((time(NULL) + getpid()) %
				slurmctld_conf.slurmctld_port_count)));
		myproto->secondary_controller.sin_port =
				myproto->primary_controller.sin_port;
	}

<<<<<<< HEAD
#ifdef HAVE_NATIVE_CRAY
	max_retry_period = 180;
#else
	max_retry_period = slurm_get_msg_timeout();
#endif
	max_retry_period *= 10;	/* Do iteration every 0.1 secs */
	for (retry = 0; retry < max_retry_period; retry++) {
=======
	for (retry = 0; retry < msg_timeout; retry++) {
>>>>>>> 3053885f
		if (retry)
			sleep(1);
		if (working_cluster_rec) {
			if (working_cluster_rec->control_addr.sin_port == 0) {
				slurm_set_addr(
					&working_cluster_rec->control_addr,
					working_cluster_rec->control_port,
					working_cluster_rec->control_host);
			}
			addr = &working_cluster_rec->control_addr;

			fd = slurm_open_msg_conn(addr);
			if (fd >= 0)
				goto end_it;
			debug("Failed to contact controller: %m");
		} else {
			fd = slurm_open_msg_conn(&myproto->primary_controller);
			if (fd >= 0)
				goto end_it;
			debug("Failed to contact primary controller: %m");

			if (retry == 0) {
				conf = slurm_conf_lock();
				if (conf->backup_controller)
					have_backup = 1;
				slurm_conf_unlock();
			}

			if (have_backup) {
				fd = slurm_open_msg_conn(&myproto->
							 secondary_controller);
				if (fd >= 0)
					goto end_it;
				debug("Failed to contact secondary "
				      "controller: %m");
			}
		}
	}
	addr = NULL;
	slurm_seterrno_ret(SLURMCTLD_COMMUNICATIONS_CONNECTION_ERROR);

end_it:
	xfree(myproto);
	return fd;
}

/* calls connect to make a connection-less datagram connection to the
 *	primary or secondary slurmctld message engine
 * RET slurm_fd_t - file descriptor of the connection created
 * IN dest      - controller to contact, primary or secondary
 */
slurm_fd_t slurm_open_controller_conn_spec(enum controller_id dest)
{
	slurm_addr_t *addr;
	slurm_fd_t rc;

	if (slurm_api_set_default_config() < 0) {
		debug3("Error: Unable to set default config");
		return SLURM_ERROR;
	}

	if (dest == PRIMARY_CONTROLLER)
		addr = &proto_conf->primary_controller;
	else {	/* (dest == SECONDARY_CONTROLLER) */
		slurm_ctl_conf_t *conf;
		addr = NULL;
		conf = slurm_conf_lock();
		if (conf->backup_addr)
			addr = &proto_conf->secondary_controller;
		slurm_conf_unlock();
		if (!addr)
			return SLURM_ERROR;
	}

	rc = slurm_open_msg_conn(addr);
	if (rc == -1)
		_remap_slurmctld_errno();
	return rc;
}

/* gets the slurm_addr_t of the specified controller
 *	primary or secondary slurmctld message engine
 * IN dest      - controller to contact, primary or secondary
 * OUT addr     - slurm_addr_t to the specified controller
 */
void slurm_get_controller_addr_spec(enum controller_id dest, slurm_addr_t *addr)
{
	addr = (dest == PRIMARY_CONTROLLER) ?
		&proto_conf->primary_controller :
		&proto_conf->secondary_controller;
}

/* In the bsd implmentation maps directly to a accept call
 * IN open_fd		- file descriptor to accept connection on
 * OUT slurm_address	- slurm_addr_t of the accepted connection
 * RET slurm_fd		- file descriptor of the connection created
 */
slurm_fd_t slurm_accept_msg_conn(slurm_fd_t open_fd,
			       slurm_addr_t * slurm_address)
{
	return _slurm_accept_msg_conn(open_fd, slurm_address);
}

/* In the bsd implmentation maps directly to a close call, to close
 *	the socket that was accepted
 * IN open_fd		- an open file descriptor to close
 * RET int		- the return code
 */
int slurm_close_accepted_conn(slurm_fd_t open_fd)
{
	return _slurm_close_accepted_conn(open_fd);
}

/**********************************************************************\
 * receive message functions
\**********************************************************************/

/*
 * NOTE: memory is allocated for the returned msg must be freed at
 *       some point using the slurm_free_functions.
 * IN open_fd	- file descriptor to receive msg on
 * OUT msg	- a slurm_msg struct to be filled in by the function
 * IN timeout	- how long to wait in milliseconds
 * RET int	- returns 0 on success, -1 on failure and sets errno
 */
int slurm_receive_msg(slurm_fd_t fd, slurm_msg_t *msg, int timeout)
{
	char *buf = NULL;
	size_t buflen = 0;
	header_t header;
	int rc;
	void *auth_cred = NULL;
	Buf buffer;

	xassert(fd >= 0);

	slurm_msg_t_init(msg);
	msg->conn_fd = fd;

	if (timeout <= 0)
		/* convert secs to msec */
		timeout  = slurm_get_msg_timeout() * 1000;

	else if (timeout > (slurm_get_msg_timeout() * 10000)) {
		debug("You are receiving a message with very long "
		      "timeout of %d seconds", (timeout/1000));
	} else if (timeout < 1000) {
		error("You are receiving a message with a very short "
		      "timeout of %d msecs", timeout);
	}


	/*
	 * Receive a msg. slurm_msg_recvfrom() will read the message
	 *  length and allocate space on the heap for a buffer containing
	 *  the message.
	 */
	if (_slurm_msg_recvfrom_timeout(fd, &buf, &buflen, 0, timeout) < 0) {
		forward_init(&header.forward, NULL);
		rc = errno;
		goto total_return;
	}

#if	_DEBUG
	_print_data (buf, buflen);
#endif
	buffer = create_buf(buf, buflen);

	if (unpack_header(&header, buffer) == SLURM_ERROR) {
		free_buf(buffer);
		rc = SLURM_COMMUNICATIONS_RECEIVE_ERROR;
		goto total_return;
	}

	if (check_header_version(&header) < 0) {
		slurm_addr_t resp_addr;
		char addr_str[32];
		int uid = _unpack_msg_uid(buffer);

		if (!slurm_get_peer_addr(fd, &resp_addr)) {
			slurm_print_slurm_addr(
				&resp_addr, addr_str, sizeof(addr_str));
			error("Invalid Protocol Version %u from uid=%d at %s",
			      header.version, uid, addr_str);
		} else {
			error("Invalid Protocol Version %u from uid=%d from "
			      "problem connection: %m",
			      header.version, uid);
		}

		free_buf(buffer);
		rc = SLURM_PROTOCOL_VERSION_ERROR;
		goto total_return;
	}
	//info("ret_cnt = %d",header.ret_cnt);
	if (header.ret_cnt > 0) {
		error("we received more than one message back use "
		      "slurm_receive_msgs instead");
		header.ret_cnt = 0;
		list_destroy(header.ret_list);
		header.ret_list = NULL;
	}

	/* Forward message to other nodes */
	if (header.forward.cnt > 0) {
		error("We need to forward this to other nodes use "
		      "slurm_receive_msg_and_forward instead");
	}

	if ((auth_cred = g_slurm_auth_unpack(buffer)) == NULL) {
		error( "authentication: %s ",
		       g_slurm_auth_errstr(g_slurm_auth_errno(NULL)));
		free_buf(buffer);
		rc = ESLURM_PROTOCOL_INCOMPLETE_PACKET;
		goto total_return;
	}
	if (header.flags & SLURM_GLOBAL_AUTH_KEY) {
		rc = g_slurm_auth_verify( auth_cred, NULL, 2,
					  _global_auth_key() );
	} else {
		rc = g_slurm_auth_verify( auth_cred, NULL, 2,
					  _get_auth_info() );
	}

	if (rc != SLURM_SUCCESS) {
		error( "authentication: %s ",
		       g_slurm_auth_errstr(g_slurm_auth_errno(auth_cred)));
		(void) g_slurm_auth_destroy(auth_cred);
		free_buf(buffer);
		rc = SLURM_PROTOCOL_AUTHENTICATION_ERROR;
		goto total_return;
	}

	/*
	 * Unpack message body
	 */
	msg->protocol_version = header.version;
	msg->msg_type = header.msg_type;
	msg->flags = header.flags;

	if ((header.body_length > remaining_buf(buffer)) ||
	    (unpack_msg(msg, buffer) != SLURM_SUCCESS)) {
		rc = ESLURM_PROTOCOL_INCOMPLETE_PACKET;
		(void) g_slurm_auth_destroy(auth_cred);
		free_buf(buffer);
		goto total_return;
	}

	msg->auth_cred = (void *)auth_cred;

	free_buf(buffer);
	rc = SLURM_SUCCESS;

total_return:
	destroy_forward(&header.forward);

	slurm_seterrno(rc);
	if (rc != SLURM_SUCCESS) {
		msg->auth_cred = (void *) NULL;
		error("slurm_receive_msg: %s", slurm_strerror(rc));
		rc = -1;
		usleep(10000);	/* Discourage brute force attack */
	} else {
		rc = 0;
	}
	return rc;

}

/*
 * NOTE: memory is allocated for the returned list
 *       and must be freed at some point using the list_destroy function.
 * IN open_fd	- file descriptor to receive msg on
 * IN steps	- how many steps down the tree we have to wait for
 * IN timeout	- how long to wait in milliseconds
 * RET List	- List containing the responses of the children (if any) we
 *		  forwarded the message to. List containing type
 *		  (ret_data_info_t).
 */
List slurm_receive_msgs(slurm_fd_t fd, int steps, int timeout)
{
	char *buf = NULL;
	size_t buflen = 0;
	header_t header;
	int rc;
	void *auth_cred = NULL;
	slurm_msg_t msg;
	Buf buffer;
	ret_data_info_t *ret_data_info = NULL;
	List ret_list = NULL;
	int orig_timeout = timeout;

	xassert(fd >= 0);

	slurm_msg_t_init(&msg);
	msg.conn_fd = fd;

	if (timeout <= 0) {
		/* convert secs to msec */
		timeout  = slurm_get_msg_timeout() * 1000;
		orig_timeout = timeout;
	}
	if (steps) {
		if (message_timeout < 0)
			message_timeout = slurm_get_msg_timeout() * 1000;
		orig_timeout = (timeout -
				(message_timeout*(steps-1)))/steps;
		steps--;
	}

	debug4("orig_timeout was %d we have %d steps and a timeout of %d",
	       orig_timeout, steps, timeout);
	/* we compare to the orig_timeout here because that is really
	 *  what we are going to wait for each step
	 */
	if (orig_timeout >= (slurm_get_msg_timeout() * 10000)) {
		debug("slurm_receive_msgs: "
		      "You are sending a message with timeout's greater "
		      "than %d seconds, your's is %d seconds",
		      (slurm_get_msg_timeout() * 10),
		      (timeout/1000));
	} else if (orig_timeout < 1000) {
		debug("slurm_receive_msgs: "
		      "You are sending a message with a very short timeout of "
		      "%d milliseconds each step in the tree has %d "
		      "milliseconds", timeout, orig_timeout);
	}


	/*
	 * Receive a msg. slurm_msg_recvfrom() will read the message
	 *  length and allocate space on the heap for a buffer containing
	 *  the message.
	 */
	if (_slurm_msg_recvfrom_timeout(fd, &buf, &buflen, 0, timeout) < 0) {
		forward_init(&header.forward, NULL);
		rc = errno;
		goto total_return;
	}

#if	_DEBUG
	_print_data (buf, buflen);
#endif
	buffer = create_buf(buf, buflen);

	if (unpack_header(&header, buffer) == SLURM_ERROR) {
		free_buf(buffer);
		rc = SLURM_COMMUNICATIONS_RECEIVE_ERROR;
		goto total_return;
	}

	if (check_header_version(&header) < 0) {
		slurm_addr_t resp_addr;
		char addr_str[32];
		int uid = _unpack_msg_uid(buffer);
		if (!slurm_get_peer_addr(fd, &resp_addr)) {
			slurm_print_slurm_addr(
				&resp_addr, addr_str, sizeof(addr_str));
			error("Invalid Protocol Version %u from uid=%d at %s",
			      header.version, uid, addr_str);
		} else {
			error("Invalid Protocol Version %u from uid=%d from "
			      "problem connection: %m",
			      header.version, uid);
		}

		free_buf(buffer);
		rc = SLURM_PROTOCOL_VERSION_ERROR;
		goto total_return;
	}
	//info("ret_cnt = %d",header.ret_cnt);
	if (header.ret_cnt > 0) {
		if (header.ret_list)
			ret_list = header.ret_list;
		else
			ret_list = list_create(destroy_data_info);
		header.ret_cnt = 0;
		header.ret_list = NULL;
	}

	/* Forward message to other nodes */
	if (header.forward.cnt > 0) {
		error("We need to forward this to other nodes use "
		      "slurm_receive_msg_and_forward instead");
	}

	if ((auth_cred = g_slurm_auth_unpack(buffer)) == NULL) {
		error( "authentication: %s ",
		       g_slurm_auth_errstr(g_slurm_auth_errno(NULL)));
		free_buf(buffer);
		rc = ESLURM_PROTOCOL_INCOMPLETE_PACKET;
		goto total_return;
	}
	if (header.flags & SLURM_GLOBAL_AUTH_KEY) {
		rc = g_slurm_auth_verify( auth_cred, NULL, 2,
					  _global_auth_key() );
	} else {
		rc = g_slurm_auth_verify( auth_cred, NULL, 2,
					  _get_auth_info() );
	}

	if (rc != SLURM_SUCCESS) {
		error("authentication: %s ",
		      g_slurm_auth_errstr(g_slurm_auth_errno(auth_cred)));
		(void) g_slurm_auth_destroy(auth_cred);
		free_buf(buffer);
		rc = SLURM_PROTOCOL_AUTHENTICATION_ERROR;
		goto total_return;
	}

	/*
	 * Unpack message body
	 */
	msg.protocol_version = header.version;
	msg.msg_type = header.msg_type;
	msg.flags = header.flags;

	if ((header.body_length > remaining_buf(buffer)) ||
	    (unpack_msg(&msg, buffer) != SLURM_SUCCESS)) {
		(void) g_slurm_auth_destroy(auth_cred);
		free_buf(buffer);
		rc = ESLURM_PROTOCOL_INCOMPLETE_PACKET;
		goto total_return;
	}
	g_slurm_auth_destroy(auth_cred);

	free_buf(buffer);
	rc = SLURM_SUCCESS;

total_return:
	destroy_forward(&header.forward);

	if (rc != SLURM_SUCCESS) {
		if (ret_list) {
			ret_data_info = xmalloc(sizeof(ret_data_info_t));
			ret_data_info->err = rc;
			ret_data_info->type = RESPONSE_FORWARD_FAILED;
			ret_data_info->data = NULL;
			list_push(ret_list, ret_data_info);
		}
		error("slurm_receive_msgs: %s", slurm_strerror(rc));
		usleep(10000);	/* Discourage brute force attack */
	} else {
		if (!ret_list)
			ret_list = list_create(destroy_data_info);
		ret_data_info = xmalloc(sizeof(ret_data_info_t));
		ret_data_info->err = rc;
		ret_data_info->node_name = NULL;
		ret_data_info->type = msg.msg_type;
		ret_data_info->data = msg.data;
		list_push(ret_list, ret_data_info);
	}


	errno = rc;
	return ret_list;

}

/* try to determine the UID associated with a message with different
 * message header version, return -1 if we can't tell */
static int _unpack_msg_uid(Buf buffer)
{
	int uid = -1;
	void *auth_cred = NULL;

	if ((auth_cred = g_slurm_auth_unpack(buffer)) == NULL)
		return uid;
	uid = (int) g_slurm_auth_get_uid(auth_cred, NULL);
	g_slurm_auth_destroy(auth_cred);

	return uid;
}

/*
 * NOTE: memory is allocated for the returned msg and the returned list
 *       both must be freed at some point using the slurm_free_functions
 *       and list_destroy function.
 * IN open_fd	- file descriptor to receive msg on
 * IN/OUT msg	- a slurm_msg struct to be filled in by the function
 *		  we use the orig_addr from this var for forwarding.
 * IN timeout	- how long to wait in milliseconds
 * RET int	- returns 0 on success, -1 on failure and sets errno
 */
int slurm_receive_msg_and_forward(slurm_fd_t fd, slurm_addr_t *orig_addr,
				  slurm_msg_t *msg, int timeout)
{
	char *buf = NULL;
	size_t buflen = 0;
	header_t header;
	int rc;
	void *auth_cred = NULL;
	Buf buffer;

	xassert(fd >= 0);

	if (msg->forward.init != FORWARD_INIT)
		slurm_msg_t_init(msg);
	/* set msg connection fd to accepted fd. This allows
	 *  possibility for slurmd_req () to close accepted connection
	 */
	msg->conn_fd = fd;
	/* this always is the connection */
	memcpy(&msg->address, orig_addr, sizeof(slurm_addr_t));

	/* where the connection originated from, this
	 * might change based on the header we receive */
	memcpy(&msg->orig_addr, orig_addr, sizeof(slurm_addr_t));

	msg->ret_list = list_create(destroy_data_info);

	if (timeout <= 0)
		/* convert secs to msec */
		timeout  = slurm_get_msg_timeout() * 1000;

	if (timeout >= (slurm_get_msg_timeout() * 10000)) {
		debug("slurm_receive_msg_and_forward: "
		      "You are sending a message with timeout's greater "
		      "than %d seconds, your's is %d seconds",
		      (slurm_get_msg_timeout() * 10),
		      (timeout/1000));
	} else if (timeout < 1000) {
		debug("slurm_receive_msg_and_forward: "
		      "You are sending a message with a very short timeout of "
		      "%d milliseconds", timeout);
	}

	/*
	 * Receive a msg. slurm_msg_recvfrom() will read the message
	 *  length and allocate space on the heap for a buffer containing
	 *  the message.
	 */
	if (_slurm_msg_recvfrom_timeout(fd, &buf, &buflen, 0, timeout) < 0) {
		forward_init(&header.forward, NULL);
		rc = errno;
		goto total_return;
	}

#if	_DEBUG
	_print_data (buf, buflen);
#endif
	buffer = create_buf(buf, buflen);

	if (unpack_header(&header, buffer) == SLURM_ERROR) {
		free_buf(buffer);
		rc = SLURM_COMMUNICATIONS_RECEIVE_ERROR;
		goto total_return;
	}

	if (check_header_version(&header) < 0) {
		slurm_addr_t resp_addr;
		char addr_str[32];
		int uid = _unpack_msg_uid(buffer);

		if (!slurm_get_peer_addr(fd, &resp_addr)) {
			slurm_print_slurm_addr(
				&resp_addr, addr_str, sizeof(addr_str));
			error("Invalid Protocol Version %u from uid=%d at %s",
			      header.version, uid, addr_str);
		} else {
			error("Invalid Protocol Version %u from uid=%d from "
			      "problem connection: %m",
			      header.version, uid);
		}

		free_buf(buffer);
		rc = SLURM_PROTOCOL_VERSION_ERROR;
		goto total_return;
	}
	if (header.ret_cnt > 0) {
		error("we received more than one message back use "
		      "slurm_receive_msgs instead");
		header.ret_cnt = 0;
		list_destroy(header.ret_list);
		header.ret_list = NULL;
	}
	//info("ret_cnt = %d",header.ret_cnt);
	/* if (header.ret_cnt > 0) { */
/* 		while ((ret_data_info = list_pop(header.ret_list))) */
/* 			list_push(msg->ret_list, ret_data_info); */
/* 		header.ret_cnt = 0; */
/* 		list_destroy(header.ret_list); */
/* 		header.ret_list = NULL; */
/* 	} */
	/*
	 * header.orig_addr will be set to where the first message
	 * came from if this is a forward else we set the
	 * header.orig_addr to our addr just incase we need to send it off.
	 */
	if (header.orig_addr.sin_addr.s_addr != 0) {
		memcpy(&msg->orig_addr, &header.orig_addr, sizeof(slurm_addr_t));
	} else {
		memcpy(&header.orig_addr, orig_addr, sizeof(slurm_addr_t));
	}

	/* Forward message to other nodes */
	if (header.forward.cnt > 0) {
		debug2("forwarding to %u", header.forward.cnt);
		msg->forward_struct = xmalloc(sizeof(forward_struct_t));
		slurm_mutex_init(&msg->forward_struct->forward_mutex);
		pthread_cond_init(&msg->forward_struct->notify, NULL);

		msg->forward_struct->forward_msg =
			xmalloc(sizeof(forward_msg_t) * header.forward.cnt);

		msg->forward_struct->buf_len = remaining_buf(buffer);
		msg->forward_struct->buf =
			xmalloc(sizeof(char) * msg->forward_struct->buf_len);
		memcpy(msg->forward_struct->buf,
		       &buffer->head[buffer->processed],
		       msg->forward_struct->buf_len);

		msg->forward_struct->ret_list = msg->ret_list;
		/* take out the amount of timeout from this hop */
		msg->forward_struct->timeout = header.forward.timeout;
		if (msg->forward_struct->timeout <= 0)
			msg->forward_struct->timeout = message_timeout;
		msg->forward_struct->fwd_cnt = header.forward.cnt;

		debug3("forwarding messages to %u nodes with timeout of %d",
		       msg->forward_struct->fwd_cnt,
		       msg->forward_struct->timeout);

		if (forward_msg(msg->forward_struct, &header) == SLURM_ERROR) {
			error("problem with forward msg");
		}
	}

	if ((auth_cred = g_slurm_auth_unpack(buffer)) == NULL) {
		error( "authentication: %s ",
		       g_slurm_auth_errstr(g_slurm_auth_errno(NULL)));
		free_buf(buffer);
		rc = ESLURM_PROTOCOL_INCOMPLETE_PACKET;
		goto total_return;
	}
	if (header.flags & SLURM_GLOBAL_AUTH_KEY) {
		rc = g_slurm_auth_verify( auth_cred, NULL, 2,
					  _global_auth_key() );
	} else {
		rc = g_slurm_auth_verify( auth_cred, NULL, 2,
					  _get_auth_info() );
	}

	if (rc != SLURM_SUCCESS) {
		error( "authentication: %s ",
		       g_slurm_auth_errstr(g_slurm_auth_errno(auth_cred)));
		(void) g_slurm_auth_destroy(auth_cred);
		free_buf(buffer);
		rc = SLURM_PROTOCOL_AUTHENTICATION_ERROR;
		goto total_return;
	}

	/*
	 * Unpack message body
	 */
	msg->protocol_version = header.version;
	msg->msg_type = header.msg_type;
	msg->flags = header.flags;

	if ( (header.body_length > remaining_buf(buffer)) ||
	     (unpack_msg(msg, buffer) != SLURM_SUCCESS) ) {
		(void) g_slurm_auth_destroy(auth_cred);
		free_buf(buffer);
		rc = ESLURM_PROTOCOL_INCOMPLETE_PACKET;
		goto total_return;
	}

	msg->auth_cred = (void *) auth_cred;

	free_buf(buffer);
	rc = SLURM_SUCCESS;

total_return:
	destroy_forward(&header.forward);

	slurm_seterrno(rc);
	if (rc != SLURM_SUCCESS) {
		msg->msg_type = RESPONSE_FORWARD_FAILED;
		msg->auth_cred = (void *) NULL;
		msg->data = NULL;
		error("slurm_receive_msg_and_forward: %s",
		      slurm_strerror(rc));
		usleep(10000);	/* Discourage brute force attack */
	} else {
		rc = 0;
	}
	return rc;

}

/**********************************************************************\
 * send message functions
\**********************************************************************/

/*
 *  Do the wonderful stuff that needs be done to pack msg
 *  and hdr into buffer
 */
static void
_pack_msg(slurm_msg_t *msg, header_t *hdr, Buf buffer)
{
	unsigned int tmplen, msglen;

	tmplen = get_buf_offset(buffer);
	pack_msg(msg, buffer);
	msglen = get_buf_offset(buffer) - tmplen;

	/* update header with correct cred and msg lengths */
	update_header(hdr, msglen);

	/* repack updated header */
	tmplen = get_buf_offset(buffer);
	set_buf_offset(buffer, 0);
	pack_header(hdr, buffer);
	set_buf_offset(buffer, tmplen);
}

/*
 *  Send a slurm message over an open file descriptor `fd'
 *    Returns the size of the message sent in bytes, or -1 on failure.
 */
int slurm_send_node_msg(slurm_fd_t fd, slurm_msg_t * msg)
{
	header_t header;
	Buf      buffer;
	int      rc;
	void *   auth_cred;
	time_t   start_time = time(NULL);

	/*
	 * Initialize header with Auth credential and message type.
	 * We get the credential now rather than later so the work can
	 * can be done in parallel with waiting for message to forward,
	 * but we may need to generate the credential again later if we
	 * wait too long for the incoming message.
	 */
	if (msg->flags & SLURM_GLOBAL_AUTH_KEY)
		auth_cred = g_slurm_auth_create(NULL, 2, _global_auth_key());
	else
		auth_cred = g_slurm_auth_create(NULL, 2, _get_auth_info());

	if (msg->forward.init != FORWARD_INIT) {
		forward_init(&msg->forward, NULL);
		msg->ret_list = NULL;
	}
	forward_wait(msg);

	if (difftime(time(NULL), start_time) >= 60) {
		(void) g_slurm_auth_destroy(auth_cred);
		if (msg->flags & SLURM_GLOBAL_AUTH_KEY) {
			auth_cred = g_slurm_auth_create(NULL, 2,
							_global_auth_key());
		} else {
			auth_cred = g_slurm_auth_create(NULL, 2,
							_get_auth_info());
		}
	}
	if (auth_cred == NULL) {
		error("authentication: %s",
		      g_slurm_auth_errstr(g_slurm_auth_errno(NULL)) );
		slurm_seterrno_ret(SLURM_PROTOCOL_AUTHENTICATION_ERROR);
	}

	init_header(&header, msg, msg->flags);

	/*
	 * Pack header into buffer for transmission
	 */
	buffer = init_buf(BUF_SIZE);
	pack_header(&header, buffer);

	/*
	 * Pack auth credential
	 */
	rc = g_slurm_auth_pack(auth_cred, buffer);
	(void) g_slurm_auth_destroy(auth_cred);
	if (rc) {
		error("authentication: %s",
		      g_slurm_auth_errstr(g_slurm_auth_errno(auth_cred)));
		free_buf(buffer);
		slurm_seterrno_ret(SLURM_PROTOCOL_AUTHENTICATION_ERROR);
	}

	/*
	 * Pack message into buffer
	 */
	_pack_msg(msg, &header, buffer);

#if	_DEBUG
	_print_data (get_buf_data(buffer),get_buf_offset(buffer));
#endif
	/*
	 * Send message
	 */
	rc = _slurm_msg_sendto( fd, get_buf_data(buffer),
				get_buf_offset(buffer),
				SLURM_PROTOCOL_NO_SEND_RECV_FLAGS );

	if ((rc < 0) && (errno == ENOTCONN)) {
		debug3("slurm_msg_sendto: peer has disappeared for msg_type=%u",
		       msg->msg_type);
	} else if (rc < 0) {
		slurm_addr_t peer_addr;
		char addr_str[32];
		if (!slurm_get_peer_addr(fd, &peer_addr)) {
			slurm_print_slurm_addr(
				&peer_addr, addr_str, sizeof(addr_str));
			error("slurm_msg_sendto: address:port=%s "
			      "msg_type=%u: %m",
			      addr_str, msg->msg_type);
		} else if (errno == ENOTCONN)
			debug3("slurm_msg_sendto: peer has disappeared "
			       "for msg_type=%u",
			       msg->msg_type);
		else
			error("slurm_msg_sendto: msg_type=%u: %m",
			      msg->msg_type);
	}

	free_buf(buffer);
	return rc;
}

/**********************************************************************\
 * stream functions
\**********************************************************************/

/* slurm_listen_stream
 * opens a stream server and listens on it
 * IN slurm_address	- slurm_addr_t to bind the server stream to
 * RET slurm_fd		- file descriptor of the stream created
 */
slurm_fd_t slurm_listen_stream(slurm_addr_t * slurm_address)
{
	return _slurm_listen_stream(slurm_address);
}

/* slurm_accept_stream
 * accepts a incoming stream connection on a stream server slurm_fd
 * IN open_fd		- file descriptor to accept connection on
 * OUT slurm_address	- slurm_addr_t of the accepted connection
 * RET slurm_fd		- file descriptor of the accepted connection
 */
slurm_fd_t slurm_accept_stream(slurm_fd_t open_fd, slurm_addr_t * slurm_address)
{
	return _slurm_accept_stream(open_fd, slurm_address);
}

/* slurm_open_stream
 * opens a client connection to stream server
 * IN slurm_address     - slurm_addr_t of the connection destination
 * RET slurm_fd	 - file descriptor of the connection created
 * NOTE: Retry with various ports as needed if connection is refused
 */
slurm_fd_t slurm_open_stream(slurm_addr_t * slurm_address)
{
	return _slurm_open_stream(slurm_address, true);
}

/* slurm_write_stream
 * writes a buffer out a stream file descriptor
 * IN open_fd		- file descriptor to write on
 * IN buffer		- buffer to send
 * IN size		- size of buffer send
 * IN timeout		- how long to wait in milliseconds
 * RET size_t		- bytes sent , or -1 on errror
 */
size_t slurm_write_stream(slurm_fd_t open_fd, char *buffer, size_t size)
{
	return _slurm_send_timeout(open_fd, buffer, size,
				   SLURM_PROTOCOL_NO_SEND_RECV_FLAGS,
				   (slurm_get_msg_timeout() * 1000));
}
size_t slurm_write_stream_timeout(slurm_fd_t open_fd, char *buffer,
				  size_t size, int timeout)
{
	return _slurm_send_timeout(open_fd, buffer, size,
				   SLURM_PROTOCOL_NO_SEND_RECV_FLAGS,
				   timeout);
}

/* slurm_read_stream
 * read into buffer grom a stream file descriptor
 * IN open_fd	- file descriptor to read from
 * OUT buffer   - buffer to receive into
 * IN size	- size of buffer
 * IN timeout	- how long to wait in milliseconds
 * RET size_t	- bytes read , or -1 on errror
 */
size_t slurm_read_stream(slurm_fd_t open_fd, char *buffer, size_t size)
{
	return _slurm_recv_timeout(open_fd, buffer, size,
				   SLURM_PROTOCOL_NO_SEND_RECV_FLAGS,
				   (slurm_get_msg_timeout() * 1000));
}
size_t slurm_read_stream_timeout(slurm_fd_t open_fd, char *buffer,
				 size_t size, int timeout)
{
	return _slurm_recv_timeout(open_fd, buffer, size,
				   SLURM_PROTOCOL_NO_SEND_RECV_FLAGS,
				   timeout);
}

/* slurm_get_stream_addr
 * esentially a encapsilated get_sockname
 * IN open_fd		- file descriptor to retreive slurm_addr_t for
 * OUT address		- address that open_fd to bound to
 */
int slurm_get_stream_addr(slurm_fd_t open_fd, slurm_addr_t * address)
{
	return _slurm_get_stream_addr(open_fd, address);
}

/* slurm_close_stream
 * closes either a server or client stream file_descriptor
 * IN open_fd	- an open file descriptor to close
 * RET int	- the return code
 */
int slurm_close_stream(slurm_fd_t open_fd)
{
	return _slurm_close_stream(open_fd);
}

/* make an open slurm connection blocking or non-blocking
 *	(i.e. wait or do not wait for i/o completion )
 * IN open_fd	- an open file descriptor to change the effect
 * RET int	- the return code
 */
int slurm_set_stream_non_blocking(slurm_fd_t open_fd)
{
	return _slurm_set_stream_non_blocking(open_fd);
}
int slurm_set_stream_blocking(slurm_fd_t open_fd)
{
	return _slurm_set_stream_blocking(open_fd);
}

/**********************************************************************\
 * address conversion and management functions
\**********************************************************************/

/* slurm_set_addr_uint
 * initializes the slurm_address with the supplied port and ip_address
 * OUT slurm_address	- slurm_addr_t to be filled in
 * IN port		- port in host order
 * IN ip_address	- ipv4 address in uint32 host order form
 */
void slurm_set_addr_uint(slurm_addr_t * slurm_address, uint16_t port,
			 uint32_t ip_address)
{
	_slurm_set_addr_uint(slurm_address, port, ip_address);
}

/* slurm_set_addr_any
 * initialized the slurm_address with the supplied port on INADDR_ANY
 * OUT slurm_address	- slurm_addr_t to be filled in
 * IN port		- port in host order
 */
void slurm_set_addr_any(slurm_addr_t * slurm_address, uint16_t port)
{
	_slurm_set_addr_uint(slurm_address, port, SLURM_INADDR_ANY);
}

/* slurm_set_addr
 * initializes the slurm_address with the supplied port and host name
 * OUT slurm_address	- slurm_addr_t to be filled in
 * IN port		- port in host order
 * IN host		- hostname or dns name
 */
void slurm_set_addr(slurm_addr_t * slurm_address, uint16_t port, char *host)
{
	_slurm_set_addr_char(slurm_address, port, host);
}

/* reset_slurm_addr
 * resets the address field of a slurm_addr, port and family unchanged
 * OUT slurm_address	- slurm_addr_t to be reset in
 * IN new_address	- source of address to write into slurm_address
 */
void reset_slurm_addr(slurm_addr_t * slurm_address, slurm_addr_t new_address)
{
	_reset_slurm_addr(slurm_address, new_address);
}

/* slurm_set_addr_char
 * initializes the slurm_address with the supplied port and host
 * OUT slurm_address	- slurm_addr_t to be filled in
 * IN port		- port in host order
 * IN host		- hostname or dns name
 */
void slurm_set_addr_char(slurm_addr_t * slurm_address, uint16_t port,
			 char *host)
{
	_slurm_set_addr_char(slurm_address, port, host);
}

/* slurm_get_addr
 * given a slurm_address it returns its port and hostname
 * IN slurm_address	- slurm_addr_t to be queried
 * OUT port		- port number
 * OUT host		- hostname
 * IN buf_len		- length of hostname buffer
 */
void slurm_get_addr(slurm_addr_t * slurm_address, uint16_t * port,
		    char *host, unsigned int buf_len)
{
	_slurm_get_addr(slurm_address, port, host, buf_len);
}

/* slurm_get_ip_str
 * given a slurm_address it returns its port and ip address string
 * IN slurm_address	- slurm_addr_t to be queried
 * OUT port		- port number
 * OUT ip		- ip address in dotted-quad string form
 * IN buf_len		- length of ip buffer
 */
void slurm_get_ip_str(slurm_addr_t * slurm_address, uint16_t * port,
		      char *ip, unsigned int buf_len)
{
	unsigned char *uc = (unsigned char *)&slurm_address->sin_addr.s_addr;
	*port = slurm_address->sin_port;
	snprintf(ip, buf_len, "%u.%u.%u.%u", uc[0], uc[1], uc[2], uc[3]);
}

/* slurm_get_peer_addr
 * get the slurm address of the peer connection, similar to getpeeraddr
 * IN fd		- an open connection
 * OUT slurm_address	- place to park the peer's slurm_addr
 */
int slurm_get_peer_addr(slurm_fd_t fd, slurm_addr_t * slurm_address)
{
	struct sockaddr name;
	socklen_t namelen = (socklen_t) sizeof(struct sockaddr);
	int rc;

	if ((rc = _slurm_getpeername((int) fd, &name, &namelen)))
		return rc;
	memcpy(slurm_address, &name, sizeof(slurm_addr_t));
	return 0;
}

/* slurm_print_slurm_addr
 * prints a slurm_addr_t into a buf
 * IN address		- slurm_addr_t to print
 * IN buf		- space for string representation of slurm_addr
 * IN n			- max number of bytes to write (including NUL)
 */
void slurm_print_slurm_addr(slurm_addr_t * address, char *buf, size_t n)
{
	_slurm_print_slurm_addr(address, buf, n);
}

/**********************************************************************\
 * slurm_addr_t pack routines
\**********************************************************************/

/* slurm_pack_slurm_addr
 * packs a slurm_addr_t into a buffer to serialization transport
 * IN slurm_address	- slurm_addr_t to pack
 * IN/OUT buffer	- buffer to pack the slurm_addr_t into
 */
void slurm_pack_slurm_addr(slurm_addr_t * slurm_address, Buf buffer)
{
	_slurm_pack_slurm_addr(slurm_address, buffer);
}

/* slurm_unpack_slurm_addr
 * unpacks a buffer into a slurm_addr_t after serialization transport
 * OUT slurm_address	- slurm_addr_t to unpack to
 * IN/OUT buffer	- buffer to unpack the slurm_addr_t from
 * returns		- SLURM error code
 */
int slurm_unpack_slurm_addr_no_alloc(slurm_addr_t * slurm_address,
				     Buf buffer)
{
	return _slurm_unpack_slurm_addr_no_alloc(slurm_address, buffer);
}

/* slurm_pack_slurm_addr_array
 * packs an array of slurm_addrs into a buffer
 * OUT slurm_address	- slurm_addr_t to pack
 * IN size_val  	- how many to pack
 * IN/OUT buffer	- buffer to pack the slurm_addr_t from
 * returns		- SLURM error code
 */
void slurm_pack_slurm_addr_array(slurm_addr_t * slurm_address,
				 uint32_t size_val, Buf buffer)
{
	int i = 0;
	uint32_t nl = htonl(size_val);
	pack32(nl, buffer);

	for (i = 0; i < size_val; i++) {
		slurm_pack_slurm_addr(slurm_address + i, buffer);
	}

}

/* slurm_unpack_slurm_addr_array
 * unpacks an array of slurm_addrs from a buffer
 * OUT slurm_address	- slurm_addr_t to unpack to
 * IN size_val  	- how many to unpack
 * IN/OUT buffer	- buffer to upack the slurm_addr_t from
 * returns		- SLURM error code
 */
int slurm_unpack_slurm_addr_array(slurm_addr_t ** slurm_address,
				  uint32_t * size_val, Buf buffer)
{
	int i = 0;
	uint32_t nl;

	*slurm_address = NULL;
	safe_unpack32(&nl, buffer);
	*size_val = ntohl(nl);
	*slurm_address = xmalloc((*size_val) * sizeof(slurm_addr_t));

	for (i = 0; i < *size_val; i++) {
		if (slurm_unpack_slurm_addr_no_alloc((*slurm_address) + i,
						     buffer))
			goto unpack_error;

	}
	return SLURM_SUCCESS;

unpack_error:
	xfree(*slurm_address);
	*slurm_address = NULL;
	return SLURM_ERROR;
}


/**********************************************************************\
 * simplified communication routines
 * They open a connection do work then close the connection all within
 * the function
\**********************************************************************/

/* slurm_send_rc_msg
 * given the original request message this function sends a
 *	slurm_return_code message back to the client that made the request
 * IN request_msg	- slurm_msg the request msg
 * IN rc		- the return_code to send back to the client
 */
int slurm_send_rc_msg(slurm_msg_t *msg, int rc)
{
	slurm_msg_t resp_msg;
	return_code_msg_t rc_msg;

	if (msg->conn_fd < 0) {
		slurm_seterrno(ENOTCONN);
		return SLURM_ERROR;
	}
	rc_msg.return_code = rc;

	slurm_msg_t_init(&resp_msg);
	resp_msg.protocol_version = msg->protocol_version;
	resp_msg.address  = msg->address;
	resp_msg.msg_type = RESPONSE_SLURM_RC;
	resp_msg.data     = &rc_msg;
	resp_msg.flags = msg->flags;
	resp_msg.forward = msg->forward;
	resp_msg.forward_struct = msg->forward_struct;
	resp_msg.ret_list = msg->ret_list;
	resp_msg.orig_addr = msg->orig_addr;

	/* send message */
	return slurm_send_node_msg(msg->conn_fd, &resp_msg);
}

/* slurm_send_rc_err_msg
 * given the original request message this function sends a
 *	slurm_return_code message back to the client that made the request
 * IN request_msg	- slurm_msg the request msg
 * IN rc		- the return_code to send back to the client
 * IN err_msg   	- message for user
 */
int slurm_send_rc_err_msg(slurm_msg_t *msg, int rc, char *err_msg)
{
	slurm_msg_t resp_msg;
	return_code2_msg_t rc_msg;

	if (msg->conn_fd < 0) {
		slurm_seterrno(ENOTCONN);
		return SLURM_ERROR;
	}
	rc_msg.return_code = rc;
	rc_msg.err_msg     = err_msg;

	slurm_msg_t_init(&resp_msg);
	resp_msg.protocol_version = msg->protocol_version;
	resp_msg.address  = msg->address;
	resp_msg.msg_type = RESPONSE_SLURM_RC_MSG;
	resp_msg.data     = &rc_msg;
	resp_msg.flags = msg->flags;
	resp_msg.forward = msg->forward;
	resp_msg.forward_struct = msg->forward_struct;
	resp_msg.ret_list = msg->ret_list;
	resp_msg.orig_addr = msg->orig_addr;

	/* send message */
	return slurm_send_node_msg(msg->conn_fd, &resp_msg);
}

/*
 * Send and recv a slurm request and response on the open slurm descriptor
 * IN fd	- file descriptor to receive msg on
 * IN req	- a slurm_msg struct to be sent by the function
 * OUT resp	- a slurm_msg struct to be filled in by the function
 * IN timeout	- how long to wait in milliseconds
 * RET int	- returns 0 on success, -1 on failure and sets errno
 */
static int
_send_and_recv_msg(slurm_fd_t fd, slurm_msg_t *req,
		   slurm_msg_t *resp, int timeout)
{
	int retry = 0;
	int rc = -1;
	slurm_msg_t_init(resp);

	if (slurm_send_node_msg(fd, req) >= 0) {
		/* no need to adjust and timeouts here since we are not
		   forwarding or expecting anything other than 1 message
		   and the regular timeout will be altered in
		   slurm_receive_msg if it is 0 */
		rc = slurm_receive_msg(fd, resp, timeout);
	}


	/*
	 *  Attempt to close an open connection
	 */
	while ((slurm_shutdown_msg_conn(fd) < 0) && (errno == EINTR) ) {
		if (retry++ > MAX_SHUTDOWN_RETRY) {
			break;
		}
	}

	return rc;
}

/*
 * Send and recv a slurm request and response on the open slurm descriptor
 * with a list containing the responses of the children (if any) we
 * forwarded the message to. List containing type (ret_data_info_t).
 * IN fd	- file descriptor to receive msg on
 * IN req	- a slurm_msg struct to be sent by the function
 * IN timeout	- how long to wait in milliseconds
 * RET List	- List containing the responses of the children (if any) we
 *		  forwarded the message to. List containing type
 *		  (ret_data_info_t).
 */
static List
_send_and_recv_msgs(slurm_fd_t fd, slurm_msg_t *req, int timeout)
{
	int retry = 0;
	List ret_list = NULL;
	int steps = 0;
	int width;

	if (!req->forward.timeout) {
		if (!timeout)
			timeout = slurm_get_msg_timeout() * 1000;
		req->forward.timeout = timeout;
	}
	if (slurm_send_node_msg(fd, req) >= 0) {
		if (req->forward.cnt > 0) {
			/* figure out where we are in the tree and set
			 * the timeout for to wait for our children
			 * correctly
			 * (timeout+message_timeout sec per step)
			 * to let the child timeout */
			if (message_timeout < 0)
				message_timeout = slurm_get_msg_timeout() * 1000;
			steps = req->forward.cnt + 1;
			width = slurm_get_tree_width();
			if (width)
				steps /= width;
			timeout = (message_timeout * steps);
			steps++;

			timeout += (req->forward.timeout*steps);
		}
		ret_list = slurm_receive_msgs(fd, steps, timeout);
	}


	/*
	 *  Attempt to close an open connection
	 */
	while ((slurm_shutdown_msg_conn(fd) < 0) && (errno == EINTR) ) {
		if (retry++ > MAX_SHUTDOWN_RETRY) {
			break;
		}
	}

	return ret_list;
}


/*
 * slurm_send_recv_controller_msg
 * opens a connection to the controller, sends the controller a message,
 * listens for the response, then closes the connection
 * IN request_msg	- slurm_msg request
 * OUT response_msg	- slurm_msg response
 * RET int		- returns 0 on success, -1 on failure and sets errno
 */
int slurm_send_recv_controller_msg(slurm_msg_t *req, slurm_msg_t *resp)
{
	slurm_fd_t fd = -1;
	int rc = 0;
	time_t start_time = time(NULL);
	int retry = 1;
	slurm_ctl_conf_t *conf;
	bool backup_controller_flag;
	uint16_t slurmctld_timeout;
	slurm_addr_t ctrl_addr;

	/* Just in case the caller didn't initialize his slurm_msg_t, and
	 * since we KNOW that we are only sending to one node (the controller),
	 * we initialize some forwarding variables to disable forwarding.
	 */
	forward_init(&req->forward, NULL);
	req->ret_list = NULL;
	req->forward_struct = NULL;

	if (working_cluster_rec)
		req->flags |= SLURM_GLOBAL_AUTH_KEY;

	if ((fd = slurm_open_controller_conn(&ctrl_addr)) < 0) {
		rc = -1;
		goto cleanup;
	}

	conf = slurm_conf_lock();
	backup_controller_flag = conf->backup_controller ? true : false;
	slurmctld_timeout = conf->slurmctld_timeout;
	slurm_conf_unlock();

	while (retry) {
		/* If the backup controller is in the process of assuming
		 * control, we sleep and retry later */
		retry = 0;
		rc = _send_and_recv_msg(fd, req, resp, 0);
		if (resp->auth_cred)
			g_slurm_auth_destroy(resp->auth_cred);
		else
			rc = -1;

		if ((rc == 0) && (!working_cluster_rec)
		    && (resp->msg_type == RESPONSE_SLURM_RC)
		    && ((((return_code_msg_t *) resp->data)->return_code)
			== ESLURM_IN_STANDBY_MODE)
		    && (backup_controller_flag)
		    && (difftime(time(NULL), start_time)
			< (slurmctld_timeout + (slurmctld_timeout / 2)))) {

			debug("Neither primary nor backup controller "
			      "responding, sleep and retry");
			slurm_free_return_code_msg(resp->data);
			sleep(30);
			if ((fd = slurm_open_controller_conn(&ctrl_addr))
			    < 0) {
				rc = -1;
			} else {
				retry = 1;
			}
		}

		if (rc == -1)
			break;
	}

cleanup:
	if (rc != 0)
 		_remap_slurmctld_errno();

	return rc;
}

/* slurm_send_recv_node_msg
 * opens a connection to node, sends the node a message, listens
 * for the response, then closes the connection
 * IN request_msg	- slurm_msg request
 * OUT response_msg	- slurm_msg response
 * IN timeout		- how long to wait in milliseconds
 * RET int		- returns 0 on success, -1 on failure and sets errno
 */
int slurm_send_recv_node_msg(slurm_msg_t *req, slurm_msg_t *resp, int timeout)
{
	slurm_fd_t fd = -1;

	resp->auth_cred = NULL;
	if ((fd = slurm_open_msg_conn(&req->address)) < 0)
		return -1;

	return _send_and_recv_msg(fd, req, resp, timeout);

}

/* slurm_send_only_controller_msg
 * opens a connection to the controller, sends the controller a
 * message then, closes the connection
 * IN request_msg	- slurm_msg request
 * RET int		- return code
 * NOTE: NOT INTENDED TO BE CROSS-CLUSTER
 */
int slurm_send_only_controller_msg(slurm_msg_t *req)
{
	int      rc = SLURM_SUCCESS;
	int      retry = 0;
	slurm_fd_t fd = -1;
	slurm_addr_t ctrl_addr;

	/*
	 *  Open connection to SLURM controller:
	 */
	if ((fd = slurm_open_controller_conn(&ctrl_addr)) < 0) {
		rc = SLURM_SOCKET_ERROR;
		goto cleanup;
	}

	if ((rc = slurm_send_node_msg(fd, req) < 0)) {
		rc = SLURM_ERROR;
	} else {
		debug3("slurm_send_only_controller_msg: sent %d", rc);
		rc = SLURM_SUCCESS;
	}

	/*
	 *  Attempt to close an open connection
	 */
	while ( (slurm_shutdown_msg_conn(fd) < 0) && (errno == EINTR) ) {
		if (retry++ > MAX_SHUTDOWN_RETRY) {
			rc = SLURM_SOCKET_ERROR;
			goto cleanup;
		}
	}

cleanup:
	if (rc != SLURM_SUCCESS)
		_remap_slurmctld_errno();
	return rc;
}

/*
 *  Open a connection to the "address" specified in the slurm msg `req'
 *   Then, immediately close the connection w/out waiting for a reply.
 *
 *   Returns SLURM_SUCCESS on success SLURM_FAILURE (< 0) for failure.
 */
int slurm_send_only_node_msg(slurm_msg_t *req)
{
	int      rc = SLURM_SUCCESS;
	int      retry = 0;
	slurm_fd_t fd = -1;

	if ((fd = slurm_open_msg_conn(&req->address)) < 0) {
		return SLURM_SOCKET_ERROR;
	}

	if ((rc = slurm_send_node_msg(fd, req) < 0)) {
		rc = SLURM_ERROR;
	} else {
		debug3("slurm_send_only_node_msg: sent %d", rc);
		rc = SLURM_SUCCESS;
	}
	/*
	 *  Attempt to close an open connection
	 */
	while ( (slurm_shutdown_msg_conn(fd) < 0) && (errno == EINTR) ) {
		if (retry++ > MAX_SHUTDOWN_RETRY)
			return SLURM_SOCKET_ERROR;
	}

	return rc;
}

/*
 *  Send a message to the nodelist specificed using fanout
 *    Then return List containing type (ret_data_info_t).
 * IN nodelist	  - list of nodes to send to.
 * IN msg	  - a slurm_msg struct to be sent by the function
 * IN timeout	  - how long to wait in milliseconds
 * IN quiet       - if set, reduce logging details
 * RET List	  - List containing the responses of the children
 *		    (if any) we forwarded the message to. List
 *		    containing type (ret_data_info_t).
 */
List slurm_send_recv_msgs(const char *nodelist, slurm_msg_t *msg,
			  int timeout, bool quiet)
{
	List ret_list = NULL;
	hostlist_t hl = NULL;

	if (!nodelist || !strlen(nodelist)) {
		error("slurm_send_recv_msgs: no nodelist given");
		return NULL;
	}

	hl = hostlist_create(nodelist);
	if (!hl) {
		error("slurm_send_recv_msgs: problem creating hostlist");
		return NULL;
	}

	ret_list = start_msg_tree(hl, msg, timeout);
	hostlist_destroy(hl);

	return ret_list;
}

/*
 *  Send a message to msg->address
 *    Then return List containing type (ret_data_info_t).
 * IN msg	  - a slurm_msg struct to be sent by the function
 * IN timeout	  - how long to wait in milliseconds
 * RET List	  - List containing the responses of the children
 *		    (if any) we forwarded the message to. List
 *		    containing type (ret_types_t).
 */
List slurm_send_addr_recv_msgs(slurm_msg_t *msg, char *name, int timeout)
{
	static uint16_t conn_timeout = (uint16_t) NO_VAL;
	List ret_list = NULL;
	slurm_fd_t fd = -1;
	ret_data_info_t *ret_data_info = NULL;
	ListIterator itr;
	int i;

	if (conn_timeout == (uint16_t) NO_VAL)
		conn_timeout = MIN(slurm_get_msg_timeout(), 10);
	/* This connect retry logic permits Slurm hierarchical communications
	 * to better survive slurmd restarts */
	for (i = 0; i <= conn_timeout; i++) {
		if (i)
			sleep(1);
		fd = slurm_open_msg_conn(&msg->address);
		if ((fd >= 0) || (errno != ECONNREFUSED))
			break;
		if (i == 0)
			debug3("connect refused, retrying");
	}
	if (fd < 0) {
		mark_as_failed_forward(&ret_list, name,
				       SLURM_COMMUNICATIONS_CONNECTION_ERROR);
		errno = SLURM_COMMUNICATIONS_CONNECTION_ERROR;
		return ret_list;
	}

	msg->ret_list = NULL;
	msg->forward_struct = NULL;
	if (!(ret_list = _send_and_recv_msgs(fd, msg, timeout))) {
		mark_as_failed_forward(&ret_list, name, errno);
		errno = SLURM_COMMUNICATIONS_CONNECTION_ERROR;
		return ret_list;
	} else {
		itr = list_iterator_create(ret_list);
		while ((ret_data_info = list_next(itr)))
			if (!ret_data_info->node_name) {
				ret_data_info->node_name = xstrdup(name);
			}
		list_iterator_destroy(itr);
	}
	return ret_list;
}



/*
 *  Open a connection to the "address" specified in the slurm msg "req".
 *    Then read back an "rc" message returning the "return_code" specified
 *    in the response in the "rc" parameter.
 * IN req	- a slurm_msg struct to be sent by the function
 * OUT rc	- return code from the sent message
 * IN timeout	- how long to wait in milliseconds
 * RET int either 0 for success or -1 for failure.
 */
int slurm_send_recv_rc_msg_only_one(slurm_msg_t *req, int *rc, int timeout)
{
	slurm_fd_t fd = -1;
	int ret_c = 0;
	slurm_msg_t resp;

	slurm_msg_t_init(&resp);

	/* Just in case the caller didn't initialize his slurm_msg_t, and
	 * since we KNOW that we are only sending to one node,
	 * we initialize some forwarding variables to disable forwarding.
	 */
	forward_init(&req->forward, NULL);
	req->ret_list = NULL;
	req->forward_struct = NULL;

	if ((fd = slurm_open_msg_conn(&req->address)) < 0)
		return -1;
	if (!_send_and_recv_msg(fd, req, &resp, timeout)) {
		if (resp.auth_cred)
			g_slurm_auth_destroy(resp.auth_cred);
		*rc = slurm_get_return_code(resp.msg_type, resp.data);
		slurm_free_msg_data(resp.msg_type, resp.data);
		ret_c = 0;
	} else
		ret_c = -1;
	return ret_c;
}

/*
 *  Send message to controller and get return code.
 *  Make use of slurm_send_recv_controller_msg(), which handles
 *  support for backup controller and retry during transistion.
 */
int slurm_send_recv_controller_rc_msg(slurm_msg_t *req, int *rc)
{
	int ret_c;
	slurm_msg_t resp;

	if (!slurm_send_recv_controller_msg(req, &resp)) {
		*rc = slurm_get_return_code(resp.msg_type, resp.data);
		slurm_free_msg_data(resp.msg_type, resp.data);
		ret_c = 0;
	} else {
		ret_c = -1;
	}

	return ret_c;
}

/* this is used to set how many nodes are going to be on each branch
 * of the tree.
 * IN total       - total number of nodes to send to
 * IN tree_width  - how wide the tree should be on each hop
 * RET int *	  - int array tree_width in length each space
 *		    containing the number of nodes to send to each hop
 *		    on the span.
 */

extern int *set_span(int total,  uint16_t tree_width)
{
	int *span = NULL;
	int left = total;
	int i = 0;

	if (tree_width == 0)
		tree_width = slurm_get_tree_width();

	span = xmalloc(sizeof(int) * tree_width);
	//info("span count = %d", tree_width);
	if (total <= tree_width) {
		return span;
	}

	while (left > 0) {
		for(i = 0; i < tree_width; i++) {
			if ((tree_width-i) >= left) {
				if (span[i] == 0) {
					left = 0;
					break;
				} else {
					span[i] += left;
					left = 0;
					break;
				}
			} else if (left <= tree_width) {
				span[i] += left;
				left = 0;
				break;
			}
			span[i] += tree_width;
			left -= tree_width;
		}
	}
	return span;
}

/*
 * Free a slurm message
 */
extern void slurm_free_msg(slurm_msg_t * msg)
{
	if (msg->auth_cred)
		(void) g_slurm_auth_destroy(msg->auth_cred);

	if (msg->ret_list) {
		list_destroy(msg->ret_list);
		msg->ret_list = NULL;
	}

	xfree(msg);
}

extern char *nodelist_nth_host(const char *nodelist, int inx)
{
	hostlist_t hl = hostlist_create(nodelist);
	char *name = hostlist_nth(hl, inx);
	hostlist_destroy(hl);
	return name;
}

extern int nodelist_find(const char *nodelist, const char *name)
{
	hostlist_t hl = hostlist_create(nodelist);
	int id = hostlist_find(hl, name);
	hostlist_destroy(hl);
	return id;
}

extern void convert_num_unit2(double num, char *buf, int buf_size,
			      int orig_type, int divisor, bool exact)
{
	char *unit = "\0KMGTP?";
	uint64_t i;

	if ((int64_t)num == 0) {
		snprintf(buf, buf_size, "0");
		return;
	} else if (exact) {
		i = (uint64_t)num % (divisor / 2);

		if (i > 0) {
			snprintf(buf, buf_size, "%"PRIu64"%c",
				 (uint64_t)num, unit[orig_type]);
			return;
		}
	}

	while (num > divisor) {
		num /= divisor;
		orig_type++;
	}

	if (orig_type < UNIT_NONE || orig_type > UNIT_PETA)
		orig_type = UNIT_UNKNOWN;
	i = (uint64_t)num;
	/* Here we are checking to see if these numbers are the same,
	 * meaning the float has not floating point.  If we do have
	 * floating point print as a float.
	*/
	if ((double)i == num)
		snprintf(buf, buf_size, "%"PRIu64"%c", i, unit[orig_type]);
	else
		snprintf(buf, buf_size, "%.2f%c", num, unit[orig_type]);
}

extern void convert_num_unit(double num, char *buf, int buf_size, int orig_type)
{
	convert_num_unit2(num, buf, buf_size, orig_type, 1024, true);
}

extern int revert_num_unit(const char *buf)
{
	char *unit = "\0KMGTP\0";
	int i = 1, j = 0, number = 0;

	if (!buf)
		return -1;
	j = strlen(buf) - 1;
	while (unit[i]) {
		if (toupper((int)buf[j]) == unit[i])
			break;
		i++;
	}

	number = atoi(buf);
	if (unit[i])
		number *= (i*1024);

	return number;
}

#if _DEBUG

static void _print_data(char *data, int len)
{
	int i;
	for (i = 0; i < len; i++) {
		if ((i % 10 == 0) && (i != 0))
			printf("\n");
		printf("%2.2x ", ((int) data[i] & 0xff));
		if (i >= 200)
			break;
	}
	printf("\n\n");
}

#endif

/*
 * slurm_forward_data - forward arbitrary data to unix domain sockets on nodes
 * IN nodelist: nodes to forward data to
 * IN address: address of unix domain socket
 * IN len: length of data
 * IN data: real data
 * RET: error code
 */
extern int
slurm_forward_data(char *nodelist, char *address, uint32_t len, char *data)
{
	List ret_list = NULL;
	int temp_rc = 0, rc = 0;
	ret_data_info_t *ret_data_info = NULL;
	slurm_msg_t *msg = xmalloc(sizeof(slurm_msg_t));
	forward_data_msg_t req;

	slurm_msg_t_init(msg);

	debug("slurm_forward_data: nodelist=%s, address=%s, len=%u",
	      nodelist, address, len);
	req.address = address;
	req.len = len;
	req.data = data;

	msg->msg_type = REQUEST_FORWARD_DATA;
	msg->data = &req;

	if ((ret_list = slurm_send_recv_msgs(nodelist, msg, 0, false))) {
		while ((ret_data_info = list_pop(ret_list))) {
			temp_rc = slurm_get_return_code(ret_data_info->type,
							ret_data_info->data);
			if (temp_rc)
				rc = temp_rc;
		}
	} else {
		error("slurm_forward_data: no list was returned");
		rc = SLURM_ERROR;
	}

	slurm_free_msg(msg);
	return rc;
}


/*
 * vi: shiftwidth=8 tabstop=8 expandtab
 */<|MERGE_RESOLUTION|>--- conflicted
+++ resolved
@@ -2308,17 +2308,12 @@
 				myproto->primary_controller.sin_port;
 	}
 
-<<<<<<< HEAD
 #ifdef HAVE_NATIVE_CRAY
 	max_retry_period = 180;
 #else
 	max_retry_period = slurm_get_msg_timeout();
 #endif
-	max_retry_period *= 10;	/* Do iteration every 0.1 secs */
 	for (retry = 0; retry < max_retry_period; retry++) {
-=======
-	for (retry = 0; retry < msg_timeout; retry++) {
->>>>>>> 3053885f
 		if (retry)
 			sleep(1);
 		if (working_cluster_rec) {
