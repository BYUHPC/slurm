--- conflicted
+++ resolved
@@ -38,7 +38,6 @@
 \*****************************************************************************/
 
 #include "src/common/node_select.h"
-#include "src/slurmctld/trigger_mgr.h"
 #include "bluegene.h"
 
 #define _DEBUG 0
@@ -51,8 +50,8 @@
 } _STMT_END
 
 static int  _find_best_block_match(struct job_record* job_ptr,
-				   bitstr_t* slurm_block_bitmap, uint32_t min_nodes, 
-				   uint32_t max_nodes, uint32_t req_nodes,
+				   bitstr_t* slurm_block_bitmap,
+				   int min_nodes, int max_nodes, int req_nodes,
 				   int spec, bg_record_t** found_bg_record,
 				   bool test_only);
 static void _rotate_geo(uint16_t *req_geometry, int rot_cnt);
@@ -90,18 +89,15 @@
  * 
  */
 static int _find_best_block_match(struct job_record* job_ptr, 
-				  bitstr_t* slurm_block_bitmap,
-				  uint32_t min_nodes, uint32_t max_nodes,
-				  uint32_t req_nodes, int spec,
-				  bg_record_t** found_bg_record, 
+				  bitstr_t* slurm_block_bitmap, 
+				  int min_nodes, int max_nodes, int req_nodes,
+				  int spec, bg_record_t** found_bg_record, 
 				  bool test_only)
 {
 	ListIterator itr;
 	ListIterator itr2;
 	bg_record_t *record = NULL;
 	bg_record_t *found_record = NULL;
-	image_t *image = NULL;
-	image_group_t *image_group = NULL;
 	uint16_t req_geometry[BA_SYSTEM_DIMENSIONS];
 	uint16_t start[BA_SYSTEM_DIMENSIONS];
 	uint16_t conn_type, rotate, target_size = 0;
@@ -112,41 +108,27 @@
 	int i;
 	int rot_cnt = 0;
 	int created = 0;
-<<<<<<< HEAD
-	int allow = 0;
-	int check_image = 1;
-	uint32_t max_procs = NO_VAL;
-=======
 	int max_procs = (uint16_t) NO_VAL;
->>>>>>> e77a2066
 	List lists_of_lists = NULL;
 	List temp_list = NULL;
 	char tmp_char[256];
 	bitstr_t* tmp_bitmap = NULL;
 	int start_req = 0;
 	static int total_cpus = 0;
-<<<<<<< HEAD
-	char *blrtsimage = NULL;        /* BlrtsImage for this request */
-	char *linuximage = NULL;        /* LinuxImage for this request */
-	char *mloaderimage = NULL;      /* mloaderImage for this request */
-	char *ramdiskimage = NULL;      /* RamDiskImage for this request */
-	int rc = SLURM_SUCCESS;
-=======
->>>>>>> e77a2066
 
 	if(!total_cpus)
 		total_cpus = DIM_SIZE[X] * DIM_SIZE[Y] * DIM_SIZE[Z] 
 			* procs_per_node;
 
 	if(req_nodes > max_nodes) {
-		error("can't run this job max bps is %u asking for %u",
+		error("can't run this job max bps is %d asking for %d",
 		      max_nodes, req_nodes);
 		return SLURM_ERROR;
 	}
 
 	slurm_mutex_lock(&block_state_mutex);
 	if(!test_only && req_procs > num_unused_cpus) {
-		debug2("asking for %u I only got %d", 
+		debug2("asking for %d I only got %d", 
 		       req_procs, num_unused_cpus);
 		slurm_mutex_unlock(&block_state_mutex);
 		return SLURM_ERROR;
@@ -214,179 +196,15 @@
 			     SELECT_DATA_ROTATE, &rotate);
 	select_g_get_jobinfo(job_ptr->select_jobinfo,
 			     SELECT_DATA_MAX_PROCS, &max_procs);
-	select_g_get_jobinfo(job_ptr->select_jobinfo,
-			     SELECT_DATA_BLRTS_IMAGE, &blrtsimage);
-	if(blrtsimage) {
-		allow = 0;
-		itr = list_iterator_create(bg_blrtsimage_list);
-		while((image = list_next(itr))) {
-			if(!strcasecmp(blrtsimage, image->name)
-			   || !strcasecmp("*", image->name)) {
-				if(image->def) {
-					allow = 1;
-					break;
-				}
-				if(!image->groups ||
-				   !list_count(image->groups)) {
-					allow = 1;
-					break;
-				}				
-				itr2 = list_iterator_create(image->groups);
-				while((image_group = list_next(itr2))) {
-					if(image_group->gid
-					   == job_ptr->group_id) {
-						allow = 1;
-						break;
-					}
-				}
-				list_iterator_destroy(itr2);
-				if(allow)
-					break;	
-			}
-		}
-		list_iterator_destroy(itr);
-		if(!allow) {
-			error("User %u:%u is not allowed to use BlrtsImage %s",
-			      job_ptr->user_id, job_ptr->group_id, blrtsimage);
-			rc = SLURM_ERROR;
-			goto end_it;
-		}
-	}
-	select_g_get_jobinfo(job_ptr->select_jobinfo,
-			     SELECT_DATA_LINUX_IMAGE, &linuximage);
-	if(linuximage) {
-		allow = 0;
-		itr = list_iterator_create(bg_linuximage_list);
-		while((image = list_next(itr))) {
-			if(!strcasecmp(linuximage, image->name)
-			   || !strcasecmp("*", image->name)) {
-				if(image->def) {
-					allow = 1;
-					break;
-				}
-				if(!image->groups
-				   || !list_count(image->groups)) {
-					allow = 1;
-					break;
-				}				
-				itr2 = list_iterator_create(image->groups);
-				while((image_group = list_next(itr2))) {
-					if(image_group->gid
-					   == job_ptr->group_id) {
-						allow = 1;
-						break;
-					}
-				}
-				list_iterator_destroy(itr2);
-				if(allow)
-					break;	
-			}
-		}
-		list_iterator_destroy(itr);
-		if(!allow) {
-			error("User %u:%u is not allowed to use LinuxImage %s",
-			      job_ptr->user_id, job_ptr->group_id, linuximage);
-			rc = SLURM_ERROR;
-			goto end_it;
-		}
-	}
-	select_g_get_jobinfo(job_ptr->select_jobinfo,
-			     SELECT_DATA_MLOADER_IMAGE, &mloaderimage);
-	if(mloaderimage) {
-		allow = 0;
-		itr = list_iterator_create(bg_mloaderimage_list);
-		while((image = list_next(itr))) {
-			if(!strcasecmp(mloaderimage, image->name)
-			   || !strcasecmp("*", image->name)) {
-				if(image->def) {
-					allow = 1;
-					break;
-				}
-				if(!image->groups
-				   || !list_count(image->groups)) {
-					allow = 1;
-					break;
-				}				
-				itr2 = list_iterator_create(image->groups);
-				while((image_group = list_next(itr2))) {
-					if(image_group->gid
-					   == job_ptr->group_id) {
-						allow = 1;
-						break;
-					}
-				}
-				list_iterator_destroy(itr2);
-				if(allow)
-					break;	
-			}
-		}
-		list_iterator_destroy(itr);
-		if(!allow) {
-			error("User %u:%u is not allowed "
-			      "to use MloaderImage %s",
-			      job_ptr->user_id, job_ptr->group_id, 
-			      mloaderimage);
-			rc = SLURM_ERROR;
-			goto end_it;
-		}
-	}
-	select_g_get_jobinfo(job_ptr->select_jobinfo,
-			     SELECT_DATA_RAMDISK_IMAGE, &ramdiskimage);
-	if(ramdiskimage) {
-		allow = 0;
-		itr = list_iterator_create(bg_ramdiskimage_list);
-		while((image = list_next(itr))) {
-			if(!strcasecmp(ramdiskimage, image->name)
-			   || !strcasecmp("*", image->name)) {
-				if(image->def) {
-					allow = 1;
-					break;
-				}
-				if(!image->groups
-				   || !list_count(image->groups)) {
-					allow = 1;
-					break;
-				}				
-				itr2 = list_iterator_create(image->groups);
-				while((image_group = list_next(itr2))) {
-					if(image_group->gid
-					   == job_ptr->group_id) {
-						allow = 1;
-						break;
-					}
-				}
-				list_iterator_destroy(itr2);
-				if(allow)
-					break;	
-			}
-		}
-		list_iterator_destroy(itr);
-		if(!allow) {
-			error("User %u:%u is not allowed "
-			      "to use RamDiskImage %s",
-			      job_ptr->user_id, job_ptr->group_id, 
-			      ramdiskimage);
-			rc = SLURM_ERROR;
-			goto end_it;
-		}
-	}
-	
-<<<<<<< HEAD
-=======
-	
->>>>>>> e77a2066
+	
+	
 	if(req_geometry[X] != 0 && req_geometry[X] != (uint16_t)NO_VAL) {
 		target_size = 1;
 		for (i=0; i<BA_SYSTEM_DIMENSIONS; i++)
 			target_size *= (uint16_t)req_geometry[i];
 		if(target_size != min_nodes) {
-<<<<<<< HEAD
-			debug2("min_nodes not set correctly %u should be %u "
-			      "from %u%u%u",
-=======
 			debug2("min_nodes not set correctly %d should be %d "
 			      "from %d%d%d",
->>>>>>> e77a2066
 			      min_nodes, target_size, 
 			      req_geometry[X],
 			      req_geometry[Y],
@@ -451,13 +269,12 @@
 	 * the spec arguement */
 		
 	*found_bg_record = NULL;
-	allow = 0;
 try_again:	
 	slurm_mutex_lock(&block_state_mutex);
 	debug("number of blocks to check: %d state %d", 
 	      list_count(bg_list),
 	      test_only);
-	itr = list_iterator_create(bg_list);
+     	itr = list_iterator_create(bg_list);
 	while ((record = (bg_record_t*) list_next(itr))) {		
 		/* If test_only we want to fall through to tell the 
 		   scheduler that it is runnable just not right now. 
@@ -480,14 +297,15 @@
 		
 		/* Check processor count */
 		proc_cnt = record->bp_count * record->cpus_per_bp;
-		debug3("asking for %u-%u looking at %d", 
+		debug3("asking for %d-%d looking at %d", 
 		      req_procs, max_procs, proc_cnt);
 		if ((proc_cnt < req_procs)
-		    || ((max_procs != NO_VAL) && (proc_cnt > max_procs))) {
+		    || (max_procs != (uint16_t) NO_VAL 
+			&& proc_cnt > max_procs)) {
 			/* We use the proccessor count per partition here
 			   mostly to see if we can run on a smaller partition. 
 			 */
-			convert_num_unit((float)proc_cnt, tmp_char, UNIT_NONE);
+			convert_to_kilo(proc_cnt, tmp_char);
 			debug("block %s CPU count (%s) not suitable",
 			      record->bg_block_id, 
 			      tmp_char);
@@ -497,13 +315,12 @@
 		/*
 		 * check that the number of nodes is suitable
 		 */
- 		debug3("asking for %u-%u bps looking at %d", 
+ 		debug3("asking for %d-%d bps looking at %d", 
 		      min_nodes, req_nodes, record->bp_count);
 		if ((record->bp_count < min_nodes)
 		    ||  (req_nodes != 0 && record->bp_count > req_nodes)
 		    ||  (record->bp_count < target_size)) {
-			convert_num_unit((float)record->node_cnt, tmp_char,
-					 UNIT_NONE);
+			convert_to_kilo(record->node_cnt, tmp_char);
 			debug("block %s node count (%s) not suitable",
 			      record->bg_block_id,
 			      tmp_char);
@@ -594,34 +411,7 @@
 
 		if(found_record) {
 			continue;
-<<<<<<< HEAD
-		} 
-
-		if(check_image) {
-			if(blrtsimage &&
-			   strcasecmp(blrtsimage, record->blrtsimage)) {
-				allow = 1;
-				continue;
-			}
-			if(linuximage &&
-			   strcasecmp(linuximage, record->linuximage)) {
-				allow = 1;
-				continue;
-			}
-			if(mloaderimage &&
-			   strcasecmp(mloaderimage, record->mloaderimage)) {
-				allow = 1;
-				continue;
-			}
-			if(ramdiskimage &&
-			   strcasecmp(ramdiskimage, record->ramdiskimage)) {
-				allow = 1;
-				continue;
-			}			
-		}
-=======
 		} 				
->>>>>>> e77a2066
 			
 		/***********************************************/
 		/* check the connection type specified matches */
@@ -677,10 +467,6 @@
 					BLOCK_ERROR_STATE;
 				(*found_bg_record)->state = RM_PARTITION_ERROR;
 				slurm_mutex_unlock(&block_state_mutex);
-<<<<<<< HEAD
-				trigger_block_error();
-=======
->>>>>>> e77a2066
 				goto try_again;
 			}
 		}
@@ -691,20 +477,9 @@
 			tmp_char);
 		bit_and(slurm_block_bitmap, (*found_bg_record)->bitmap);
 		slurm_mutex_unlock(&block_state_mutex);
-<<<<<<< HEAD
-		rc = SLURM_SUCCESS;
-		goto end_it;
-	}
-
-	/* see if we can just reset the image and reboot the block */
-	if(allow) {
-		check_image = 0;
-		allow = 0;
-		slurm_mutex_unlock(&block_state_mutex);
-		goto try_again;
-	}
-
-	check_image = 1;
+		return SLURM_SUCCESS;
+	}
+
 	/* all these assume that the *found_bg_record is NULL */
 	if(bluegene_layout_mode == LAYOUT_OVERLAP && !test_only && created<2) {
 		created++;
@@ -713,21 +488,7 @@
 	}
 		
 	slurm_mutex_unlock(&block_state_mutex);
-	if(bluegene_layout_mode != LAYOUT_DYNAMIC)
-=======
-		return SLURM_SUCCESS;
-	}
-
-	/* all these assume that the *found_bg_record is NULL */
-	if(bluegene_layout_mode == LAYOUT_OVERLAP && !test_only && created<2) {
-		created++;
-		slurm_mutex_unlock(&block_state_mutex);
-		goto try_again;
-	}
-		
-	slurm_mutex_unlock(&block_state_mutex);
 	if(bluegene_layout_mode !=  LAYOUT_DYNAMIC)
->>>>>>> e77a2066
 		goto not_dynamic;
 	
 	if(test_only) {
@@ -745,24 +506,17 @@
 		request.rotate = rotate;
 		request.elongate = true;
 		request.start_req = start_req;
-		request.blrtsimage = blrtsimage;
-		request.linuximage = linuximage;
-		request.mloaderimage = mloaderimage;
-		request.ramdiskimage = ramdiskimage;
-	
 		debug("trying with all free blocks");
 		if(create_dynamic_block(&request, NULL) == SLURM_ERROR) {
 			error("this job will never run on "
 			      "this system");
 			xfree(request.save_name);
-			rc = SLURM_ERROR;
-			goto end_it;
+			return SLURM_ERROR;
 		} else {
 			if(!request.save_name) {
 				error("no name returned from "
 				      "create_dynamic_block");
-				rc = SLURM_ERROR;
-				goto end_it;
+				return SLURM_ERROR;
 			} 
 
 			/* 
@@ -796,10 +550,9 @@
 			}
 			
 			bit_and(slurm_block_bitmap, tmp_bitmap);
-			FREE_NULL_BITMAP(tmp_bitmap);
+			bit_free(tmp_bitmap);
 			xfree(request.save_name);
-			rc = SLURM_SUCCESS;
-			goto end_it;
+			return SLURM_SUCCESS;
 		}
 	} else if(!created) {
 		debug2("going to create %d", target_size);
@@ -838,10 +591,6 @@
 			request.rotate = rotate;
 			request.elongate = true;
 			request.start_req = start_req;
-			request.blrtsimage = blrtsimage;
-			request.linuximage = linuximage;
-			request.mloaderimage = mloaderimage;
-			request.ramdiskimage = ramdiskimage;
 			/* 1- try empty space
 			   2- we see if we can create one in the 
 			   unused bps
@@ -863,15 +612,7 @@
 	}
 not_dynamic:
 	debug("_find_best_block_match none found");
-	rc = SLURM_ERROR;
-
-end_it:
-	xfree(blrtsimage);
-	xfree(linuximage);
-	xfree(mloaderimage);
-	xfree(ramdiskimage);
-		
-	return rc;
+	return SLURM_ERROR;
 }
 
 /*
@@ -885,7 +626,7 @@
  * RET - SLURM_SUCCESS if job runnable now, error code otherwise
  */
 extern int submit_job(struct job_record *job_ptr, bitstr_t *slurm_block_bitmap,
-		      uint32_t min_nodes, uint32_t max_nodes, uint32_t req_nodes, 
+		      int min_nodes, int max_nodes, int req_nodes, 
 		      bool test_only)
 {
 	int spec = 1; /* this will be like, keep TYPE a priority, etc,  */
@@ -898,21 +639,10 @@
 	
 	select_g_sprint_jobinfo(job_ptr->select_jobinfo, buf, sizeof(buf), 
 				SELECT_PRINT_MIXED);
-	debug("bluegene:submit_job: %s nodes=%u-%u-%u", 
-	      buf, min_nodes, req_nodes, max_nodes);
-	select_g_sprint_jobinfo(job_ptr->select_jobinfo, buf, sizeof(buf), 
-				SELECT_PRINT_BLRTS_IMAGE);
-	debug2("BlrtsImage=%s", buf);
-	select_g_sprint_jobinfo(job_ptr->select_jobinfo, buf, sizeof(buf), 
-				SELECT_PRINT_LINUX_IMAGE);
-	debug2("LinuxImage=%s", buf);
-	select_g_sprint_jobinfo(job_ptr->select_jobinfo, buf, sizeof(buf), 
-				SELECT_PRINT_MLOADER_IMAGE);
-	debug2("MloaderImage=%s", buf);
-	select_g_sprint_jobinfo(job_ptr->select_jobinfo, buf, sizeof(buf), 
-				SELECT_PRINT_RAMDISK_IMAGE);
-	debug2("RamDiskImage=%s", buf);
-	
+	debug("bluegene:submit_job: %s nodes=%d-%d", 
+	      buf, 
+	      min_nodes, 
+	      req_nodes);
 	if(bluegene_layout_mode == LAYOUT_DYNAMIC)
 		slurm_mutex_lock(&create_dynamic_mutex);
 	
@@ -920,7 +650,7 @@
 				    max_nodes, req_nodes, spec, 
 				    &record, test_only);
 	
-	if(rc == SLURM_SUCCESS) {
+	if (rc == SLURM_SUCCESS) {
 		if(!record) {
 			debug2("can run, but block not made");
 			select_g_set_jobinfo(job_ptr->select_jobinfo,
@@ -937,7 +667,7 @@
 					     SELECT_DATA_NODE_CNT,
 					     &min_nodes);
 			
-			for(i=0; i<BA_SYSTEM_DIMENSIONS; i++)
+			for (i=0; i<BA_SYSTEM_DIMENSIONS; i++)
 				geo[i] = 0;
 			select_g_set_jobinfo(job_ptr->select_jobinfo,
 					     SELECT_DATA_GEOMETRY, 
@@ -945,19 +675,16 @@
 			
 		} else {
 			slurm_mutex_lock(&block_state_mutex);
-
-			if((record->ionodes)
-			   && (job_ptr->part_ptr->shared == 0))
-				error("Small block used in "
-				      "non-shared partition");
-
 			/* set the block id and info about block */
 			select_g_set_jobinfo(job_ptr->select_jobinfo,
 					     SELECT_DATA_BLOCK_ID, 
 					     record->bg_block_id);
 			select_g_set_jobinfo(job_ptr->select_jobinfo,
-					     SELECT_DATA_IONODES, 
-					     record->ionodes);
+					     SELECT_DATA_QUARTER, 
+					     &record->quarter);
+			select_g_set_jobinfo(job_ptr->select_jobinfo,
+					     SELECT_DATA_NODECARD, 
+					     &record->nodecard);
 			select_g_set_jobinfo(job_ptr->select_jobinfo,
 					     SELECT_DATA_NODE_CNT, 
 					     &record->node_cnt);
