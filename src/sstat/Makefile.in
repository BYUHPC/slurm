--- conflicted
+++ resolved
@@ -147,10 +147,7 @@
 DEFS = @DEFS@
 DEPDIR = @DEPDIR@
 DLLTOOL = @DLLTOOL@
-<<<<<<< HEAD
-=======
 DL_LIBS = @DL_LIBS@
->>>>>>> 1c6f7f21
 DSYMUTIL = @DSYMUTIL@
 DUMPBIN = @DUMPBIN@
 ECHO_C = @ECHO_C@
@@ -320,8 +317,7 @@
 top_srcdir = @top_srcdir@
 AUTOMAKE_OPTIONS = foreign
 INCLUDES = -I$(top_srcdir)
-<<<<<<< HEAD
-sstat_LDADD = $(top_builddir)/src/api/libslurm.o -ldl
+sstat_LDADD = $(top_builddir)/src/api/libslurm.o $(DL_LIBS)
 sstat_SOURCES = \
 	options.c	\
 	print.c		\
@@ -329,11 +325,6 @@
 	sstat.c		\
 	sstat.h
 
-=======
-sstat_LDADD = $(top_builddir)/src/api/libslurm.o $(DL_LIBS)
-noinst_HEADERS = sstat.c
-sstat_SOURCES = sstat.c process.c print.c options.c
->>>>>>> 1c6f7f21
 sstat_LDFLAGS = -export-dynamic $(CMD_LDFLAGS)
 all: all-am
 
