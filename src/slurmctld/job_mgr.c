/*****************************************************************************\
 *  job_mgr.c - manage the job information of slurm
 *	Note: there is a global job list (job_list), time stamp
 *	(last_job_update), and hash table (job_hash)
 *****************************************************************************
 *  Copyright (C) 2002-2007 The Regents of the University of California.
 *  Copyright (C) 2008-2010 Lawrence Livermore National Security.
<<<<<<< HEAD
 *  Portions Copyright (C) 2010-2013 SchedMD <http://www.schedmd.com>.
=======
 *  Portions Copyright (C) 2010-2014 SchedMD <http://www.schedmd.com>.
>>>>>>> 65d9196c
 *  Produced at Lawrence Livermore National Laboratory (cf, DISCLAIMER).
 *  Written by Morris Jette <jette1@llnl.gov>
 *  CODE-OCEC-09-009. All rights reserved.
 *
 *  This file is part of SLURM, a resource management program.
 *  For details, see <http://slurm.schedmd.com/>.
 *  Please also read the included file: DISCLAIMER.
 *
 *  SLURM is free software; you can redistribute it and/or modify it under
 *  the terms of the GNU General Public License as published by the Free
 *  Software Foundation; either version 2 of the License, or (at your option)
 *  any later version.
 *
 *  In addition, as a special exception, the copyright holders give permission
 *  to link the code of portions of this program with the OpenSSL library under
 *  certain conditions as described in each individual source file, and
 *  distribute linked combinations including the two. You must obey the GNU
 *  General Public License in all respects for all of the code used other than
 *  OpenSSL. If you modify file(s) with this exception, you may extend this
 *  exception to your version of the file(s), but you are not obligated to do
 *  so. If you do not wish to do so, delete this exception statement from your
 *  version.  If you delete this exception statement from all source files in
 *  the program, then also delete it here.
 *
 *  SLURM is distributed in the hope that it will be useful, but WITHOUT ANY
 *  WARRANTY; without even the implied warranty of MERCHANTABILITY or FITNESS
 *  FOR A PARTICULAR PURPOSE.  See the GNU General Public License for more
 *  details.
 *
 *  You should have received a copy of the GNU General Public License along
 *  with SLURM; if not, write to the Free Software Foundation, Inc.,
 *  51 Franklin Street, Fifth Floor, Boston, MA 02110-1301  USA.
\*****************************************************************************/

#ifdef HAVE_CONFIG_H
#  include "config.h"
#endif

#include <ctype.h>
#include <dirent.h>
#include <errno.h>
#include <fcntl.h>
#include <libgen.h>
#include <signal.h>
#include <stdio.h>
#include <stdlib.h>
#include <string.h>
#include <strings.h>
#include <sys/stat.h>
#include <sys/types.h>
#include <sys/param.h>
#include <unistd.h>

#include "slurm/slurm_errno.h"

#include "src/common/slurm_acct_gather.h"
#include "src/common/assoc_mgr.h"
#include "src/common/bitstring.h"
#include "src/common/fd.h"
#include "src/common/forward.h"
#include "src/common/gres.h"
#include "src/common/hostlist.h"
#include "src/common/node_select.h"
#include "src/common/parse_time.h"
#include "src/common/slurm_accounting_storage.h"
#include "src/common/slurm_jobcomp.h"
#include "src/common/slurm_priority.h"
#include "src/common/slurm_protocol_pack.h"
#include "src/common/switch.h"
#include "src/common/timers.h"
#include "src/common/xassert.h"
#include "src/common/xstring.h"

#include "src/slurmctld/acct_policy.h"
#include "src/slurmctld/agent.h"
#include "src/slurmctld/front_end.h"
#include "src/slurmctld/job_scheduler.h"
#include "src/slurmctld/job_submit.h"
#include "src/slurmctld/licenses.h"
#include "src/slurmctld/locks.h"
#include "src/slurmctld/node_scheduler.h"
#include "src/slurmctld/preempt.h"
#include "src/slurmctld/proc_req.h"
#include "src/slurmctld/reservation.h"
#include "src/slurmctld/sched_plugin.h"
#include "src/slurmctld/slurmctld.h"
#include "src/slurmctld/slurmctld_plugstack.h"
#include "src/slurmctld/srun_comm.h"
#include "src/slurmctld/state_save.h"
#include "src/slurmctld/trigger_mgr.h"

#define DETAILS_FLAG 0xdddd
#define SLURM_CREATE_JOB_FLAG_NO_ALLOCATE_0 0
#define STEP_FLAG 0xbbbb
#define TOP_PRIORITY 0xffff0000	/* large, but leave headroom for higher */

#define JOB_HASH_INX(_job_id)	(_job_id % hash_table_size)

/* Change JOB_STATE_VERSION value when changing the state save format */
#define JOB_STATE_VERSION       "VER015"
#define JOB_14_03_STATE_VERSION "VER015"	/* SLURM version 14.03 */
#define JOB_2_6_STATE_VERSION   "VER014"	/* SLURM version 2.6 */
#define JOB_2_5_STATE_VERSION   "VER013"	/* SLURM version 2.5 */

#define JOB_CKPT_VERSION      "JOB_CKPT_002"
#define JOB_2_2_CKPT_VERSION  "JOB_CKPT_002"	/* SLURM version 2.2 */
#define JOB_2_1_CKPT_VERSION  "JOB_CKPT_001"	/* SLURM version 2.1 */

/* Global variables */
List   job_list = NULL;		/* job_record list */
time_t last_job_update;		/* time of last update to job records */

/* Local variables */
static uint32_t highest_prio = 0;
static uint32_t lowest_prio  = TOP_PRIORITY;
static int      hash_table_size = 0;
static int      job_count = 0;		/* job's in the system */
static uint32_t job_id_sequence = 0;	/* first job_id to assign new job */
static struct   job_record **job_hash = NULL;
static bool     wiki_sched = false;
static bool     wiki2_sched = false;
static bool     wiki_sched_test = false;

/* Local functions */
static void _add_job_hash(struct job_record *job_ptr);
static int  _checkpoint_job_record (struct job_record *job_ptr,
				    char *image_dir);
static int  _copy_job_desc_files(uint32_t job_id_src, uint32_t job_id_dest);
static int  _copy_job_desc_to_file(job_desc_msg_t * job_desc,
				   uint32_t job_id);
static int  _copy_job_desc_to_job_record(job_desc_msg_t * job_desc,
					 struct job_record **job_ptr,
					 bitstr_t ** exc_bitmap,
					 bitstr_t ** req_bitmap);
static job_desc_msg_t * _copy_job_record_to_job_desc(
				struct job_record *job_ptr);
static char *_copy_nodelist_no_dup(char *node_list);
static void _del_batch_list_rec(void *x);
static void _delete_job_desc_files(uint32_t job_id);
static slurmdb_qos_rec_t *_determine_and_validate_qos(
	char *resv_name, slurmdb_association_rec_t *assoc_ptr,
	bool admin, slurmdb_qos_rec_t *qos_rec,	int *error_code);
static void _dump_job_details(struct job_details *detail_ptr,
			      Buf buffer);
static void _dump_job_state(struct job_record *dump_job_ptr, Buf buffer);
static int  _find_batch_dir(void *x, void *key);
static void _get_batch_job_dir_ids(List batch_dirs);
static void _job_timed_out(struct job_record *job_ptr);
static int  _job_create(job_desc_msg_t * job_specs, int allocate, int will_run,
			struct job_record **job_rec_ptr, uid_t submit_uid,
			char **err_msg);
static void _list_delete_job(void *job_entry);
static int  _list_find_job_id(void *job_entry, void *key);
static int  _list_find_job_old(void *job_entry, void *key);
static int  _load_job_details(struct job_record *job_ptr, Buf buffer,
			      uint16_t protocol_version);
static int  _load_job_state(Buf buffer,	uint16_t protocol_version);
static uint32_t _max_switch_wait(uint32_t input_wait);
static void _notify_srun_missing_step(struct job_record *job_ptr, int node_inx,
				      time_t now, time_t node_boot_time);
static int  _open_job_state_file(char **state_file);
static void _pack_job_for_ckpt (struct job_record *job_ptr, Buf buffer);
static void _pack_default_job_details(struct job_record *job_ptr,
				      Buf buffer,
				      uint16_t protocol_version);
static void _pack_pending_job_details(struct job_details *detail_ptr,
				      Buf buffer,
				      uint16_t protocol_version);
static int  _purge_job_record(uint32_t job_id);
static void _purge_missing_jobs(int node_inx, time_t now);
static void _read_data_array_from_file(char *file_name, char ***data,
				       uint32_t * size,
 				       struct job_record *job_ptr);
static void _read_data_from_file(char *file_name, char **data);
static char *_read_job_ckpt_file(char *ckpt_file, int *size_ptr);
static void _remove_defunct_batch_dirs(List batch_dirs);
static int  _reset_detail_bitmaps(struct job_record *job_ptr);
static void _reset_step_bitmaps(struct job_record *job_ptr);
static int  _resume_job_nodes(struct job_record *job_ptr, bool indf_susp);
static void _send_job_kill(struct job_record *job_ptr);
static int  _set_job_id(struct job_record *job_ptr);
static void _signal_batch_job(struct job_record *job_ptr, uint16_t signal);
static void _signal_job(struct job_record *job_ptr, int signal);
static void _suspend_job(struct job_record *job_ptr, uint16_t op,
			 bool indf_susp);
static int  _suspend_job_nodes(struct job_record *job_ptr, bool indf_susp);
static bool _top_priority(struct job_record *job_ptr);
static int  _valid_job_part(job_desc_msg_t * job_desc,
			    uid_t submit_uid, bitstr_t *req_bitmap,
			    struct part_record **part_pptr,
			    List *part_pptr_list);
static int  _valid_job_part_acct(job_desc_msg_t *job_desc,
				 struct part_record *part_ptr);
static int  _valid_job_part_qos(struct part_record *part_ptr,
				slurmdb_qos_rec_t *pos_ptr);
static int  _validate_job_desc(job_desc_msg_t * job_desc_msg, int allocate,
                               uid_t submit_uid, struct part_record *part_ptr,
                               List part_list);
static void _validate_job_files(List batch_dirs);
static int  _write_data_to_file(char *file_name, char *data);
static int  _write_data_array_to_file(char *file_name, char **data,
				      uint32_t size);
static void _xmit_new_end_time(struct job_record *job_ptr);
static bool _validate_min_mem_partition(job_desc_msg_t *job_desc_msg,
                                        struct part_record *,
                                        List part_list);

/*
 * create_job_record - create an empty job_record including job_details.
 *	load its values with defaults (zeros, nulls, and magic cookie)
 * IN/OUT error_code - set to zero if no error, errno otherwise
 * RET pointer to the record or NULL if error
 * global: job_list - global job list
 *	job_count - number of jobs in the system
 *	last_job_update - time of last job table update
 * NOTE: allocates memory that should be xfreed with _list_delete_job
 */
struct job_record *create_job_record(int *error_code)
{
	struct job_record  *job_ptr;
	struct job_details *detail_ptr;

	if (job_count >= slurmctld_conf.max_job_cnt) {
		error("create_job_record: job_count exceeds MaxJobCount limit "
		      "configured");
		*error_code = EAGAIN;
		return NULL;
	}

	job_count++;
	*error_code = 0;
	last_job_update = time(NULL);

	job_ptr    = (struct job_record *) xmalloc(sizeof(struct job_record));
	detail_ptr = (struct job_details *)xmalloc(sizeof(struct job_details));

	job_ptr->magic = JOB_MAGIC;
	job_ptr->array_task_id = NO_VAL;
	job_ptr->details = detail_ptr;
	job_ptr->prio_factors = xmalloc(sizeof(priority_factors_object_t));
	job_ptr->step_list = list_create(NULL);

	xassert (detail_ptr->magic = DETAILS_MAGIC); /* set value */
	detail_ptr->submit_time = time(NULL);
	job_ptr->requid = -1; /* force to -1 for sacct to know this
			       * hasn't been set yet  */
	(void) list_append(job_list, job_ptr);

	return job_ptr;
}


/*
 * delete_job_details - delete a job's detail record and clear it's pointer
 *	this information can be deleted as soon as the job is allocated
 *	resources and running (could need to restart batch job)
 * IN job_entry - pointer to job_record to clear the record of
 */
void delete_job_details(struct job_record *job_entry)
{
	int i;

	if (job_entry->details == NULL)
		return;

	xassert (job_entry->details->magic == DETAILS_MAGIC);
	if (IS_JOB_FINISHED(job_entry))
		_delete_job_desc_files(job_entry->job_id);

	xfree(job_entry->details->acctg_freq);
	for (i=0; i<job_entry->details->argc; i++)
		xfree(job_entry->details->argv[i]);
	xfree(job_entry->details->argv);
	xfree(job_entry->details->ckpt_dir);
	xfree(job_entry->details->cpu_bind);
	if (job_entry->details->depend_list)
		list_destroy(job_entry->details->depend_list);
	xfree(job_entry->details->dependency);
	xfree(job_entry->details->orig_dependency);
	for (i=0; i<job_entry->details->env_cnt; i++)
		xfree(job_entry->details->env_sup[i]);
	xfree(job_entry->details->env_sup);
	xfree(job_entry->details->std_err);
	FREE_NULL_BITMAP(job_entry->details->exc_node_bitmap);
	xfree(job_entry->details->exc_nodes);
	if (job_entry->details->feature_list)
		list_destroy(job_entry->details->feature_list);
	xfree(job_entry->details->features);
	xfree(job_entry->details->std_in);
	xfree(job_entry->details->mc_ptr);
	xfree(job_entry->details->mem_bind);
	xfree(job_entry->details->std_out);
	FREE_NULL_BITMAP(job_entry->details->req_node_bitmap);
	xfree(job_entry->details->req_node_layout);
	xfree(job_entry->details->req_nodes);
	xfree(job_entry->details->restart_dir);
	xfree(job_entry->details->work_dir);
	xfree(job_entry->details);	/* Must be last */
}

/* _delete_job_desc_files - delete job descriptor related files */
static void _delete_job_desc_files(uint32_t job_id)
{
	char *dir_name, job_dir[20], *file_name;
	struct stat sbuf;

	dir_name = slurm_get_state_save_location();

	sprintf(job_dir, "/job.%d", job_id);
	xstrcat(dir_name, job_dir);

	file_name = xstrdup(dir_name);
	xstrcat(file_name, "/environment");
	(void) unlink(file_name);
	xfree(file_name);

	file_name = xstrdup(dir_name);
	xstrcat(file_name, "/script");
	(void) unlink(file_name);
	xfree(file_name);

	if (stat(dir_name, &sbuf) == 0)	/* remove job directory as needed */
		(void) rmdir(dir_name);
	xfree(dir_name);
}

static uint32_t _max_switch_wait(uint32_t input_wait)
{
	static time_t sched_update = 0;
	static uint32_t max_wait = 300;	/* default max_switch_wait, seconds */
	char *sched_params, *tmp_ptr;
	int i;

	if (sched_update != slurmctld_conf.last_update) {
		sched_params = slurm_get_sched_params();
		if (sched_params &&
		    (tmp_ptr = strstr(sched_params, "max_switch_wait="))) {
		/*                                   0123456789012345 */
			i = atoi(tmp_ptr + 16);
			if (i < 0) {
				error("ignoring SchedulerParameters: "
				      "max_switch_wait of %d", i);
			} else {
				      max_wait = i;
			}
		}
		xfree(sched_params);
	}

	if (max_wait > input_wait)
		return input_wait;
	return max_wait;
}

static slurmdb_qos_rec_t *_determine_and_validate_qos(
	char *resv_name, slurmdb_association_rec_t *assoc_ptr,
	bool admin, slurmdb_qos_rec_t *qos_rec, int *error_code)
{
	slurmdb_qos_rec_t *qos_ptr = NULL;

	/* If enforcing associations make sure this is a valid qos
	   with the association.  If not just fill in the qos and
	   continue. */

	if (accounting_enforce & ACCOUNTING_ENFORCE_ASSOCS)
		xassert(assoc_ptr);
	xassert(qos_rec);

	if (!qos_rec->name && !qos_rec->id) {
		if (assoc_ptr && assoc_ptr->usage->valid_qos) {
			if (assoc_ptr->def_qos_id)
				qos_rec->id = assoc_ptr->def_qos_id;
			else if (bit_set_count(assoc_ptr->usage->valid_qos)
				 == 1)
				qos_rec->id =
					bit_ffs(assoc_ptr->usage->valid_qos);
			else if (assoc_mgr_root_assoc
				 && assoc_mgr_root_assoc->def_qos_id)
				qos_rec->id = assoc_mgr_root_assoc->def_qos_id;
			else
				qos_rec->name = "normal";
		} else if (assoc_mgr_root_assoc
			   && assoc_mgr_root_assoc->def_qos_id)
			qos_rec->id = assoc_mgr_root_assoc->def_qos_id;
		else
			qos_rec->name = "normal";
	}

	if (assoc_mgr_fill_in_qos(acct_db_conn, qos_rec, accounting_enforce,
				  &qos_ptr) != SLURM_SUCCESS) {
		error("Invalid qos (%s)", qos_rec->name);
		*error_code = ESLURM_INVALID_QOS;
		return NULL;
	}

	if ((accounting_enforce & ACCOUNTING_ENFORCE_QOS)
	    && assoc_ptr
	    && !admin
	    && (!assoc_ptr->usage->valid_qos
		|| !bit_test(assoc_ptr->usage->valid_qos, qos_rec->id))) {
		error("This association %d(account='%s', "
		      "user='%s', partition='%s') does not have "
		      "access to qos %s",
		      assoc_ptr->id, assoc_ptr->acct, assoc_ptr->user,
		      assoc_ptr->partition, qos_rec->name);
		*error_code = ESLURM_INVALID_QOS;
		return NULL;
	}

	if (qos_ptr && (qos_ptr->flags & QOS_FLAG_REQ_RESV)
	    && (!resv_name || resv_name[0] == '\0')) {
		error("qos %s can only be used in a reservation",
		      qos_rec->name);
		*error_code = ESLURM_INVALID_QOS;
		return NULL;
	}

	*error_code = SLURM_SUCCESS;
	return qos_ptr;
}


/*
 * dump_all_job_state - save the state of all jobs to file for checkpoint
 *	Changes here should be reflected in load_last_job_id() and
 *	load_all_job_state().
 * RET 0 or error code */
int dump_all_job_state(void)
{
	/* Save high-water mark to avoid buffer growth with copies */
	static int high_buffer_size = (1024 * 1024);
	int error_code = 0, log_fd;
	char *old_file, *new_file, *reg_file;
	struct stat stat_buf;
	/* Locks: Read config and job */
	slurmctld_lock_t job_read_lock =
		{ READ_LOCK, READ_LOCK, NO_LOCK, NO_LOCK };
	ListIterator job_iterator;
	struct job_record *job_ptr;
	Buf buffer = init_buf(high_buffer_size);
	time_t min_age = 0, now = time(NULL);
	DEF_TIMERS;

	START_TIMER;
	/* write header: version, time */
	packstr(JOB_STATE_VERSION, buffer);
	pack_time(now, buffer);

	if (slurmctld_conf.min_job_age > 0)
		min_age = now  - slurmctld_conf.min_job_age;

	/*
	 * write header: job id
	 * This is needed so that the job id remains persistent even after
	 * slurmctld is restarted.
	 */
	pack32( job_id_sequence, buffer);

	debug3("Writing job id %u to header record of job_state file",
	       job_id_sequence);

	/* write individual job records */
	lock_slurmctld(job_read_lock);
	job_iterator = list_iterator_create(job_list);
	while ((job_ptr = (struct job_record *) list_next(job_iterator))) {
		xassert (job_ptr->magic == JOB_MAGIC);
		if ((min_age > 0) && (job_ptr->end_time < min_age) &&
		    (! IS_JOB_COMPLETING(job_ptr)) && IS_JOB_FINISHED(job_ptr))
			continue;	/* job ready for purging, don't dump */

		_dump_job_state(job_ptr, buffer);
	}
	list_iterator_destroy(job_iterator);

	/* write the buffer to file */
	old_file = xstrdup(slurmctld_conf.state_save_location);
	xstrcat(old_file, "/job_state.old");
	reg_file = xstrdup(slurmctld_conf.state_save_location);
	xstrcat(reg_file, "/job_state");
	new_file = xstrdup(slurmctld_conf.state_save_location);
	xstrcat(new_file, "/job_state.new");
	unlock_slurmctld(job_read_lock);

	if (stat(reg_file, &stat_buf) == 0) {
		static time_t last_mtime = (time_t) 0;
		int delta_t = difftime(stat_buf.st_mtime, last_mtime);
		if (delta_t < -10) {
			error("The modification time of %s moved backwards "
			      "by %d seconds",
			      reg_file, (0-delta_t));
			error("The clock of the file system and this computer "
			      "appear to not be synchronized");
			/* It could be safest to exit here. We likely mounted
			 * a different file system with the state save files */
		}
		last_mtime = time(NULL);
	}

	lock_state_files();
	log_fd = creat(new_file, 0600);
	if (log_fd < 0) {
		error("Can't save state, create file %s error %m",
		      new_file);
		error_code = errno;
	} else {
		int pos = 0, nwrite, amount, rc;
		char *data;

		fd_set_close_on_exec(log_fd);
		nwrite = get_buf_offset(buffer);
		data = (char *)get_buf_data(buffer);
		high_buffer_size = MAX(nwrite, high_buffer_size);
		while (nwrite > 0) {
			amount = write(log_fd, &data[pos], nwrite);
			if ((amount < 0) && (errno != EINTR)) {
				error("Error writing file %s, %m", new_file);
				error_code = errno;
				break;
			}
			nwrite -= amount;
			pos    += amount;
		}

		rc = fsync_and_close(log_fd, "job");
		if (rc && !error_code)
			error_code = rc;
	}
	if (error_code)
		(void) unlink(new_file);
	else {			/* file shuffle */
		(void) unlink(old_file);
		if (link(reg_file, old_file))
			debug4("unable to create link for %s -> %s: %m",
			       reg_file, old_file);
		(void) unlink(reg_file);
		if (link(new_file, reg_file))
			debug4("unable to create link for %s -> %s: %m",
			       new_file, reg_file);
		(void) unlink(new_file);
	}
	xfree(old_file);
	xfree(reg_file);
	xfree(new_file);
	unlock_state_files();

	free_buf(buffer);
	END_TIMER2("dump_all_job_state");
	return error_code;
}

/* Open the job state save file, or backup if necessary.
 * state_file IN - the name of the state save file used
 * RET the file description to read from or error code
 */
static int _open_job_state_file(char **state_file)
{
	int state_fd;
	struct stat stat_buf;

	*state_file = slurm_get_state_save_location();
	xstrcat(*state_file, "/job_state");
	state_fd = open(*state_file, O_RDONLY);
	if (state_fd < 0) {
		error("Could not open job state file %s: %m", *state_file);
	} else if (fstat(state_fd, &stat_buf) < 0) {
		error("Could not stat job state file %s: %m", *state_file);
		(void) close(state_fd);
	} else if (stat_buf.st_size < 10) {
		error("Job state file %s too small", *state_file);
		(void) close(state_fd);
	} else 	/* Success */
		return state_fd;

	error("NOTE: Trying backup state save file. Jobs may be lost!");
	xstrcat(*state_file, ".old");
	state_fd = open(*state_file, O_RDONLY);
	return state_fd;
}

/*
 * load_all_job_state - load the job state from file, recover from last
 *	checkpoint. Execute this after loading the configuration file data.
 *	Changes here should be reflected in load_last_job_id().
 * RET 0 or error code
 */
extern int load_all_job_state(void)
{
	int data_allocated, data_read = 0, error_code = SLURM_SUCCESS;
	uint32_t data_size = 0;
	int state_fd, job_cnt = 0;
	char *data = NULL, *state_file;
	Buf buffer;
	time_t buf_time;
	uint32_t saved_job_id;
	char *ver_str = NULL;
	uint32_t ver_str_len;
	uint16_t protocol_version = (uint16_t)NO_VAL;

	/* read the file */
	lock_state_files();
	state_fd = _open_job_state_file(&state_file);
	if (state_fd < 0) {
		info("No job state file (%s) to recover", state_file);
		error_code = ENOENT;
	} else {
		data_allocated = BUF_SIZE;
		data = xmalloc(data_allocated);
		while (1) {
			data_read = read(state_fd, &data[data_size],
					 BUF_SIZE);
			if (data_read < 0) {
				if (errno == EINTR)
					continue;
				else {
					error("Read error on %s: %m",
					      state_file);
					break;
				}
			} else if (data_read == 0)	/* eof */
				break;
			data_size      += data_read;
			data_allocated += data_read;
			xrealloc(data, data_allocated);
		}
		close(state_fd);
	}
	xfree(state_file);
	unlock_state_files();

	job_id_sequence = MAX(job_id_sequence, slurmctld_conf.first_job_id);
	if (error_code)
		return error_code;

	buffer = create_buf(data, data_size);
	safe_unpackstr_xmalloc(&ver_str, &ver_str_len, buffer);
	debug3("Version string in job_state header is %s", ver_str);
	if (ver_str) {
		if (!strcmp(ver_str, JOB_STATE_VERSION))
			protocol_version = SLURM_PROTOCOL_VERSION;
		else if (!strcmp(ver_str, JOB_2_6_STATE_VERSION))
			protocol_version = SLURM_2_6_PROTOCOL_VERSION;
		else if (!strcmp(ver_str, JOB_2_5_STATE_VERSION))
			protocol_version = SLURM_2_5_PROTOCOL_VERSION;
	}

	if (protocol_version == (uint16_t)NO_VAL) {
		error("***********************************************");
		error("Can not recover job state, incompatible version");
		error("***********************************************");
		xfree(ver_str);
		free_buf(buffer);
		return EFAULT;
	}
	xfree(ver_str);

	safe_unpack_time(&buf_time, buffer);
	safe_unpack32( &saved_job_id, buffer);
	job_id_sequence = MAX(saved_job_id, job_id_sequence);
	debug3("Job id in job_state header is %u", saved_job_id);

	while (remaining_buf(buffer) > 0) {
		error_code = _load_job_state(buffer, protocol_version);
		if (error_code != SLURM_SUCCESS)
			goto unpack_error;
		job_cnt++;
	}
	debug3("Set job_id_sequence to %u", job_id_sequence);

	free_buf(buffer);
	info("Recovered information about %d jobs", job_cnt);
	return error_code;

unpack_error:
	error("Incomplete job data checkpoint file");
	info("Recovered information about %d jobs", job_cnt);
	free_buf(buffer);
	return SLURM_FAILURE;
}

/*
 * load_last_job_id - load only the last job ID from state save file.
 *	Changes here should be reflected in load_all_job_state().
 * RET 0 or error code
 */
extern int load_last_job_id( void )
{
	int data_allocated, data_read = 0, error_code = SLURM_SUCCESS;
	uint32_t data_size = 0;
	int state_fd;
	char *data = NULL, *state_file;
	Buf buffer;
	time_t buf_time;
	char *ver_str = NULL;
	uint32_t ver_str_len;
	uint16_t protocol_version = (uint16_t)NO_VAL;

	/* read the file */
	state_file = slurm_get_state_save_location();
	xstrcat(state_file, "/job_state");
	lock_state_files();
	state_fd = open(state_file, O_RDONLY);
	if (state_fd < 0) {
		debug("No job state file (%s) to recover", state_file);
		error_code = ENOENT;
	} else {
		data_allocated = BUF_SIZE;
		data = xmalloc(data_allocated);
		while (1) {
			data_read = read(state_fd, &data[data_size],
					 BUF_SIZE);
			if (data_read < 0) {
				if (errno == EINTR)
					continue;
				else {
					error("Read error on %s: %m",
					      state_file);
					break;
				}
			} else if (data_read == 0)	/* eof */
				break;
			data_size      += data_read;
			data_allocated += data_read;
			xrealloc(data, data_allocated);
		}
		close(state_fd);
	}
	xfree(state_file);
	unlock_state_files();

	if (error_code)
		return error_code;

	buffer = create_buf(data, data_size);
	safe_unpackstr_xmalloc(&ver_str, &ver_str_len, buffer);
	debug3("Version string in job_state header is %s", ver_str);
	if (ver_str) {
		if (!strcmp(ver_str, JOB_STATE_VERSION))
			protocol_version = SLURM_PROTOCOL_VERSION;
		else if (!strcmp(ver_str, JOB_2_6_STATE_VERSION))
			protocol_version = SLURM_2_6_PROTOCOL_VERSION;
		else if (!strcmp(ver_str, JOB_2_5_STATE_VERSION))
			protocol_version = SLURM_2_5_PROTOCOL_VERSION;
	}
	xfree(ver_str);

	if (protocol_version == (uint16_t)NO_VAL) {
		debug("*************************************************");
		debug("Can not recover last job ID, incompatible version");
		debug("*************************************************");
		free_buf(buffer);
		return EFAULT;
	}

	safe_unpack_time(&buf_time, buffer);
	safe_unpack32( &job_id_sequence, buffer);
	debug3("Job ID in job_state header is %u", job_id_sequence);

	/* Ignore the state for individual jobs stored here */

	free_buf(buffer);
	return error_code;

unpack_error:
	debug("Invalid job data checkpoint file");
	free_buf(buffer);
	return SLURM_FAILURE;
}

/*
 * _dump_job_state - dump the state of a specific job, its details, and
 *	steps to a buffer
 * IN dump_job_ptr - pointer to job for which information is requested
 * IN/OUT buffer - location to store data, pointers automatically advanced
 */
static void _dump_job_state(struct job_record *dump_job_ptr, Buf buffer)
{
	struct job_details *detail_ptr;
	ListIterator step_iterator;
	struct step_record *step_ptr;

	/* Dump basic job info */
	pack32(dump_job_ptr->array_job_id, buffer);
	pack32(dump_job_ptr->array_task_id, buffer);
	pack32(dump_job_ptr->assoc_id, buffer);
	pack32(dump_job_ptr->job_id, buffer);
	pack32(dump_job_ptr->user_id, buffer);
	pack32(dump_job_ptr->group_id, buffer);
	pack32(dump_job_ptr->time_limit, buffer);
	pack32(dump_job_ptr->time_min, buffer);
	pack32(dump_job_ptr->priority, buffer);
	pack32(dump_job_ptr->alloc_sid, buffer);
	pack32(dump_job_ptr->total_cpus, buffer);
	pack32(dump_job_ptr->total_nodes, buffer);
	pack32(dump_job_ptr->cpu_cnt, buffer);
	pack32(dump_job_ptr->exit_code, buffer);
	pack32(dump_job_ptr->derived_ec, buffer);
	pack32(dump_job_ptr->db_index, buffer);
	pack32(dump_job_ptr->resv_id, buffer);
	pack32(dump_job_ptr->next_step_id, buffer);
	pack32(dump_job_ptr->qos_id, buffer);
	pack32(dump_job_ptr->req_switch, buffer);
	pack32(dump_job_ptr->wait4switch, buffer);
	pack32(dump_job_ptr->profile, buffer);

	pack_time(dump_job_ptr->preempt_time, buffer);
	pack_time(dump_job_ptr->start_time, buffer);
	pack_time(dump_job_ptr->end_time, buffer);
	pack_time(dump_job_ptr->suspend_time, buffer);
	pack_time(dump_job_ptr->pre_sus_time, buffer);
	pack_time(dump_job_ptr->resize_time, buffer);
	pack_time(dump_job_ptr->tot_sus_time, buffer);

	pack16(dump_job_ptr->direct_set_prio, buffer);
	pack16(dump_job_ptr->job_state, buffer);
	pack16(dump_job_ptr->kill_on_node_fail, buffer);
	pack16(dump_job_ptr->batch_flag, buffer);
	pack16(dump_job_ptr->mail_type, buffer);
	pack16(dump_job_ptr->state_reason, buffer);
	pack16(dump_job_ptr->restart_cnt, buffer);
	pack16(dump_job_ptr->resv_flags, buffer);
	pack16(dump_job_ptr->wait_all_nodes, buffer);
	pack16(dump_job_ptr->warn_flags, buffer);
	pack16(dump_job_ptr->warn_signal, buffer);
	pack16(dump_job_ptr->warn_time, buffer);
	pack16(dump_job_ptr->limit_set_max_cpus, buffer);
	pack16(dump_job_ptr->limit_set_max_nodes, buffer);
	pack16(dump_job_ptr->limit_set_min_cpus, buffer);
	pack16(dump_job_ptr->limit_set_min_nodes, buffer);
	pack16(dump_job_ptr->limit_set_pn_min_memory, buffer);
	pack16(dump_job_ptr->limit_set_time, buffer);
	pack16(dump_job_ptr->limit_set_qos, buffer);

	packstr(dump_job_ptr->state_desc, buffer);
	packstr(dump_job_ptr->resp_host, buffer);

	pack16(dump_job_ptr->alloc_resp_port, buffer);
	pack16(dump_job_ptr->other_port, buffer);

	if (IS_JOB_COMPLETING(dump_job_ptr)) {
		if (dump_job_ptr->nodes_completing == NULL) {
			dump_job_ptr->nodes_completing =
				bitmap2node_name(dump_job_ptr->node_bitmap);
		}
		packstr(dump_job_ptr->nodes_completing, buffer);
	}
	packstr(dump_job_ptr->nodes, buffer);
	packstr(dump_job_ptr->partition, buffer);
	packstr(dump_job_ptr->name, buffer);
	packstr(dump_job_ptr->wckey, buffer);
	packstr(dump_job_ptr->alloc_node, buffer);
	packstr(dump_job_ptr->account, buffer);
	packstr(dump_job_ptr->comment, buffer);
	packstr(dump_job_ptr->gres, buffer);
	packstr(dump_job_ptr->gres_alloc, buffer);
	packstr(dump_job_ptr->gres_req, buffer);
	packstr(dump_job_ptr->gres_used, buffer);
	packstr(dump_job_ptr->network, buffer);
	packstr(dump_job_ptr->licenses, buffer);
	packstr(dump_job_ptr->mail_user, buffer);
	packstr(dump_job_ptr->resv_name, buffer);
	packstr(dump_job_ptr->batch_host, buffer);

	select_g_select_jobinfo_pack(dump_job_ptr->select_jobinfo,
				     buffer, SLURM_PROTOCOL_VERSION);
	pack_job_resources(dump_job_ptr->job_resrcs, buffer,
			   SLURM_PROTOCOL_VERSION);

	pack16(dump_job_ptr->ckpt_interval, buffer);
	checkpoint_pack_jobinfo(dump_job_ptr->check_job, buffer,
				SLURM_PROTOCOL_VERSION);
	packstr_array(dump_job_ptr->spank_job_env,
		      dump_job_ptr->spank_job_env_size, buffer);

	(void) gres_plugin_job_state_pack(dump_job_ptr->gres_list, buffer,
					  dump_job_ptr->job_id, true,
					  SLURM_PROTOCOL_VERSION);

	/* Dump job details, if available */
	detail_ptr = dump_job_ptr->details;
	if (detail_ptr) {
		xassert (detail_ptr->magic == DETAILS_MAGIC);
		pack16((uint16_t) DETAILS_FLAG, buffer);
		_dump_job_details(detail_ptr, buffer);
	} else
		pack16((uint16_t) 0, buffer);	/* no details flag */

	/* Dump job steps */
	step_iterator = list_iterator_create(dump_job_ptr->step_list);
	while ((step_ptr = (struct step_record *)
		list_next(step_iterator))) {
		if (step_ptr->state < JOB_RUNNING)
			continue;
		pack16((uint16_t) STEP_FLAG, buffer);
		dump_job_step_state(dump_job_ptr, step_ptr, buffer);
	}
	list_iterator_destroy(step_iterator);
	pack16((uint16_t) 0, buffer);	/* no step flag */
}

/* Unpack a job's state information from a buffer */
static int _load_job_state(Buf buffer, uint16_t protocol_version)
{
	uint32_t job_id, user_id, group_id, time_limit, priority, alloc_sid;
	uint32_t exit_code, assoc_id, db_index, name_len, time_min;
	uint32_t next_step_id, total_cpus, total_nodes = 0, cpu_cnt;
	uint32_t resv_id, spank_job_env_size = 0, qos_id, derived_ec = 0;
	uint32_t array_job_id = 0, req_switch = 0, wait4switch = 0;
	uint32_t profile = ACCT_GATHER_PROFILE_NOT_SET;
	time_t start_time, end_time, suspend_time, pre_sus_time, tot_sus_time;
	time_t preempt_time = 0;
	time_t resize_time = 0, now = time(NULL);
	uint32_t array_task_id = NO_VAL;
	uint16_t job_state, details, batch_flag, step_flag;
	uint16_t kill_on_node_fail, direct_set_prio;
	uint16_t alloc_resp_port, other_port, mail_type, state_reason;
	uint16_t restart_cnt, resv_flags, ckpt_interval;
	uint16_t wait_all_nodes, warn_flags = 0, warn_signal, warn_time;
	uint16_t limit_set_max_cpus = 0, limit_set_max_nodes = 0;
	uint16_t limit_set_min_cpus = 0, limit_set_min_nodes = 0;
	uint16_t limit_set_pn_min_memory = 0;
	uint16_t limit_set_time = 0, limit_set_qos = 0;
	uint16_t uint16_tmp;
	char *nodes = NULL, *partition = NULL, *name = NULL, *resp_host = NULL;
	char *account = NULL, *network = NULL, *mail_user = NULL;
	char *comment = NULL, *nodes_completing = NULL, *alloc_node = NULL;
	char *licenses = NULL, *state_desc = NULL, *wckey = NULL;
	char *resv_name = NULL, *gres = NULL, *batch_host = NULL;
	char *gres_alloc = NULL, *gres_req = NULL, *gres_used = NULL;
	char **spank_job_env = (char **) NULL;
	List gres_list = NULL, part_ptr_list = NULL;
	struct job_record *job_ptr = NULL;
	struct part_record *part_ptr;
	int error_code, i, qos_error;
	dynamic_plugin_data_t *select_jobinfo = NULL;
	job_resources_t *job_resources = NULL;
	check_jobinfo_t check_job = NULL;
	slurmdb_association_rec_t assoc_rec;
	slurmdb_qos_rec_t qos_rec;
	bool job_finished = false;

	if (protocol_version >= SLURM_14_03_PROTOCOL_VERSION) {
		safe_unpack32(&array_job_id, buffer);
		safe_unpack32(&array_task_id, buffer);
		safe_unpack32(&assoc_id, buffer);
		safe_unpack32(&job_id, buffer);

		/* validity test as possible */
		if (job_id == 0) {
			verbose("Invalid job_id %u", job_id);
			goto unpack_error;
		}

		job_ptr = find_job_record(job_id);
		if (job_ptr == NULL) {
			job_ptr = create_job_record(&error_code);
			if (error_code) {
				error("Create job entry failed for job_id %u",
				      job_id);
				goto unpack_error;
			}
			job_ptr->job_id = job_id;
			_add_job_hash(job_ptr);
		}

		safe_unpack32(&user_id, buffer);
		safe_unpack32(&group_id, buffer);
		safe_unpack32(&time_limit, buffer);
		safe_unpack32(&time_min, buffer);
		safe_unpack32(&priority, buffer);
		safe_unpack32(&alloc_sid, buffer);
		safe_unpack32(&total_cpus, buffer);
		safe_unpack32(&total_nodes, buffer);
		safe_unpack32(&cpu_cnt, buffer);
		safe_unpack32(&exit_code, buffer);
		safe_unpack32(&derived_ec, buffer);
		safe_unpack32(&db_index, buffer);
		safe_unpack32(&resv_id, buffer);
		safe_unpack32(&next_step_id, buffer);
		safe_unpack32(&qos_id, buffer);
		safe_unpack32(&req_switch, buffer);
		safe_unpack32(&wait4switch, buffer);
		safe_unpack32(&profile, buffer);

		safe_unpack_time(&preempt_time, buffer);
		safe_unpack_time(&start_time, buffer);
		safe_unpack_time(&end_time, buffer);
		safe_unpack_time(&suspend_time, buffer);
		safe_unpack_time(&pre_sus_time, buffer);
		safe_unpack_time(&resize_time, buffer);
		safe_unpack_time(&tot_sus_time, buffer);

		safe_unpack16(&direct_set_prio, buffer);
		safe_unpack16(&job_state, buffer);
		safe_unpack16(&kill_on_node_fail, buffer);
		safe_unpack16(&batch_flag, buffer);
		safe_unpack16(&mail_type, buffer);
		safe_unpack16(&state_reason, buffer);
		safe_unpack16(&restart_cnt, buffer);
		safe_unpack16(&resv_flags, buffer);
		safe_unpack16(&wait_all_nodes, buffer);
		safe_unpack16(&warn_flags, buffer);
		safe_unpack16(&warn_signal, buffer);
		safe_unpack16(&warn_time, buffer);
		safe_unpack16(&limit_set_max_cpus, buffer);
		safe_unpack16(&limit_set_max_nodes, buffer);
		safe_unpack16(&limit_set_min_cpus, buffer);
		safe_unpack16(&limit_set_min_nodes, buffer);
		safe_unpack16(&limit_set_pn_min_memory, buffer);
		safe_unpack16(&limit_set_time, buffer);
		safe_unpack16(&limit_set_qos, buffer);

		safe_unpackstr_xmalloc(&state_desc, &name_len, buffer);
		safe_unpackstr_xmalloc(&resp_host, &name_len, buffer);

		safe_unpack16(&alloc_resp_port, buffer);
		safe_unpack16(&other_port, buffer);

		if (job_state & JOB_COMPLETING) {
			safe_unpackstr_xmalloc(&nodes_completing,
					       &name_len, buffer);
		}
		safe_unpackstr_xmalloc(&nodes, &name_len, buffer);
		safe_unpackstr_xmalloc(&partition, &name_len, buffer);
		if (partition == NULL) {
			error("No partition for job %u", job_id);
			goto unpack_error;
		}
		part_ptr = find_part_record (partition);
		if (part_ptr == NULL) {
			part_ptr_list = get_part_list(partition);
			if (part_ptr_list) {
				part_ptr = list_peek(part_ptr_list);
			} else {
				verbose("Invalid partition (%s) for job_id %u",
					partition, job_id);
				/* not fatal error, partition could have been
				 * removed, reset_job_bitmaps() will clean-up
				 * this job */
			}
		}

		safe_unpackstr_xmalloc(&name, &name_len, buffer);
		safe_unpackstr_xmalloc(&wckey, &name_len, buffer);
		safe_unpackstr_xmalloc(&alloc_node, &name_len, buffer);
		safe_unpackstr_xmalloc(&account, &name_len, buffer);
		safe_unpackstr_xmalloc(&comment, &name_len, buffer);
		safe_unpackstr_xmalloc(&gres, &name_len, buffer);
		safe_unpackstr_xmalloc(&gres_alloc, &name_len, buffer);
		safe_unpackstr_xmalloc(&gres_req, &name_len, buffer);
		safe_unpackstr_xmalloc(&gres_used, &name_len, buffer);
		safe_unpackstr_xmalloc(&network, &name_len, buffer);
		safe_unpackstr_xmalloc(&licenses, &name_len, buffer);
		safe_unpackstr_xmalloc(&mail_user, &name_len, buffer);
		safe_unpackstr_xmalloc(&resv_name, &name_len, buffer);
		safe_unpackstr_xmalloc(&batch_host, &name_len, buffer);

		if (select_g_select_jobinfo_unpack(&select_jobinfo, buffer,
						   protocol_version))
			goto unpack_error;
		if (unpack_job_resources(&job_resources, buffer,
					 protocol_version))
			goto unpack_error;

		safe_unpack16(&ckpt_interval, buffer);
		if (checkpoint_alloc_jobinfo(&check_job) ||
		    checkpoint_unpack_jobinfo(check_job, buffer,
					      protocol_version))
			goto unpack_error;

		safe_unpackstr_array(&spank_job_env, &spank_job_env_size,
				     buffer);

		if (gres_plugin_job_state_unpack(&gres_list, buffer, job_id,
						 protocol_version) !=
		    SLURM_SUCCESS)
			goto unpack_error;
		gres_plugin_job_state_log(gres_list, job_id);

		safe_unpack16(&details, buffer);
		if ((details == DETAILS_FLAG) &&
		    (_load_job_details(job_ptr, buffer, protocol_version))) {
			job_ptr->job_state = JOB_FAILED;
			job_ptr->exit_code = 1;
			job_ptr->state_reason = FAIL_SYSTEM;
			xfree(job_ptr->state_desc);
			job_ptr->end_time = now;
			goto unpack_error;
		}
		safe_unpack16(&step_flag, buffer);

		while (step_flag == STEP_FLAG) {
			/* No need to put these into accounting if they
			 * haven't been since all information will be
			 * put in when the job is finished.
			 */
			if ((error_code = load_step_state(job_ptr, buffer,
							  protocol_version)))
				goto unpack_error;
			safe_unpack16(&step_flag, buffer);
		}
	} else if (protocol_version >= SLURM_2_6_PROTOCOL_VERSION) {
		safe_unpack32(&array_job_id, buffer);
		safe_unpack16(&uint16_tmp, buffer);
		if (uint16_tmp == (uint16_t) NO_VAL)
			array_task_id = NO_VAL;
		else
			array_task_id = (uint32_t) uint16_tmp;
		safe_unpack32(&assoc_id, buffer);
		safe_unpack32(&job_id, buffer);

		/* validity test as possible */
		if (job_id == 0) {
			verbose("Invalid job_id %u", job_id);
			goto unpack_error;
		}

		job_ptr = find_job_record(job_id);
		if (job_ptr == NULL) {
			job_ptr = create_job_record(&error_code);
			if (error_code) {
				error("Create job entry failed for job_id %u",
				      job_id);
				goto unpack_error;
			}
			job_ptr->job_id = job_id;
			_add_job_hash(job_ptr);
		}

		safe_unpack32(&user_id, buffer);
		safe_unpack32(&group_id, buffer);
		safe_unpack32(&time_limit, buffer);
		safe_unpack32(&time_min, buffer);
		safe_unpack32(&priority, buffer);
		safe_unpack32(&alloc_sid, buffer);
		safe_unpack32(&total_cpus, buffer);
		safe_unpack32(&total_nodes, buffer);
		safe_unpack32(&cpu_cnt, buffer);
		safe_unpack32(&exit_code, buffer);
		safe_unpack32(&derived_ec, buffer);
		safe_unpack32(&db_index, buffer);
		safe_unpack32(&resv_id, buffer);
		safe_unpack32(&next_step_id, buffer);
		safe_unpack32(&qos_id, buffer);
		safe_unpack32(&req_switch, buffer);
		safe_unpack32(&wait4switch, buffer);
		safe_unpack32(&profile, buffer);

		safe_unpack_time(&preempt_time, buffer);
		safe_unpack_time(&start_time, buffer);
		safe_unpack_time(&end_time, buffer);
		safe_unpack_time(&suspend_time, buffer);
		safe_unpack_time(&pre_sus_time, buffer);
		safe_unpack_time(&resize_time, buffer);
		safe_unpack_time(&tot_sus_time, buffer);

		safe_unpack16(&direct_set_prio, buffer);
		safe_unpack16(&job_state, buffer);
		safe_unpack16(&kill_on_node_fail, buffer);
		safe_unpack16(&batch_flag, buffer);
		safe_unpack16(&mail_type, buffer);
		safe_unpack16(&state_reason, buffer);
		safe_unpack16(&restart_cnt, buffer);
		safe_unpack16(&resv_flags, buffer);
		safe_unpack16(&wait_all_nodes, buffer);
		safe_unpack16(&warn_signal, buffer);
		safe_unpack16(&warn_time, buffer);
		safe_unpack16(&limit_set_max_cpus, buffer);
		safe_unpack16(&limit_set_max_nodes, buffer);
		safe_unpack16(&limit_set_min_cpus, buffer);
		safe_unpack16(&limit_set_min_nodes, buffer);
		safe_unpack16(&limit_set_pn_min_memory, buffer);
		safe_unpack16(&limit_set_time, buffer);
		safe_unpack16(&limit_set_qos, buffer);

		safe_unpackstr_xmalloc(&state_desc, &name_len, buffer);
		safe_unpackstr_xmalloc(&resp_host, &name_len, buffer);

		safe_unpack16(&alloc_resp_port, buffer);
		safe_unpack16(&other_port, buffer);

		if (job_state & JOB_COMPLETING) {
			safe_unpackstr_xmalloc(&nodes_completing,
					       &name_len, buffer);
		}
		safe_unpackstr_xmalloc(&nodes, &name_len, buffer);
		safe_unpackstr_xmalloc(&partition, &name_len, buffer);
		if (partition == NULL) {
			error("No partition for job %u", job_id);
			goto unpack_error;
		}
		part_ptr = find_part_record (partition);
		if (part_ptr == NULL) {
			part_ptr_list = get_part_list(partition);
			if (part_ptr_list) {
				part_ptr = list_peek(part_ptr_list);
			} else {
				verbose("Invalid partition (%s) for job_id %u",
					partition, job_id);
				/* not fatal error, partition could have been
				 * removed, reset_job_bitmaps() will clean-up
				 * this job */
			}
		}

		safe_unpackstr_xmalloc(&name, &name_len, buffer);
		safe_unpackstr_xmalloc(&wckey, &name_len, buffer);
		safe_unpackstr_xmalloc(&alloc_node, &name_len, buffer);
		safe_unpackstr_xmalloc(&account, &name_len, buffer);
		safe_unpackstr_xmalloc(&comment, &name_len, buffer);
		safe_unpackstr_xmalloc(&gres, &name_len, buffer);
		safe_unpackstr_xmalloc(&gres_alloc, &name_len, buffer);
		safe_unpackstr_xmalloc(&gres_req, &name_len, buffer);
		safe_unpackstr_xmalloc(&gres_used, &name_len, buffer);
		safe_unpackstr_xmalloc(&network, &name_len, buffer);
		safe_unpackstr_xmalloc(&licenses, &name_len, buffer);
		safe_unpackstr_xmalloc(&mail_user, &name_len, buffer);
		safe_unpackstr_xmalloc(&resv_name, &name_len, buffer);
		safe_unpackstr_xmalloc(&batch_host, &name_len, buffer);

		if (select_g_select_jobinfo_unpack(&select_jobinfo, buffer,
						   protocol_version))
			goto unpack_error;
		if (unpack_job_resources(&job_resources, buffer,
					 protocol_version))
			goto unpack_error;

		safe_unpack16(&ckpt_interval, buffer);
		if (checkpoint_alloc_jobinfo(&check_job) ||
		    checkpoint_unpack_jobinfo(check_job, buffer,
					      protocol_version))
			goto unpack_error;

		safe_unpackstr_array(&spank_job_env, &spank_job_env_size,
				     buffer);

		if (gres_plugin_job_state_unpack(&gres_list, buffer, job_id,
						 protocol_version) !=
		    SLURM_SUCCESS)
			goto unpack_error;
		gres_plugin_job_state_log(gres_list, job_id);

		safe_unpack16(&details, buffer);
		if ((details == DETAILS_FLAG) &&
		    (_load_job_details(job_ptr, buffer, protocol_version))) {
			job_ptr->job_state = JOB_FAILED;
			job_ptr->exit_code = 1;
			job_ptr->state_reason = FAIL_SYSTEM;
			xfree(job_ptr->state_desc);
			job_ptr->end_time = now;
			goto unpack_error;
		}
		safe_unpack16(&step_flag, buffer);

		while (step_flag == STEP_FLAG) {
			/* No need to put these into accounting if they
			 * haven't been since all information will be
			 * put in when the job is finished.
			 */
			if ((error_code = load_step_state(job_ptr, buffer,
							  protocol_version)))
				goto unpack_error;
			safe_unpack16(&step_flag, buffer);
		}
	} else	if (protocol_version >= SLURM_2_5_PROTOCOL_VERSION) {
		/* NOTE: As of 12/18/12 the job state of v2.5 and v2.6 are
		 * the same, but the step states differ */
		safe_unpack32(&assoc_id, buffer);
		safe_unpack32(&job_id, buffer);

		/* validity test as possible */
		if (job_id == 0) {
			verbose("Invalid job_id %u", job_id);
			goto unpack_error;
		}

		job_ptr = find_job_record(job_id);
		if (job_ptr == NULL) {
			job_ptr = create_job_record(&error_code);
			if (error_code) {
				error("Create job entry failed for job_id %u",
				      job_id);
				goto unpack_error;
			}
			job_ptr->job_id = job_id;
			_add_job_hash(job_ptr);
		}

		safe_unpack32(&user_id, buffer);
		safe_unpack32(&group_id, buffer);
		safe_unpack32(&time_limit, buffer);
		safe_unpack32(&time_min, buffer);
		safe_unpack32(&priority, buffer);
		safe_unpack32(&alloc_sid, buffer);
		safe_unpack32(&total_cpus, buffer);
		safe_unpack32(&total_nodes, buffer);
		safe_unpack32(&cpu_cnt, buffer);
		safe_unpack32(&exit_code, buffer);
		safe_unpack32(&derived_ec, buffer);
		safe_unpack32(&db_index, buffer);
		safe_unpack32(&resv_id, buffer);
		safe_unpack32(&next_step_id, buffer);
		safe_unpack32(&qos_id, buffer);
		safe_unpack32(&req_switch, buffer);
		safe_unpack32(&wait4switch, buffer);

		safe_unpack_time(&preempt_time, buffer);
		safe_unpack_time(&start_time, buffer);
		safe_unpack_time(&end_time, buffer);
		safe_unpack_time(&suspend_time, buffer);
		safe_unpack_time(&pre_sus_time, buffer);
		safe_unpack_time(&resize_time, buffer);
		safe_unpack_time(&tot_sus_time, buffer);

		safe_unpack16(&direct_set_prio, buffer);
		safe_unpack16(&job_state, buffer);
		safe_unpack16(&kill_on_node_fail, buffer);
		safe_unpack16(&batch_flag, buffer);
		safe_unpack16(&mail_type, buffer);
		safe_unpack16(&state_reason, buffer);
		safe_unpack16(&restart_cnt, buffer);
		safe_unpack16(&resv_flags, buffer);
		safe_unpack16(&wait_all_nodes, buffer);
		safe_unpack16(&warn_signal, buffer);
		safe_unpack16(&warn_time, buffer);
		safe_unpack16(&limit_set_max_cpus, buffer);
		safe_unpack16(&limit_set_max_nodes, buffer);
		safe_unpack16(&limit_set_min_cpus, buffer);
		safe_unpack16(&limit_set_min_nodes, buffer);
		safe_unpack16(&limit_set_pn_min_memory, buffer);
		safe_unpack16(&limit_set_time, buffer);
		safe_unpack16(&limit_set_qos, buffer);

		safe_unpackstr_xmalloc(&state_desc, &name_len, buffer);
		safe_unpackstr_xmalloc(&resp_host, &name_len, buffer);

		safe_unpack16(&alloc_resp_port, buffer);
		safe_unpack16(&other_port, buffer);

		if (job_state & JOB_COMPLETING) {
			safe_unpackstr_xmalloc(&nodes_completing,
					       &name_len, buffer);
		}
		safe_unpackstr_xmalloc(&nodes, &name_len, buffer);
		safe_unpackstr_xmalloc(&partition, &name_len, buffer);
		if (partition == NULL) {
			error("No partition for job %u", job_id);
			goto unpack_error;
		}
		part_ptr = find_part_record (partition);
		if (part_ptr == NULL) {
			part_ptr_list = get_part_list(partition);
			if (part_ptr_list)
				part_ptr = list_peek(part_ptr_list);
		}
		if (part_ptr == NULL) {
			verbose("Invalid partition (%s) for job_id %u",
				partition, job_id);
			/* not fatal error, partition could have been removed,
			 * reset_job_bitmaps() will clean-up this job */
		}

		safe_unpackstr_xmalloc(&name, &name_len, buffer);
		safe_unpackstr_xmalloc(&wckey, &name_len, buffer);
		safe_unpackstr_xmalloc(&alloc_node, &name_len, buffer);
		safe_unpackstr_xmalloc(&account, &name_len, buffer);
		safe_unpackstr_xmalloc(&comment, &name_len, buffer);
		safe_unpackstr_xmalloc(&gres, &name_len, buffer);
		safe_unpackstr_xmalloc(&gres_alloc, &name_len, buffer);
		safe_unpackstr_xmalloc(&gres_req, &name_len, buffer);
		safe_unpackstr_xmalloc(&gres_used, &name_len, buffer);
		safe_unpackstr_xmalloc(&network, &name_len, buffer);
		safe_unpackstr_xmalloc(&licenses, &name_len, buffer);
		safe_unpackstr_xmalloc(&mail_user, &name_len, buffer);
		safe_unpackstr_xmalloc(&resv_name, &name_len, buffer);
		safe_unpackstr_xmalloc(&batch_host, &name_len, buffer);

		if (select_g_select_jobinfo_unpack(&select_jobinfo, buffer,
						   protocol_version))
			goto unpack_error;
		if (unpack_job_resources(&job_resources, buffer,
					 protocol_version))
			goto unpack_error;

		safe_unpack16(&ckpt_interval, buffer);
		if (checkpoint_alloc_jobinfo(&check_job) ||
		    checkpoint_unpack_jobinfo(check_job, buffer,
					      protocol_version))
			goto unpack_error;

		safe_unpackstr_array(&spank_job_env, &spank_job_env_size,
				     buffer);

		if (gres_plugin_job_state_unpack(&gres_list, buffer, job_id,
						 protocol_version) !=
		    SLURM_SUCCESS)
			goto unpack_error;
		gres_plugin_job_state_log(gres_list, job_id);

		safe_unpack16(&details, buffer);
		if ((details == DETAILS_FLAG) &&
		    (_load_job_details(job_ptr, buffer, protocol_version))) {
			job_ptr->job_state = JOB_FAILED;
			job_ptr->exit_code = 1;
			job_ptr->state_reason = FAIL_SYSTEM;
			xfree(job_ptr->state_desc);
			job_ptr->end_time = now;
			goto unpack_error;
		}
		safe_unpack16(&step_flag, buffer);

		while (step_flag == STEP_FLAG) {
			/* No need to put these into accounting if they
			 * haven't been since all information will be
			 * put in when the job is finished.
			 */
			if ((error_code = load_step_state(job_ptr, buffer,
							  protocol_version)))
				goto unpack_error;
			safe_unpack16(&step_flag, buffer);
		}
	} else {
		error("_load_job_state: protocol_version "
		      "%hu not supported", protocol_version);
		goto unpack_error;
	}

	if (((job_state & JOB_STATE_BASE) >= JOB_END) ||
	    (batch_flag > 2)) {
		error("Invalid data for job %u: "
		      "job_state=%u batch_flag=%u",
		      job_id, job_state, batch_flag);
		goto unpack_error;
	}
	if (kill_on_node_fail > 1) {
		error("Invalid data for job %u: kill_on_node_fail=%u",
		      job_id, kill_on_node_fail);
		goto unpack_error;
	}

	if (priority > 1) {
		highest_prio = MAX(highest_prio, priority);
		lowest_prio  = MIN(lowest_prio,  priority);
	}
	if (job_id_sequence <= job_id)
		job_id_sequence = job_id + 1;

	xfree(job_ptr->account);
	job_ptr->account = account;
	xstrtolower(job_ptr->account);
	account          = NULL;  /* reused, nothing left to free */
	xfree(job_ptr->alloc_node);
	job_ptr->alloc_node   = alloc_node;
	alloc_node             = NULL;	/* reused, nothing left to free */
	job_ptr->alloc_resp_port = alloc_resp_port;
	job_ptr->alloc_sid    = alloc_sid;
	job_ptr->array_job_id = array_job_id;
	job_ptr->array_task_id = array_task_id;
	job_ptr->assoc_id     = assoc_id;
	job_ptr->batch_flag   = batch_flag;
	xfree(job_ptr->batch_host);
	job_ptr->batch_host   = batch_host;
	batch_host            = NULL;  /* reused, nothing left to free */
	xfree(job_ptr->comment);
	job_ptr->comment      = comment;
	comment               = NULL;  /* reused, nothing left to free */
	xfree(job_ptr->gres);
	job_ptr->gres         = gres;
	gres                  = NULL;  /* reused, nothing left to free */
	xfree(job_ptr->gres_alloc);
	job_ptr->gres_alloc   = gres_alloc;
	gres_alloc            = NULL;  /* reused, nothing left to free */
	xfree(job_ptr->gres_req);
	job_ptr->gres_req    = gres_req;
	gres_req              = NULL;  /* reused, nothing left to free */
	xfree(job_ptr->gres_used);
	job_ptr->gres_used    = gres_used;
	gres_used             = NULL;  /* reused, nothing left to free */
	job_ptr->gres_list    = gres_list;
	job_ptr->direct_set_prio = direct_set_prio;
	job_ptr->db_index     = db_index;
	job_ptr->derived_ec   = derived_ec;
	job_ptr->end_time     = end_time;
	job_ptr->exit_code    = exit_code;
	job_ptr->group_id     = group_id;
	job_ptr->job_state    = job_state;
	job_ptr->kill_on_node_fail = kill_on_node_fail;
	xfree(job_ptr->licenses);
	job_ptr->licenses     = licenses;
	licenses              = NULL;	/* reused, nothing left to free */
	job_ptr->mail_type    = mail_type;
	xfree(job_ptr->mail_user);
	job_ptr->mail_user    = mail_user;
	mail_user             = NULL;	/* reused, nothing left to free */
	xfree(job_ptr->name);		/* in case duplicate record */
	job_ptr->name         = name;
	name                  = NULL;	/* reused, nothing left to free */
	xfree(job_ptr->wckey);		/* in case duplicate record */
	job_ptr->wckey        = wckey;
	xstrtolower(job_ptr->wckey);
	wckey                 = NULL;	/* reused, nothing left to free */
	xfree(job_ptr->network);
	job_ptr->network      = network;
	network               = NULL;  /* reused, nothing left to free */
	job_ptr->next_step_id = next_step_id;
	xfree(job_ptr->nodes);		/* in case duplicate record */
	job_ptr->nodes        = nodes;
	nodes                 = NULL;	/* reused, nothing left to free */
	if (nodes_completing) {
		xfree(job_ptr->nodes_completing);
		job_ptr->nodes_completing = nodes_completing;
		nodes_completing = NULL;  /* reused, nothing left to free */
	}
	job_ptr->other_port   = other_port;
	xfree(job_ptr->partition);
	job_ptr->partition    = partition;
	partition             = NULL;	/* reused, nothing left to free */
	job_ptr->part_ptr = part_ptr;
	job_ptr->part_ptr_list = part_ptr_list;
	job_ptr->pre_sus_time = pre_sus_time;
	job_ptr->priority     = priority;
	job_ptr->qos_id       = qos_id;
	xfree(job_ptr->resp_host);
	job_ptr->resp_host    = resp_host;
	resp_host             = NULL;	/* reused, nothing left to free */
	job_ptr->resize_time  = resize_time;
	job_ptr->restart_cnt  = restart_cnt;
	job_ptr->resv_id      = resv_id;
	job_ptr->resv_name    = resv_name;
	resv_name             = NULL;	/* reused, nothing left to free */
	job_ptr->resv_flags   = resv_flags;
	job_ptr->select_jobinfo = select_jobinfo;
	job_ptr->job_resrcs   = job_resources;
	job_ptr->spank_job_env = spank_job_env;
	job_ptr->spank_job_env_size = spank_job_env_size;
	job_ptr->ckpt_interval = ckpt_interval;
	job_ptr->check_job    = check_job;
	job_ptr->start_time   = start_time;
	job_ptr->state_reason = state_reason;
	job_ptr->state_desc   = state_desc;
	state_desc            = NULL;	/* reused, nothing left to free */
	job_ptr->suspend_time = suspend_time;
	job_ptr->time_last_active = now;
	job_ptr->time_limit   = time_limit;
	job_ptr->time_min     = time_min;
	job_ptr->total_cpus   = total_cpus;
	job_ptr->total_nodes  = total_nodes;
	job_ptr->cpu_cnt      = cpu_cnt;
	job_ptr->tot_sus_time = tot_sus_time;
	job_ptr->preempt_time = preempt_time;
	job_ptr->user_id      = user_id;
	select_g_select_jobinfo_set(job_ptr->select_jobinfo,
				    SELECT_JOBDATA_USER_NAME, &user_id);
	job_ptr->wait_all_nodes = wait_all_nodes;
	job_ptr->warn_flags   = warn_flags;
	job_ptr->warn_signal  = warn_signal;
	job_ptr->warn_time    = warn_time;
	job_ptr->limit_set_max_cpus  = limit_set_max_cpus;
	job_ptr->limit_set_max_nodes = limit_set_max_nodes;
	job_ptr->limit_set_min_cpus  = limit_set_min_cpus;
	job_ptr->limit_set_min_nodes = limit_set_min_nodes;
	job_ptr->limit_set_pn_min_memory = limit_set_pn_min_memory;
	job_ptr->limit_set_time      = limit_set_time;
	job_ptr->limit_set_qos       = limit_set_qos;
	job_ptr->req_switch      = req_switch;
	job_ptr->wait4switch     = wait4switch;
	job_ptr->profile         = profile;
	/* This needs to always to initialized to "true".  The select
	   plugin will deal with it every time it goes through the
	   logic if req_switch or wait4switch are set.
	*/
	job_ptr->best_switch     = true;

	memset(&assoc_rec, 0, sizeof(slurmdb_association_rec_t));

	/*
	 * For speed and accurracy we will first see if we once had an
	 * association record.  If not look for it by
	 * account,partition, user_id.
	 */
	if (job_ptr->assoc_id)
		assoc_rec.id = job_ptr->assoc_id;
	else {
		assoc_rec.acct      = job_ptr->account;
		if (job_ptr->part_ptr)
			assoc_rec.partition = job_ptr->part_ptr->name;
		assoc_rec.uid       = job_ptr->user_id;
	}

	if (assoc_mgr_fill_in_assoc(acct_db_conn, &assoc_rec,
				    accounting_enforce,
				    (slurmdb_association_rec_t **)
				    &job_ptr->assoc_ptr) &&
	    (accounting_enforce & ACCOUNTING_ENFORCE_ASSOCS)
	    && (!IS_JOB_FINISHED(job_ptr))) {
		info("Holding job %u with invalid association", job_id);
		xfree(job_ptr->state_desc);
		job_ptr->state_reason = FAIL_ACCOUNT;
	} else {
		job_ptr->assoc_id = assoc_rec.id;
		info("Recovered job %u %u", job_id, job_ptr->assoc_id);

		/* make sure we have started this job in accounting */
		if (!job_ptr->db_index) {
			debug("starting job %u in accounting",
			      job_ptr->job_id);
			jobacct_storage_g_job_start(acct_db_conn, job_ptr);
			if (IS_JOB_SUSPENDED(job_ptr)) {
				jobacct_storage_g_job_suspend(acct_db_conn,
							      job_ptr);
			}
		}
		/* make sure we have this job completed in the
		 * database */
		if (IS_JOB_FINISHED(job_ptr)) {
			jobacct_storage_g_job_complete(acct_db_conn, job_ptr);
			job_finished = 1;
		}
	}

	if (!job_finished && job_ptr->qos_id &&
	    (job_ptr->state_reason != FAIL_ACCOUNT)) {
		memset(&qos_rec, 0, sizeof(slurmdb_qos_rec_t));
		qos_rec.id = job_ptr->qos_id;
		job_ptr->qos_ptr = _determine_and_validate_qos(
			job_ptr->resv_name, job_ptr->assoc_ptr,
			job_ptr->limit_set_qos, &qos_rec,
			&qos_error);
		if ((qos_error != SLURM_SUCCESS) && !job_ptr->limit_set_qos) {
			info("Holding job %u with invalid qos", job_id);
			xfree(job_ptr->state_desc);
			job_ptr->state_reason = FAIL_QOS;
		}
		job_ptr->qos_id = qos_rec.id;
	}
	build_node_details(job_ptr, false);	/* set node_addr */
	return SLURM_SUCCESS;

unpack_error:
	error("Incomplete job record");
	xfree(alloc_node);
	xfree(account);
	xfree(batch_host);
	xfree(comment);
	xfree(gres);
	xfree(gres_alloc);
	xfree(gres_req);
	xfree(gres_used);
	xfree(resp_host);
	xfree(licenses);
	xfree(mail_user);
	xfree(name);
	xfree(nodes);
	xfree(nodes_completing);
	xfree(partition);
	FREE_NULL_LIST(part_ptr_list);
	xfree(resv_name);
	for (i=0; i<spank_job_env_size; i++)
		xfree(spank_job_env[i]);
	xfree(spank_job_env);
	xfree(state_desc);
	xfree(wckey);
	select_g_select_jobinfo_free(select_jobinfo);
	checkpoint_free_jobinfo(check_job);
	if (job_ptr) {
		if (job_ptr->job_id == 0)
			job_ptr->job_id = NO_VAL;
		_purge_job_record(job_ptr->job_id);
	}
	return SLURM_FAILURE;
}

/*
 * _dump_job_details - dump the state of a specific job details to
 *	a buffer
 * IN detail_ptr - pointer to job details for which information is requested
 * IN/OUT buffer - location to store data, pointers automatically advanced
 */
void _dump_job_details(struct job_details *detail_ptr, Buf buffer)
{
	pack32(detail_ptr->min_cpus, buffer);
	pack32(detail_ptr->max_cpus, buffer);
	pack32(detail_ptr->min_nodes, buffer);
	pack32(detail_ptr->max_nodes, buffer);
	pack32(detail_ptr->num_tasks, buffer);

	packstr(detail_ptr->acctg_freq, buffer);
	pack16(detail_ptr->contiguous, buffer);
	pack16(detail_ptr->core_spec, buffer);
	pack16(detail_ptr->cpus_per_task, buffer);
	pack16(detail_ptr->nice, buffer);
	pack16(detail_ptr->ntasks_per_node, buffer);
	pack16(detail_ptr->requeue, buffer);
	pack16(detail_ptr->shared, buffer);
	pack16(detail_ptr->task_dist, buffer);

	packstr(detail_ptr->cpu_bind,     buffer);
	pack16(detail_ptr->cpu_bind_type, buffer);
	packstr(detail_ptr->mem_bind,     buffer);
	pack16(detail_ptr->mem_bind_type, buffer);
	pack16(detail_ptr->plane_size, buffer);

	pack8(detail_ptr->open_mode, buffer);
	pack8(detail_ptr->overcommit, buffer);
	pack8(detail_ptr->prolog_running, buffer);

	pack32(detail_ptr->pn_min_cpus, buffer);
	pack32(detail_ptr->pn_min_memory, buffer);
	pack32(detail_ptr->pn_min_tmp_disk, buffer);
	pack_time(detail_ptr->begin_time, buffer);
	pack_time(detail_ptr->submit_time, buffer);

	packstr(detail_ptr->req_nodes,  buffer);
	packstr(detail_ptr->exc_nodes,  buffer);
	packstr(detail_ptr->features,   buffer);
	packstr(detail_ptr->dependency, buffer);
	packstr(detail_ptr->orig_dependency, buffer);

	packstr(detail_ptr->std_err,       buffer);
	packstr(detail_ptr->std_in,        buffer);
	packstr(detail_ptr->std_out,       buffer);
	packstr(detail_ptr->work_dir,  buffer);
	packstr(detail_ptr->ckpt_dir,  buffer);
	packstr(detail_ptr->restart_dir, buffer);

	pack_multi_core_data(detail_ptr->mc_ptr, buffer,
			     SLURM_PROTOCOL_VERSION);
	packstr_array(detail_ptr->argv, detail_ptr->argc, buffer);
	packstr_array(detail_ptr->env_sup, detail_ptr->env_cnt, buffer);
}

/* _load_job_details - Unpack a job details information from buffer */
static int _load_job_details(struct job_record *job_ptr, Buf buffer,
			     uint16_t protocol_version)
{
	char *acctg_freq = NULL, *req_nodes = NULL, *exc_nodes = NULL;
	char *features = NULL, *cpu_bind = NULL, *dependency = NULL;
	char *orig_dependency = NULL, *mem_bind;
	char *err = NULL, *in = NULL, *out = NULL, *work_dir = NULL;
	char *ckpt_dir = NULL, *restart_dir = NULL;
	char **argv = (char **) NULL, **env_sup = (char **) NULL;
	uint32_t min_nodes, max_nodes;
	uint32_t min_cpus = 1, max_cpus = NO_VAL;
	uint32_t pn_min_cpus, pn_min_memory, pn_min_tmp_disk;
	uint32_t num_tasks, name_len, argc = 0, env_cnt = 0;
	uint16_t shared, contiguous, core_spec = 0, nice, ntasks_per_node;
	uint16_t cpus_per_task, requeue, task_dist;
	uint16_t cpu_bind_type, mem_bind_type, plane_size;
	uint8_t open_mode, overcommit, prolog_running;
	time_t begin_time, submit_time;
	int i;
	multi_core_data_t *mc_ptr;

	/* unpack the job's details from the buffer */
	if (protocol_version >= SLURM_14_03_PROTOCOL_VERSION) {
		safe_unpack32(&min_cpus, buffer);
		safe_unpack32(&max_cpus, buffer);
		safe_unpack32(&min_nodes, buffer);
		safe_unpack32(&max_nodes, buffer);
		safe_unpack32(&num_tasks, buffer);

		safe_unpackstr_xmalloc(&acctg_freq, &name_len, buffer);
		if (acctg_freq && !strcmp(acctg_freq, "65534")) {
			/* This fixes job state generated by version 2.6.0,
			 * in which a version 2.5 value of NO_VAL was converted
			 * from uint16_t to a string. */
			xfree(acctg_freq);
		}
		safe_unpack16(&contiguous, buffer);
		safe_unpack16(&core_spec, buffer);
		safe_unpack16(&cpus_per_task, buffer);
		safe_unpack16(&nice, buffer);
		safe_unpack16(&ntasks_per_node, buffer);
		safe_unpack16(&requeue, buffer);
		safe_unpack16(&shared, buffer);
		safe_unpack16(&task_dist, buffer);

		safe_unpackstr_xmalloc(&cpu_bind, &name_len, buffer);
		safe_unpack16(&cpu_bind_type, buffer);
		safe_unpackstr_xmalloc(&mem_bind, &name_len, buffer);
		safe_unpack16(&mem_bind_type, buffer);
		safe_unpack16(&plane_size, buffer);

		safe_unpack8(&open_mode, buffer);
		safe_unpack8(&overcommit, buffer);
		safe_unpack8(&prolog_running, buffer);

		safe_unpack32(&pn_min_cpus, buffer);
		safe_unpack32(&pn_min_memory, buffer);
		safe_unpack32(&pn_min_tmp_disk, buffer);
		safe_unpack_time(&begin_time, buffer);
		safe_unpack_time(&submit_time, buffer);

		safe_unpackstr_xmalloc(&req_nodes,  &name_len, buffer);
		safe_unpackstr_xmalloc(&exc_nodes,  &name_len, buffer);
		safe_unpackstr_xmalloc(&features,   &name_len, buffer);
		safe_unpackstr_xmalloc(&dependency, &name_len, buffer);
		safe_unpackstr_xmalloc(&orig_dependency, &name_len, buffer);

		safe_unpackstr_xmalloc(&err, &name_len, buffer);
		safe_unpackstr_xmalloc(&in,  &name_len, buffer);
		safe_unpackstr_xmalloc(&out, &name_len, buffer);
		safe_unpackstr_xmalloc(&work_dir, &name_len, buffer);
		safe_unpackstr_xmalloc(&ckpt_dir, &name_len, buffer);
		safe_unpackstr_xmalloc(&restart_dir, &name_len, buffer);

		if (unpack_multi_core_data(&mc_ptr, buffer, protocol_version))
			goto unpack_error;
		safe_unpackstr_array(&argv, &argc, buffer);
		safe_unpackstr_array(&env_sup, &env_cnt, buffer);
	} else if (protocol_version >= SLURM_2_6_PROTOCOL_VERSION) {
		safe_unpack32(&min_cpus, buffer);
		safe_unpack32(&max_cpus, buffer);
		safe_unpack32(&min_nodes, buffer);
		safe_unpack32(&max_nodes, buffer);
		safe_unpack32(&num_tasks, buffer);

		safe_unpackstr_xmalloc(&acctg_freq, &name_len, buffer);
		if (acctg_freq && !strcmp(acctg_freq, "65534")) {
			/* This fixes job state generated by version 2.6.0,
			 * in which a version 2.5 value of NO_VAL was converted
			 * from uint16_t to a string. */
			xfree(acctg_freq);
		}
		safe_unpack16(&contiguous, buffer);
		safe_unpack16(&cpus_per_task, buffer);
		safe_unpack16(&nice, buffer);
		safe_unpack16(&ntasks_per_node, buffer);
		safe_unpack16(&requeue, buffer);
		safe_unpack16(&shared, buffer);
		safe_unpack16(&task_dist, buffer);

		safe_unpackstr_xmalloc(&cpu_bind, &name_len, buffer);
		safe_unpack16(&cpu_bind_type, buffer);
		safe_unpackstr_xmalloc(&mem_bind, &name_len, buffer);
		safe_unpack16(&mem_bind_type, buffer);
		safe_unpack16(&plane_size, buffer);

		safe_unpack8(&open_mode, buffer);
		safe_unpack8(&overcommit, buffer);
		safe_unpack8(&prolog_running, buffer);

		safe_unpack32(&pn_min_cpus, buffer);
		safe_unpack32(&pn_min_memory, buffer);
		safe_unpack32(&pn_min_tmp_disk, buffer);
		safe_unpack_time(&begin_time, buffer);
		safe_unpack_time(&submit_time, buffer);

		safe_unpackstr_xmalloc(&req_nodes,  &name_len, buffer);
		safe_unpackstr_xmalloc(&exc_nodes,  &name_len, buffer);
		safe_unpackstr_xmalloc(&features,   &name_len, buffer);
		safe_unpackstr_xmalloc(&dependency, &name_len, buffer);
		safe_unpackstr_xmalloc(&orig_dependency, &name_len, buffer);

		safe_unpackstr_xmalloc(&err, &name_len, buffer);
		safe_unpackstr_xmalloc(&in,  &name_len, buffer);
		safe_unpackstr_xmalloc(&out, &name_len, buffer);
		safe_unpackstr_xmalloc(&work_dir, &name_len, buffer);
		safe_unpackstr_xmalloc(&ckpt_dir, &name_len, buffer);
		safe_unpackstr_xmalloc(&restart_dir, &name_len, buffer);

		if (unpack_multi_core_data(&mc_ptr, buffer, protocol_version))
			goto unpack_error;
		safe_unpackstr_array(&argv, &argc, buffer);
		safe_unpackstr_array(&env_sup, &env_cnt, buffer);
	} else if (protocol_version >= SLURM_2_5_PROTOCOL_VERSION) {
		uint16_t tmp_uint16;
		safe_unpack32(&min_cpus, buffer);
		safe_unpack32(&max_cpus, buffer);
		safe_unpack32(&min_nodes, buffer);
		safe_unpack32(&max_nodes, buffer);
		safe_unpack32(&num_tasks, buffer);

		safe_unpack16(&tmp_uint16, buffer);
		if (tmp_uint16 && (tmp_uint16 != (uint16_t) NO_VAL))
			acctg_freq = xstrdup_printf("%u", tmp_uint16);
		safe_unpack16(&contiguous, buffer);
		safe_unpack16(&cpus_per_task, buffer);
		safe_unpack16(&nice, buffer);
		safe_unpack16(&ntasks_per_node, buffer);
		safe_unpack16(&requeue, buffer);
		safe_unpack16(&shared, buffer);
		safe_unpack16(&task_dist, buffer);

		safe_unpackstr_xmalloc(&cpu_bind, &name_len, buffer);
		safe_unpack16(&cpu_bind_type, buffer);
		safe_unpackstr_xmalloc(&mem_bind, &name_len, buffer);
		safe_unpack16(&mem_bind_type, buffer);
		safe_unpack16(&plane_size, buffer);

		safe_unpack8(&open_mode, buffer);
		safe_unpack8(&overcommit, buffer);
		safe_unpack8(&prolog_running, buffer);

		safe_unpack32(&pn_min_cpus, buffer);
		safe_unpack32(&pn_min_memory, buffer);
		safe_unpack32(&pn_min_tmp_disk, buffer);
		safe_unpack_time(&begin_time, buffer);
		safe_unpack_time(&submit_time, buffer);

		safe_unpackstr_xmalloc(&req_nodes,  &name_len, buffer);
		safe_unpackstr_xmalloc(&exc_nodes,  &name_len, buffer);
		safe_unpackstr_xmalloc(&features,   &name_len, buffer);
		safe_unpackstr_xmalloc(&dependency, &name_len, buffer);
		safe_unpackstr_xmalloc(&orig_dependency, &name_len, buffer);

		safe_unpackstr_xmalloc(&err, &name_len, buffer);
		safe_unpackstr_xmalloc(&in,  &name_len, buffer);
		safe_unpackstr_xmalloc(&out, &name_len, buffer);
		safe_unpackstr_xmalloc(&work_dir, &name_len, buffer);
		safe_unpackstr_xmalloc(&ckpt_dir, &name_len, buffer);
		safe_unpackstr_xmalloc(&restart_dir, &name_len, buffer);

		if (unpack_multi_core_data(&mc_ptr, buffer, protocol_version))
			goto unpack_error;
		safe_unpackstr_array(&argv, &argc, buffer);
		safe_unpackstr_array(&env_sup, &env_cnt, buffer);
	} else {
		error("_load_job_details: protocol_version "
		      "%hu not supported", protocol_version);
		goto unpack_error;
	}

	/* validity test as possible */
	if (contiguous > 1) {
		error("Invalid data for job %u: contiguous=%u",
		      job_ptr->job_id, contiguous);
		goto unpack_error;
	}
	if ((requeue > 1) || (overcommit > 1)) {
		error("Invalid data for job %u: requeue=%u overcommit=%u",
		      job_ptr->job_id, requeue, overcommit);
		goto unpack_error;
	}
	if (prolog_running > 1) {
		error("Invalid data for job %u: prolog_running=%u",
		      job_ptr->job_id, prolog_running);
		goto unpack_error;
	}

	/* free any left-over detail data */
	xfree(job_ptr->details->acctg_freq);
	for (i=0; i<job_ptr->details->argc; i++)
		xfree(job_ptr->details->argv[i]);
	xfree(job_ptr->details->argv);
	xfree(job_ptr->details->cpu_bind);
	xfree(job_ptr->details->dependency);
	xfree(job_ptr->details->orig_dependency);
	xfree(job_ptr->details->std_err);
	for (i=0; i<job_ptr->details->env_cnt; i++)
		xfree(job_ptr->details->env_sup[i]);
	xfree(job_ptr->details->env_sup);
	xfree(job_ptr->details->exc_nodes);
	xfree(job_ptr->details->features);
	xfree(job_ptr->details->std_in);
	xfree(job_ptr->details->mem_bind);
	xfree(job_ptr->details->std_out);
	xfree(job_ptr->details->req_nodes);
	xfree(job_ptr->details->work_dir);
	xfree(job_ptr->details->ckpt_dir);
	xfree(job_ptr->details->restart_dir);

	/* now put the details into the job record */
	job_ptr->details->acctg_freq = acctg_freq;
	job_ptr->details->argc = argc;
	job_ptr->details->argv = argv;
	job_ptr->details->begin_time = begin_time;
	job_ptr->details->contiguous = contiguous;
	job_ptr->details->core_spec = core_spec;
	job_ptr->details->cpu_bind = cpu_bind;
	job_ptr->details->cpu_bind_type = cpu_bind_type;
	job_ptr->details->cpus_per_task = cpus_per_task;
	job_ptr->details->dependency = dependency;
	job_ptr->details->orig_dependency = orig_dependency;
	job_ptr->details->env_cnt = env_cnt;
	job_ptr->details->env_sup = env_sup;
	job_ptr->details->std_err = err;
	job_ptr->details->exc_nodes = exc_nodes;
	job_ptr->details->features = features;
	job_ptr->details->std_in = in;
	job_ptr->details->pn_min_cpus = pn_min_cpus;
	job_ptr->details->pn_min_memory = pn_min_memory;
	job_ptr->details->pn_min_tmp_disk = pn_min_tmp_disk;
	job_ptr->details->max_cpus = max_cpus;
	job_ptr->details->max_nodes = max_nodes;
	job_ptr->details->mc_ptr = mc_ptr;
	job_ptr->details->mem_bind = mem_bind;
	job_ptr->details->mem_bind_type = mem_bind_type;
	job_ptr->details->min_cpus = min_cpus;
	job_ptr->details->min_nodes = min_nodes;
	job_ptr->details->nice = nice;
	job_ptr->details->ntasks_per_node = ntasks_per_node;
	job_ptr->details->num_tasks = num_tasks;
	job_ptr->details->open_mode = open_mode;
	job_ptr->details->std_out = out;
	job_ptr->details->overcommit = overcommit;
	job_ptr->details->plane_size = plane_size;
	job_ptr->details->prolog_running = prolog_running;
	job_ptr->details->req_nodes = req_nodes;
	job_ptr->details->requeue = requeue;
	job_ptr->details->shared = shared;
	job_ptr->details->submit_time = submit_time;
	job_ptr->details->task_dist = task_dist;
	job_ptr->details->work_dir = work_dir;
	job_ptr->details->ckpt_dir = ckpt_dir;
	job_ptr->details->restart_dir = restart_dir;

	return SLURM_SUCCESS;

unpack_error:

/*	for (i=0; i<argc; i++)
	xfree(argv[i]);  Don't trust this on unpack error */
	xfree(acctg_freq);
	xfree(argv);
	xfree(cpu_bind);
	xfree(dependency);
	xfree(orig_dependency);
/*	for (i=0; i<env_cnt; i++)
	xfree(env_sup[i]);  Don't trust this on unpack error */
	xfree(env_sup);
	xfree(err);
	xfree(exc_nodes);
	xfree(features);
	xfree(in);
	xfree(mem_bind);
	xfree(out);
	xfree(req_nodes);
	xfree(work_dir);
	xfree(ckpt_dir);
	xfree(restart_dir);
	return SLURM_FAILURE;
}

/* _add_job_hash - add a job hash entry for given job record, job_id must
 *	already be set
 * IN job_ptr - pointer to job record
 * Globals: hash table updated
 */
void _add_job_hash(struct job_record *job_ptr)
{
	int inx;

	inx = JOB_HASH_INX(job_ptr->job_id);
	job_ptr->job_next = job_hash[inx];
	job_hash[inx] = job_ptr;
}

/*
 * find_job_array_rec - return a pointer to the job record with the given
 *	array_job_id/array_task_id
 * IN job_id - requested job's id
 * IN array_task_id - requested job's task id (NO_VAL if none specified)
 * RET pointer to the job's record, NULL on error
 */
extern struct job_record *find_job_array_rec(uint32_t array_job_id,
					     uint32_t array_task_id)
{
	ListIterator job_iterator;
	struct job_record *job_ptr, *match_job_ptr = NULL;

	if (array_task_id == NO_VAL)
		return find_job_record(array_job_id);

	job_iterator = list_iterator_create(job_list);
	while ((job_ptr = (struct job_record *) list_next(job_iterator))) {
		if (job_ptr->array_job_id != array_job_id)
			continue;

		if (array_task_id == INFINITE) {
			match_job_ptr = job_ptr;
			if (!IS_JOB_FINISHED(job_ptr))
				break;
		} else if (job_ptr->array_task_id == array_task_id) {
			match_job_ptr = job_ptr;
			break;
		}
	}
	list_iterator_destroy(job_iterator);
	return match_job_ptr;
}

/*
 * find_job_record - return a pointer to the job record with the given job_id
 * IN job_id - requested job's id
 * RET pointer to the job's record, NULL on error
 */
struct job_record *find_job_record(uint32_t job_id)
{
	struct job_record *job_ptr;

	job_ptr = job_hash[JOB_HASH_INX(job_id)];
	while (job_ptr) {
		if (job_ptr->job_id == job_id)
			return job_ptr;
		job_ptr = job_ptr->job_next;
	}

	return NULL;
}

/* rebuild a job's partition name list based upon the contents of its
 *	part_ptr_list */
static void _rebuild_part_name_list(struct job_record  *job_ptr)
{
	bool job_active = false, job_pending = false;
	struct part_record *part_ptr;
	ListIterator part_iterator;

	xfree(job_ptr->partition);
	if (IS_JOB_RUNNING(job_ptr) || IS_JOB_SUSPENDED(job_ptr)) {
		job_active = true;
		xfree(job_ptr->partition);
		job_ptr->partition = xstrdup(job_ptr->part_ptr->name);
	} else if (IS_JOB_PENDING(job_ptr))
		job_pending = true;

	part_iterator = list_iterator_create(job_ptr->part_ptr_list);
	while ((part_ptr = (struct part_record *) list_next(part_iterator))) {
		if (job_pending) {
			/* Reset job's one partition to a valid one */
			job_ptr->part_ptr = part_ptr;
			job_pending = false;
		}
		if (job_active && (part_ptr == job_ptr->part_ptr))
			continue;	/* already added */
		if (job_ptr->partition)
			xstrcat(job_ptr->partition, ",");
		xstrcat(job_ptr->partition, part_ptr->name);
	}
	list_iterator_destroy(part_iterator);
	last_job_update = time(NULL);
}

/*
 * kill_job_by_part_name - Given a partition name, deallocate resource for
 *	its jobs and kill them. All jobs associated with this partition
 *	will have their partition pointer cleared.
 * IN part_name - name of a partition
 * RET number of jobs associated with this partition
 */
extern int kill_job_by_part_name(char *part_name)
{
	ListIterator job_iterator, part_iterator;
	struct job_record  *job_ptr;
	struct part_record *part_ptr, *part2_ptr;
	int job_count = 0;
	time_t now = time(NULL);

	part_ptr = find_part_record (part_name);
	if (part_ptr == NULL)	/* No such partition */
		return 0;

	job_iterator = list_iterator_create(job_list);
	while ((job_ptr = (struct job_record *) list_next(job_iterator))) {
		bool pending = false, suspended = false;

		pending = IS_JOB_PENDING(job_ptr);
		if (job_ptr->part_ptr_list) {
			/* Remove partition if candidate for a job */
			bool rebuild_name_list = false;
			part_iterator = list_iterator_create(job_ptr->
							     part_ptr_list);
			while ((part2_ptr = (struct part_record *)
					list_next(part_iterator))) {
				if (part2_ptr != part_ptr)
					continue;
				list_remove(part_iterator);
				rebuild_name_list = true;
			}
			list_iterator_destroy(part_iterator);
			if (rebuild_name_list) {
				if (list_count(job_ptr->part_ptr_list) > 0) {
					_rebuild_part_name_list(job_ptr);
					job_ptr->part_ptr =
						list_peek(job_ptr->
							  part_ptr_list);
				} else {
					FREE_NULL_LIST(job_ptr->part_ptr_list);
				}
			}
		}

		if (job_ptr->part_ptr != part_ptr)
			continue;

		if (IS_JOB_SUSPENDED(job_ptr)) {
			enum job_states suspend_job_state = job_ptr->job_state;
			/* we can't have it as suspended when we call the
			 * accounting stuff.
			 */
			job_ptr->job_state = JOB_CANCELLED;
			jobacct_storage_g_job_suspend(acct_db_conn, job_ptr);
			job_ptr->job_state = suspend_job_state;
			suspended = true;
		}
		if (IS_JOB_RUNNING(job_ptr) || suspended) {
			job_count++;
			info("Killing job_id %u on defunct partition %s",
			     job_ptr->job_id, part_name);
			job_ptr->job_state = JOB_NODE_FAIL | JOB_COMPLETING;
			build_cg_bitmap(job_ptr);
			job_ptr->exit_code = MAX(job_ptr->exit_code, 1);
			job_ptr->state_reason = FAIL_DOWN_PARTITION;
			xfree(job_ptr->state_desc);
			if (suspended) {
				job_ptr->end_time = job_ptr->suspend_time;
				job_ptr->tot_sus_time +=
					difftime(now, job_ptr->suspend_time);
			} else
				job_ptr->end_time = now;
			job_completion_logger(job_ptr, false);
			if (!pending)
				deallocate_nodes(job_ptr, false, suspended,
						 false);
		} else if (pending) {
			job_count++;
			info("Killing job_id %u on defunct partition %s",
			     job_ptr->job_id, part_name);
			job_ptr->job_state	= JOB_CANCELLED;
			job_ptr->start_time	= now;
			job_ptr->end_time	= now;
			job_ptr->exit_code	= 1;
			job_completion_logger(job_ptr, false);
		}
		job_ptr->part_ptr = NULL;
		FREE_NULL_LIST(job_ptr->part_ptr_list);
	}
	list_iterator_destroy(job_iterator);

	if (job_count)
		last_job_update = now;
	return job_count;
}

/*
 * kill_job_by_front_end_name - Given a front end node name, deallocate
 *	resource for its jobs and kill them.
 * IN node_name - name of a front end node
 * RET number of jobs associated with this front end node
 * NOTE: Patterned after kill_running_job_by_node_name()
 */
extern int kill_job_by_front_end_name(char *node_name)
{
#ifdef HAVE_FRONT_END
	ListIterator job_iterator;
	struct job_record  *job_ptr;
	struct node_record *node_ptr;
	time_t now = time(NULL);
	int i, job_count = 0;

	if (node_name == NULL)
		fatal("kill_job_by_front_end_name: node_name is NULL");

	job_iterator = list_iterator_create(job_list);
	while ((job_ptr = (struct job_record *) list_next(job_iterator))) {
		bool suspended = false;

		if (!IS_JOB_RUNNING(job_ptr) && !IS_JOB_SUSPENDED(job_ptr) &&
		    !IS_JOB_COMPLETING(job_ptr))
			continue;
		if ((job_ptr->batch_host == NULL) ||
		    strcmp(job_ptr->batch_host, node_name))
			continue;	/* no match on node name */

		if (IS_JOB_SUSPENDED(job_ptr)) {
			enum job_states suspend_job_state = job_ptr->job_state;
			/* we can't have it as suspended when we call the
			 * accounting stuff.
			 */
			job_ptr->job_state = JOB_CANCELLED;
			jobacct_storage_g_job_suspend(acct_db_conn, job_ptr);
			job_ptr->job_state = suspend_job_state;
			suspended = true;
		}
		if (IS_JOB_COMPLETING(job_ptr)) {
			job_count++;
			while ((i = bit_ffs(job_ptr->node_bitmap_cg)) >= 0) {
				bit_clear(job_ptr->node_bitmap_cg, i);
				job_update_cpu_cnt(job_ptr, i);
				if (job_ptr->node_cnt)
					(job_ptr->node_cnt)--;
				else {
					error("node_cnt underflow on JobId=%u",
				   	      job_ptr->job_id);
				}
				if (job_ptr->node_cnt == 0) {
					job_ptr->job_state &= (~JOB_COMPLETING);
					delete_step_records(job_ptr);
					slurm_sched_g_schedule();
				}
				node_ptr = &node_record_table_ptr[i];
				if (node_ptr->comp_job_cnt)
					(node_ptr->comp_job_cnt)--;
				else {
					error("Node %s comp_job_cnt underflow, "
					      "JobId=%u",
					      node_ptr->name, job_ptr->job_id);
				}
			}
		} else if (IS_JOB_RUNNING(job_ptr) || suspended) {
			job_count++;
			if (job_ptr->batch_flag && job_ptr->details &&
			    slurmctld_conf.job_requeue &&
			    (job_ptr->details->requeue > 0)) {
				char requeue_msg[128];

				srun_node_fail(job_ptr->job_id, node_name);

				info("requeue job %u due to failure of node %s",
				     job_ptr->job_id, node_name);
				set_job_prio(job_ptr);
				snprintf(requeue_msg, sizeof(requeue_msg),
					 "Job requeued due to failure "
					 "of node %s",
					 node_name);
				slurm_sched_g_requeue(job_ptr, requeue_msg);
				job_ptr->time_last_active  = now;
				if (suspended) {
					job_ptr->end_time =
						job_ptr->suspend_time;
					job_ptr->tot_sus_time +=
						difftime(now,
							 job_ptr->
							 suspend_time);
				} else
					job_ptr->end_time = now;

				/* We want this job to look like it
				 * was terminated in the accounting logs.
				 * Set a new submit time so the restarted
				 * job looks like a new job. */
				job_ptr->job_state  = JOB_NODE_FAIL;
				build_cg_bitmap(job_ptr);
				job_completion_logger(job_ptr, true);
				deallocate_nodes(job_ptr, false, suspended,
						 false);

				/* do this after the epilog complete,
				 * setting it here is too early */
				//job_ptr->db_index = 0;
				//job_ptr->details->submit_time = now;

				job_ptr->job_state = JOB_PENDING;
				if (job_ptr->node_cnt)
					job_ptr->job_state |= JOB_COMPLETING;
				job_ptr->pre_sus_time = (time_t) 0;
				job_ptr->suspend_time = (time_t) 0;
				job_ptr->tot_sus_time = (time_t) 0;

				/* restart from periodic checkpoint */
				if (job_ptr->ckpt_interval &&
				    job_ptr->ckpt_time &&
				    job_ptr->details->ckpt_dir) {
					xfree(job_ptr->details->restart_dir);
					job_ptr->details->restart_dir =
						xstrdup (job_ptr->details->
							 ckpt_dir);
					xstrfmtcat(job_ptr->details->
						   restart_dir,
						   "/%u", job_ptr->job_id);
				}
				job_ptr->restart_cnt++;
				/* Since the job completion logger
				 * removes the submit we need to add it
				 * again. */
				acct_policy_add_job_submit(job_ptr);
			} else {
				info("Killing job_id %u on failed node %s",
				     job_ptr->job_id, node_name);
				srun_node_fail(job_ptr->job_id, node_name);
				job_ptr->job_state = JOB_NODE_FAIL |
						     JOB_COMPLETING;
				build_cg_bitmap(job_ptr);
				job_ptr->exit_code = MAX(job_ptr->exit_code, 1);
				job_ptr->state_reason = FAIL_DOWN_NODE;
				xfree(job_ptr->state_desc);
				if (suspended) {
					job_ptr->end_time =
						job_ptr->suspend_time;
					job_ptr->tot_sus_time +=
						difftime(now,
							 job_ptr->suspend_time);
				} else
					job_ptr->end_time = now;
				job_completion_logger(job_ptr, false);
				deallocate_nodes(job_ptr, false, suspended,
						 false);
			}
		}
	}
	list_iterator_destroy(job_iterator);

	if (job_count)
		last_job_update = now;
	return job_count;
#else
	return 0;
#endif
}

/*
 * partition_in_use - determine whether a partition is in use by a RUNNING
 *	PENDING or SUSPENDED job
 * IN part_name - name of a partition
 * RET true if the partition is in use, else false
 */
extern bool partition_in_use(char *part_name)
{
	ListIterator job_iterator;
	struct job_record *job_ptr;
	struct part_record *part_ptr;

	part_ptr = find_part_record (part_name);
	if (part_ptr == NULL)	/* No such partition */
		return false;

	job_iterator = list_iterator_create(job_list);
	while ((job_ptr = (struct job_record *) list_next(job_iterator))) {
		if (job_ptr->part_ptr == part_ptr) {
			if (!IS_JOB_FINISHED(job_ptr)) {
				list_iterator_destroy(job_iterator);
				return true;
			}
		}
	}
	list_iterator_destroy(job_iterator);
	return false;
}

/*
 * allocated_session_in_use - check if an interactive session is already running
 * IN new_alloc - allocation (alloc_node:alloc_sid) to test for
 * Returns true if an interactive session of the same node:sid already is in use
 * by a RUNNING, PENDING, or SUSPENDED job. Provides its own locking.
 */
extern bool allocated_session_in_use(job_desc_msg_t *new_alloc)
{
	ListIterator job_iter;
	struct job_record *job_ptr;
	/* Locks: Read job */
	slurmctld_lock_t job_read_lock = {
		NO_LOCK, READ_LOCK, NO_LOCK, NO_LOCK };

	if ((new_alloc->script != NULL) || (new_alloc->alloc_node == NULL))
		return false;

	lock_slurmctld(job_read_lock);
	job_iter = list_iterator_create(job_list);

	while ((job_ptr = (struct job_record *)list_next(job_iter))) {
		if (job_ptr->batch_flag || IS_JOB_FINISHED(job_ptr))
			continue;
		if (job_ptr->alloc_node &&
		    (strcmp(job_ptr->alloc_node, new_alloc->alloc_node) == 0) &&
		    (job_ptr->alloc_sid == new_alloc->alloc_sid))
			break;
	}
	list_iterator_destroy(job_iter);
	unlock_slurmctld(job_read_lock);

	return job_ptr != NULL;
}

/*
 * kill_running_job_by_node_name - Given a node name, deallocate RUNNING
 *	or COMPLETING jobs from the node or kill them
 * IN node_name - name of a node
 * RET number of killed jobs
 */
extern int kill_running_job_by_node_name(char *node_name)
{
	ListIterator job_iterator;
	struct job_record *job_ptr;
	struct node_record *node_ptr;
	int bit_position;
	int job_count = 0;
	time_t now = time(NULL);

	node_ptr = find_node_record(node_name);
	if (node_ptr == NULL)	/* No such node */
		return 0;
	bit_position = node_ptr - node_record_table_ptr;

	job_iterator = list_iterator_create(job_list);
	while ((job_ptr = (struct job_record *) list_next(job_iterator))) {
		bool suspended = false;
		if ((job_ptr->node_bitmap == NULL) ||
		    (!bit_test(job_ptr->node_bitmap, bit_position)))
			continue;	/* job not on this node */
		if (nonstop_ops.node_fail)
			(nonstop_ops.node_fail)(job_ptr, node_ptr);
		if (IS_JOB_SUSPENDED(job_ptr)) {
			enum job_states suspend_job_state = job_ptr->job_state;
			/* we can't have it as suspended when we call the
			 * accounting stuff.
			 */
			job_ptr->job_state = JOB_CANCELLED;
			jobacct_storage_g_job_suspend(acct_db_conn, job_ptr);
			job_ptr->job_state = suspend_job_state;
			suspended = true;
		}

		if (IS_JOB_COMPLETING(job_ptr)) {
			if (!bit_test(job_ptr->node_bitmap_cg, bit_position))
				continue;
			job_count++;
			bit_clear(job_ptr->node_bitmap_cg, bit_position);
			job_update_cpu_cnt(job_ptr, bit_position);
			if (job_ptr->node_cnt)
				(job_ptr->node_cnt)--;
			else {
				error("node_cnt underflow on JobId=%u",
			   	      job_ptr->job_id);
			}
			if (job_ptr->node_cnt == 0) {
				job_ptr->job_state &= (~JOB_COMPLETING);
				delete_step_records(job_ptr);
				slurm_sched_g_schedule();
			}
			if (node_ptr->comp_job_cnt)
				(node_ptr->comp_job_cnt)--;
			else {
				error("Node %s comp_job_cnt underflow, "
				      "JobId=%u",
				      node_ptr->name, job_ptr->job_id);
			}
		} else if (IS_JOB_RUNNING(job_ptr) || suspended) {
			job_count++;
			if ((job_ptr->details) &&
			    (job_ptr->kill_on_node_fail == 0) &&
			    (job_ptr->node_cnt > 1)) {
				/* keep job running on remaining nodes */
				srun_node_fail(job_ptr->job_id, node_name);
				error("Removing failed node %s from job_id %u",
				      node_name, job_ptr->job_id);
				job_pre_resize_acctg(job_ptr);
				kill_step_on_node(job_ptr, node_ptr, true);
				excise_node_from_job(job_ptr, node_ptr);
				job_post_resize_acctg(job_ptr);
			} else if (job_ptr->batch_flag && job_ptr->details &&
				   slurmctld_conf.job_requeue &&
				   (job_ptr->details->requeue > 0)) {
				char requeue_msg[128];

				srun_node_fail(job_ptr->job_id, node_name);

				info("requeue job %u due to failure of node %s",
				     job_ptr->job_id, node_name);
				snprintf(requeue_msg, sizeof(requeue_msg),
					 "Job requeued due to failure "
					 "of node %s",
					 node_name);
				slurm_sched_g_requeue(job_ptr, requeue_msg);
				job_ptr->time_last_active  = now;
				if (suspended) {
					job_ptr->end_time =
						job_ptr->suspend_time;
					job_ptr->tot_sus_time +=
						difftime(now,
							 job_ptr->
							 suspend_time);
				} else
					job_ptr->end_time = now;

				/* We want this job to look like it
				 * was terminated in the accounting logs.
				 * Set a new submit time so the restarted
				 * job looks like a new job. */
				job_ptr->job_state  = JOB_NODE_FAIL;
				build_cg_bitmap(job_ptr);
				job_completion_logger(job_ptr, true);
				deallocate_nodes(job_ptr, false, suspended,
						 false);

				/* do this after the epilog complete,
				 * setting it here is too early */
				//job_ptr->db_index = 0;
				//job_ptr->details->submit_time = now;

				job_ptr->job_state = JOB_PENDING;
				if (job_ptr->node_cnt)
					job_ptr->job_state |= JOB_COMPLETING;
				job_ptr->pre_sus_time = (time_t) 0;
				job_ptr->suspend_time = (time_t) 0;
				job_ptr->tot_sus_time = (time_t) 0;

				/* restart from periodic checkpoint */
				if (job_ptr->ckpt_interval &&
				    job_ptr->ckpt_time &&
				    job_ptr->details->ckpt_dir) {
					xfree(job_ptr->details->restart_dir);
					job_ptr->details->restart_dir =
						xstrdup (job_ptr->details->
							 ckpt_dir);
					xstrfmtcat(job_ptr->details->
						   restart_dir,
						   "/%u", job_ptr->job_id);
				}
				job_ptr->restart_cnt++;
				/* Since the job completion logger
				 * removes the submit we need to add it
				 * again. */
				acct_policy_add_job_submit(job_ptr);
			} else {
				info("Killing job_id %u on failed node %s",
				     job_ptr->job_id, node_name);
				srun_node_fail(job_ptr->job_id, node_name);
				job_ptr->job_state = JOB_NODE_FAIL |
						     JOB_COMPLETING;
				build_cg_bitmap(job_ptr);
				job_ptr->exit_code = MAX(job_ptr->exit_code, 1);
				job_ptr->state_reason = FAIL_DOWN_NODE;
				xfree(job_ptr->state_desc);
				if (suspended) {
					job_ptr->end_time =
						job_ptr->suspend_time;
					job_ptr->tot_sus_time +=
						difftime(now,
							 job_ptr->suspend_time);
				} else
					job_ptr->end_time = now;
				job_completion_logger(job_ptr, false);
				deallocate_nodes(job_ptr, false, suspended,
						 false);
			}
		}

	}
	list_iterator_destroy(job_iterator);
	if (job_count)
		last_job_update = now;

	return job_count;
}

/* Remove one node from a job's allocation */
extern void excise_node_from_job(struct job_record *job_ptr,
				 struct node_record *node_ptr)
{
	int i, orig_pos = -1, new_pos = -1;
	bitstr_t *orig_bitmap;

	orig_bitmap = bit_copy(job_ptr->node_bitmap);
	make_node_idle(node_ptr, job_ptr); /* updates bitmap */
	xfree(job_ptr->nodes);
	job_ptr->nodes = bitmap2node_name(job_ptr->node_bitmap);
	for (i=bit_ffs(orig_bitmap); i<node_record_count; i++) {
		if (!bit_test(orig_bitmap,i))
			continue;
		orig_pos++;
		if (!bit_test(job_ptr->node_bitmap, i))
			continue;
		new_pos++;
		if (orig_pos == new_pos)
			continue;
		memcpy(&job_ptr->node_addr[new_pos],
		       &job_ptr->node_addr[orig_pos], sizeof(slurm_addr_t));
		/* NOTE: The job's allocation in the job_ptr->job_resrcs
		 * data structure is unchanged  even after a node allocated
		 * to the job goes DOWN. */
	}

	job_ptr->total_nodes = job_ptr->node_cnt = new_pos + 1;

	FREE_NULL_BITMAP(orig_bitmap);
	(void) select_g_job_resized(job_ptr, node_ptr);
}

/*
 * dump_job_desc - dump the incoming job submit request message
 * IN job_specs - job specification from RPC
 */
void dump_job_desc(job_desc_msg_t * job_specs)
{
	long job_id, time_min;
	long pn_min_cpus, pn_min_memory, pn_min_tmp_disk, min_cpus;
	long time_limit, priority, contiguous;
	long kill_on_node_fail, shared, immediate, wait_all_nodes;
	long cpus_per_task, requeue, num_tasks, overcommit;
	long ntasks_per_node, ntasks_per_socket, ntasks_per_core;
	int core_spec;
	char *mem_type, buf[100], *signal_flags;

	if (job_specs == NULL)
		return;

	job_id = (job_specs->job_id != NO_VAL) ?
		(long) job_specs->job_id : -1L;
	debug3("JobDesc: user_id=%u job_id=%ld partition=%s name=%s",
	       job_specs->user_id, job_id,
	       job_specs->partition, job_specs->name);

	min_cpus = (job_specs->min_cpus != NO_VAL) ?
		(long) job_specs->min_cpus : -1L;
	pn_min_cpus    = (job_specs->pn_min_cpus != (uint16_t) NO_VAL) ?
		(long) job_specs->pn_min_cpus : -1L;
	core_spec = (job_specs->core_spec != (uint16_t) NO_VAL) ?
		    job_specs->core_spec : -1;
	debug3("   cpus=%ld-%u pn_min_cpus=%ld core_spec=%d",
	       min_cpus, job_specs->max_cpus, pn_min_cpus, core_spec);

	debug3("   -N min-[max]: %u-[%u]:%u:%u:%u",
	       job_specs->min_nodes,   job_specs->max_nodes,
	       job_specs->sockets_per_node, job_specs->cores_per_socket,
	       job_specs->threads_per_core);

	if (job_specs->pn_min_memory == NO_VAL) {
		pn_min_memory = -1L;
		mem_type = "job";
	} else if (job_specs->pn_min_memory & MEM_PER_CPU) {
		pn_min_memory = (long) (job_specs->pn_min_memory &
					 (~MEM_PER_CPU));
		mem_type = "cpu";
	} else {
		pn_min_memory = (long) job_specs->pn_min_memory;
		mem_type = "job";
	}
	pn_min_tmp_disk = (job_specs->pn_min_tmp_disk != NO_VAL) ?
		(long) job_specs->pn_min_tmp_disk : -1L;
	debug3("   pn_min_memory_%s=%ld pn_min_tmp_disk=%ld",
	       mem_type, pn_min_memory, pn_min_tmp_disk);
	immediate = (job_specs->immediate == 0) ? 0L : 1L;
	debug3("   immediate=%ld features=%s reservation=%s",
	       immediate, job_specs->features, job_specs->reservation);

	debug3("   req_nodes=%s exc_nodes=%s gres=%s",
	       job_specs->req_nodes, job_specs->exc_nodes, job_specs->gres);

	time_limit = (job_specs->time_limit != NO_VAL) ?
		(long) job_specs->time_limit : -1L;
	time_min = (job_specs->time_min != NO_VAL) ?
		(long) job_specs->time_min : time_limit;
	priority   = (job_specs->priority != NO_VAL) ?
		(long) job_specs->priority : -1L;
	contiguous = (job_specs->contiguous != (uint16_t) NO_VAL) ?
		(long) job_specs->contiguous : -1L;
	shared = (job_specs->shared != (uint16_t) NO_VAL) ?
		(long) job_specs->shared : -1L;
	debug3("   time_limit=%ld-%ld priority=%ld contiguous=%ld shared=%ld",
	       time_min, time_limit, priority, contiguous, shared);

	kill_on_node_fail = (job_specs->kill_on_node_fail !=
			     (uint16_t) NO_VAL) ?
		(long) job_specs->kill_on_node_fail : -1L;
	if (job_specs->script)	/* log has problem with string len & null */
		debug3("   kill_on_node_fail=%ld script=%.40s...",
		       kill_on_node_fail, job_specs->script);
	else
		debug3("   kill_on_node_fail=%ld script=%s",
		       kill_on_node_fail, job_specs->script);

	if (job_specs->argc == 1)
		debug3("   argv=\"%s\"",
		       job_specs->argv[0]);
	else if (job_specs->argc == 2)
		debug3("   argv=%s,%s",
		       job_specs->argv[0],
		       job_specs->argv[1]);
	else if (job_specs->argc > 2)
		debug3("   argv=%s,%s,%s,...",
		       job_specs->argv[0],
		       job_specs->argv[1],
		       job_specs->argv[2]);

	if (job_specs->env_size == 1)
		debug3("   environment=\"%s\"",
		       job_specs->environment[0]);
	else if (job_specs->env_size == 2)
		debug3("   environment=%s,%s",
		       job_specs->environment[0],
		       job_specs->environment[1]);
	else if (job_specs->env_size > 2)
		debug3("   environment=%s,%s,%s,...",
		       job_specs->environment[0],
		       job_specs->environment[1],
		       job_specs->environment[2]);

	if (job_specs->spank_job_env_size == 1)
		debug3("   spank_job_env=\"%s\"",
		       job_specs->spank_job_env[0]);
	else if (job_specs->spank_job_env_size == 2)
		debug3("   spank_job_env=%s,%s",
		       job_specs->spank_job_env[0],
		       job_specs->spank_job_env[1]);
	else if (job_specs->spank_job_env_size > 2)
		debug3("   spank_job_env=%s,%s,%s,...",
		       job_specs->spank_job_env[0],
		       job_specs->spank_job_env[1],
		       job_specs->spank_job_env[2]);

	debug3("   stdin=%s stdout=%s stderr=%s",
	       job_specs->std_in, job_specs->std_out, job_specs->std_err);

	debug3("   work_dir=%s alloc_node:sid=%s:%u",
	       job_specs->work_dir,
	       job_specs->alloc_node, job_specs->alloc_sid);

	debug3("   resp_host=%s alloc_resp_port=%u  other_port=%u",
	       job_specs->resp_host,
	       job_specs->alloc_resp_port, job_specs->other_port);
	debug3("   dependency=%s account=%s qos=%s comment=%s",
	       job_specs->dependency, job_specs->account,
	       job_specs->qos, job_specs->comment);

	num_tasks = (job_specs->num_tasks != NO_VAL) ?
		(long) job_specs->num_tasks : -1L;
	overcommit = (job_specs->overcommit != (uint8_t) NO_VAL) ?
		(long) job_specs->overcommit : -1L;
	debug3("   mail_type=%u mail_user=%s nice=%d num_tasks=%ld "
	       "open_mode=%u overcommit=%ld acctg_freq=%s",
	       job_specs->mail_type, job_specs->mail_user,
	       (int)job_specs->nice - NICE_OFFSET, num_tasks,
	       job_specs->open_mode, overcommit, job_specs->acctg_freq);

	slurm_make_time_str(&job_specs->begin_time, buf, sizeof(buf));
	cpus_per_task = (job_specs->cpus_per_task != (uint16_t) NO_VAL) ?
		(long) job_specs->cpus_per_task : -1L;
	requeue = (job_specs->requeue != (uint16_t) NO_VAL) ?
		(long) job_specs->requeue : -1L;
	debug3("   network=%s begin=%s cpus_per_task=%ld requeue=%ld "
	       "licenses=%s",
	       job_specs->network, buf, cpus_per_task, requeue,
	       job_specs->licenses);

	slurm_make_time_str(&job_specs->end_time, buf, sizeof(buf));
	wait_all_nodes = (job_specs->wait_all_nodes != (uint16_t) NO_VAL) ?
			 (long) job_specs->wait_all_nodes : -1L;
	if (job_specs->warn_flags & KILL_JOB_BATCH)
		signal_flags = "B:";
	else
		signal_flags = "";
	debug3("   end_time=%s signal=%s%u@%u wait_all_nodes=%ld",
	       buf, signal_flags, job_specs->warn_signal, job_specs->warn_time,
	       wait_all_nodes);

	ntasks_per_node = (job_specs->ntasks_per_node != (uint16_t) NO_VAL) ?
		(long) job_specs->ntasks_per_node : -1L;
	ntasks_per_socket = (job_specs->ntasks_per_socket !=
			     (uint16_t) NO_VAL) ?
		(long) job_specs->ntasks_per_socket : -1L;
	ntasks_per_core = (job_specs->ntasks_per_core != (uint16_t) NO_VAL) ?
		(long) job_specs->ntasks_per_core : -1L;
	debug3("   ntasks_per_node=%ld ntasks_per_socket=%ld "
	       "ntasks_per_core=%ld",
	       ntasks_per_node, ntasks_per_socket, ntasks_per_core);

	debug3("   cpus_bind=%u:%s mem_bind=%u:%s plane_size:%u",
	       job_specs->cpu_bind_type, job_specs->cpu_bind,
	       job_specs->mem_bind_type, job_specs->mem_bind,
	       job_specs->plane_size);
	debug3("   array_inx=%s", job_specs->array_inx);

	select_g_select_jobinfo_sprint(job_specs->select_jobinfo,
				       buf, sizeof(buf), SELECT_PRINT_MIXED);
	if (buf[0] != '\0')
		debug3("   %s", buf);
}


/*
 * init_job_conf - initialize the job configuration tables and values.
 *	this should be called after creating node information, but
 *	before creating any job entries. Pre-existing job entries are
 *	left unchanged.
 *	NOTE: The job hash table size does not change after initial creation.
 * RET 0 if no error, otherwise an error code
 * global: last_job_update - time of last job table update
 *	job_list - pointer to global job list
 */
int init_job_conf(void)
{
	if (job_list == NULL) {
		job_count = 0;
		job_list = list_create(_list_delete_job);
	}

	last_job_update = time(NULL);
	return SLURM_SUCCESS;
}

/*
 * rehash_jobs - Create or rebuild the job hash table.
 * NOTE: run lock_slurmctld before entry: Read config, write job
 */
extern void rehash_jobs(void)
{
	if (job_hash == NULL) {
		hash_table_size = slurmctld_conf.max_job_cnt;
		job_hash = (struct job_record **)
			xmalloc(hash_table_size * sizeof(struct job_record *));
	} else if (hash_table_size < (slurmctld_conf.max_job_cnt / 2)) {
		/* If the MaxJobCount grows by too much, the hash table will
		 * be ineffective without rebuilding. We don't presently bother
		 * to rebuild the hash table, but cut MaxJobCount back as
		 * needed. */
		error ("MaxJobCount reset too high, restart slurmctld");
		slurmctld_conf.max_job_cnt = hash_table_size;
	}
}

/* Create an exact copy of an existing job record for a job array.
 * Assumes the job has no resource allocaiton */
struct job_record *_job_rec_copy(struct job_record *job_ptr)
{
	struct job_record *job_ptr_new = NULL, *save_job_next;
	struct job_details *job_details, *details_new, *save_details;
	uint32_t save_job_id;
	priority_factors_object_t *save_prio_factors;
	List save_step_list;
	int error_code = SLURM_SUCCESS;
	int i;

	job_ptr_new = create_job_record(&error_code);
	if (!job_ptr_new)     /* MaxJobCount checked when job array submitted */
		fatal("job array create_job_record error");
	if (error_code != SLURM_SUCCESS)
		return job_ptr_new;

	/* Set job-specific ID and hash table */
	if (_set_job_id(job_ptr_new))
		fatal("job array create_job_record error");
	_add_job_hash(job_ptr_new);

	/* Copy most of original job data.
	 * This could be done in parallel, but performance was worse. */
	save_job_id   = job_ptr_new->job_id;
	save_job_next = job_ptr_new->job_next;
	save_details  = job_ptr_new->details;
	save_prio_factors = job_ptr_new->prio_factors;
	save_step_list = job_ptr_new->step_list;
	memcpy(job_ptr_new, job_ptr, sizeof(struct job_record));
	job_ptr_new->job_id   = save_job_id;
	job_ptr_new->job_next = save_job_next;
	job_ptr_new->details  = save_details;
	job_ptr_new->prio_factors = save_prio_factors;
	job_ptr_new->step_list = save_step_list;

	job_ptr_new->account = xstrdup(job_ptr->account);
	job_ptr_new->alias_list = xstrdup(job_ptr->alias_list);
	job_ptr_new->alloc_node = xstrdup(job_ptr->alloc_node);
	job_ptr_new->batch_host = xstrdup(job_ptr->batch_host);
	if (job_ptr->check_job) {
		job_ptr_new->check_job =
			checkpoint_copy_jobinfo(job_ptr->check_job);
	}
	job_ptr_new->comment = xstrdup(job_ptr->comment);
	/* struct job_details *details;		*** NOTE: Copied below */
	job_ptr_new->gres = xstrdup(job_ptr->gres);
	if (job_ptr->gres_list) {
		job_ptr_new->gres_list =
			gres_plugin_job_state_dup(job_ptr->gres_list);
	}
	job_ptr_new->gres_alloc = xstrdup(job_ptr->gres_alloc);
	job_ptr_new->gres_req = xstrdup(job_ptr->gres_req);
	job_ptr_new->gres_used = xstrdup(job_ptr->gres_used);
	job_ptr_new->licenses = xstrdup(job_ptr->licenses);
	job_ptr_new->license_list = license_job_copy(job_ptr->license_list);
	job_ptr_new->mail_user = xstrdup(job_ptr->mail_user);
	job_ptr_new->name = xstrdup(job_ptr->name);
	job_ptr_new->network = xstrdup(job_ptr->network);
	job_ptr_new->nodes = xstrdup(job_ptr->nodes);
	job_ptr_new->licenses = xstrdup(job_ptr->licenses);
	if (job_ptr->node_cnt && job_ptr->node_addr) {
		i = sizeof(slurm_addr_t) * job_ptr->node_cnt;
		job_ptr_new->node_addr = xmalloc(i);
		memcpy(job_ptr_new->node_addr, job_ptr->node_addr, i);
	}
	if (job_ptr->node_bitmap)
		job_ptr_new->node_bitmap = bit_copy(job_ptr->node_bitmap);
	if (job_ptr->node_bitmap_cg)
		job_ptr_new->node_bitmap_cg = bit_copy(job_ptr->node_bitmap_cg);
	job_ptr_new->nodes_completing = xstrdup(job_ptr->nodes_completing);
	job_ptr_new->partition = xstrdup(job_ptr->partition);
	job_ptr_new->part_ptr_list = part_list_copy(job_ptr->part_ptr_list);
	/* On jobs that are held the priority_array isn't set up yet,
	   so check to see if it exists before copying.
	*/
	if (job_ptr->part_ptr_list && job_ptr->priority_array) {
		i = list_count(job_ptr->part_ptr_list) * sizeof(uint32_t);
		job_ptr_new->priority_array = xmalloc(i);
		memcpy(job_ptr_new->priority_array, job_ptr->priority_array, i);
	}
	job_ptr_new->resv_name = xstrdup(job_ptr->resv_name);
	job_ptr_new->resp_host = xstrdup(job_ptr->resp_host);
	if (job_ptr->select_jobinfo) {
		job_ptr_new->select_jobinfo =
			select_g_select_jobinfo_copy(job_ptr->select_jobinfo);
	}
	if (job_ptr->spank_job_env_size) {
		job_ptr_new->spank_job_env =
			xmalloc(sizeof(char *) *
			(job_ptr->spank_job_env_size + 1));
		for (i = 0; i < job_ptr->spank_job_env_size; i++) {
			job_ptr_new->spank_job_env[i] =
				xstrdup(job_ptr->spank_job_env[i]);
		}
	}
	job_ptr_new->state_desc = xstrdup(job_ptr->state_desc);
	job_ptr_new->wckey = xstrdup(job_ptr->wckey);

	job_details = job_ptr->details;
	details_new = job_ptr_new->details;
	memcpy(details_new, job_details, sizeof(struct job_details));
	details_new->acctg_freq = xstrdup(job_details->acctg_freq);
	if (job_details->argc) {
		details_new->argv =
			xmalloc(sizeof(char *) * (job_details->argc + 1));
		for (i = 0; i < job_details->argc; i++) {
			details_new->argv[i] = xstrdup(job_details->argv[i]);
		}
	}
	details_new->ckpt_dir = xstrdup(job_details->ckpt_dir);
	details_new->cpu_bind = xstrdup(job_details->cpu_bind);
	details_new->depend_list = depended_list_copy(job_details->depend_list);
	details_new->dependency = xstrdup(job_details->dependency);
	details_new->orig_dependency = xstrdup(job_details->orig_dependency);
	if (job_details->env_cnt) {
		details_new->env_sup =
			xmalloc(sizeof(char *) * (job_details->env_cnt + 1));
		for (i = 0; i < job_details->env_cnt; i++) {
			details_new->env_sup[i] =
				xstrdup(job_details->env_sup[i]);
		}
	}
	if (job_details->exc_node_bitmap) {
		details_new->exc_node_bitmap =
			bit_copy(job_details->exc_node_bitmap);
	}
	details_new->exc_nodes = xstrdup(job_details->exc_nodes);
	details_new->feature_list =
		feature_list_copy(job_details->feature_list);
	details_new->features = xstrdup(job_details->features);
	if (job_details->mc_ptr) {
		i = sizeof(multi_core_data_t);
		details_new->mc_ptr = xmalloc(i);
		memcpy(details_new->mc_ptr, job_details->mc_ptr, i);
	}
	details_new->mem_bind = xstrdup(job_details->mem_bind);
	if (job_details->req_node_bitmap) {
		details_new->req_node_bitmap =
			bit_copy(job_details->req_node_bitmap);
	}
	if (job_details->req_node_layout && job_details->req_node_bitmap) {
		i = bit_set_count(job_details->req_node_bitmap) *
		    sizeof(uint16_t);
		details_new->req_node_layout = xmalloc(i);
		memcpy(details_new->req_node_layout,
		       job_details->req_node_layout, i);
	}
	details_new->req_nodes = xstrdup(job_details->req_nodes);
	details_new->restart_dir = xstrdup(job_details->restart_dir);
	details_new->std_err = xstrdup(job_details->std_err);
	details_new->std_in = xstrdup(job_details->std_in);
	details_new->std_out = xstrdup(job_details->std_out);
	details_new->work_dir = xstrdup(job_details->work_dir);
	_copy_job_desc_files(job_ptr->job_id, job_ptr_new->job_id);

	return job_ptr_new;
}

/* Convert a single job record into an array of job records.
 * Job record validation is complete, so we only need to duplicate the record
 * and update job and array ID values */
static void _create_job_array(struct job_record *job_ptr,
			      job_desc_msg_t *job_specs)
{
	struct job_record *job_ptr_new;
	uint32_t i, i_first, i_last;

	if (!job_specs->array_bitmap)
		return;
	i_first = bit_ffs(job_specs->array_bitmap);
	if (i_first == -1) {
		error("_create_job_array: job %u array_bitmap is empty",
		      job_ptr->job_id);
		return;
	}
	job_ptr->array_job_id  = job_ptr->job_id;
	job_ptr->array_task_id = i_first;

	i_last = bit_fls(job_specs->array_bitmap);
	for (i = (i_first + 1); i <= i_last; i++) {
		if (!bit_test(job_specs->array_bitmap, i))
			continue;
		job_ptr_new = _job_rec_copy(job_ptr);
		if (!job_ptr_new)
			break;
		job_ptr_new->array_job_id  = job_ptr->job_id;
		job_ptr_new->array_task_id = i;
	}
}

/*
 * Wrapper for select_nodes() function that will test all valid partitions
 * for a new job
 * IN job_ptr - pointer to the job record
 * IN test_only - if set do not allocate nodes, just confirm they
 *	could be allocated now
 * IN select_node_bitmap - bitmap of nodes to be used for the
 *	job's resource allocation (not returned if NULL), caller
 *	must free
 */
static int _select_nodes_parts(struct job_record *job_ptr, bool test_only,
			       bitstr_t **select_node_bitmap)
{
	struct part_record *part_ptr;
	ListIterator iter;
	int rc = ESLURM_REQUESTED_PART_CONFIG_UNAVAILABLE;

	if (job_ptr->part_ptr_list) {
		iter = list_iterator_create(job_ptr->part_ptr_list);
		while ((part_ptr = list_next(iter))) {
			job_ptr->part_ptr = part_ptr;
			debug2("Try job %u on next partition %s",
			       job_ptr->job_id, part_ptr->name);
			if (job_limits_check(&job_ptr, false) != WAIT_NO_REASON)
				continue;
			rc = select_nodes(job_ptr, test_only,
					  select_node_bitmap);
			if ((rc != ESLURM_REQUESTED_NODE_CONFIG_UNAVAILABLE) &&
			    (rc != ESLURM_REQUESTED_PART_CONFIG_UNAVAILABLE))
				break;
		}
		list_iterator_destroy(iter);
	} else {
		if (job_limits_check(&job_ptr, false) != WAIT_NO_REASON)
			test_only = true;
		rc = select_nodes(job_ptr, test_only, select_node_bitmap);
	}

	return rc;
}

/*
 * job_allocate - create job_records for the supplied job specification and
 *	allocate nodes for it.
 * IN job_specs - job specifications
 * IN immediate - if set then either initiate the job immediately or fail
 * IN will_run - don't initiate the job if set, just test if it could run
 *	now or later
 * OUT resp - will run response (includes start location, time, etc.)
 * IN allocate - resource allocation request only if set, batch job if zero
 * IN submit_uid -uid of user issuing the request
 * OUT job_pptr - set to pointer to job record
 * OUT err_msg - Custom error message to the user, caller to xfree results
 * RET 0 or an error code. If the job would only be able to execute with
 *	some change in partition configuration then
 *	ESLURM_REQUESTED_PART_CONFIG_UNAVAILABLE is returned
 * globals: job_list - pointer to global job list
 *	list_part - global list of partition info
 *	default_part_loc - pointer to default partition
 * NOTE: lock_slurmctld on entry: Read config Write job, Write node, Read part
 */
extern int job_allocate(job_desc_msg_t * job_specs, int immediate,
			int will_run, will_run_response_msg_t **resp,
			int allocate, uid_t submit_uid,
			struct job_record **job_pptr, char **err_msg)
{
	static int defer_sched = -1;
	int error_code;
	bool no_alloc, top_prio, test_only, too_fragmented, independent;
	struct job_record *job_ptr;
	time_t now = time(NULL);

	error_code = _job_create(job_specs, allocate, will_run,
				 &job_ptr, submit_uid, err_msg);
	*job_pptr = job_ptr;

	if (error_code) {
		if (job_ptr && (immediate || will_run)) {
			/* this should never really happen here */
			job_ptr->job_state = JOB_FAILED;
			job_ptr->exit_code = 1;
			job_ptr->state_reason = FAIL_BAD_CONSTRAINTS;
			xfree(job_ptr->state_desc);
			job_ptr->start_time = job_ptr->end_time = now;
			job_completion_logger(job_ptr, false);
		}
		return error_code;
	}
	xassert(job_ptr);
	if (job_specs->array_bitmap)
		independent = false;
	else
		independent = job_independent(job_ptr, will_run);
	/* priority needs to be calculated after this since we set a
	 * begin time in job_independent and that lets us know if the
	 * job is eligible.
	 */
	if (job_ptr->priority == NO_VAL)
		set_job_prio(job_ptr);

	if (independent &&
	    (license_job_test(job_ptr, time(NULL)) != SLURM_SUCCESS))
		independent = false;

	/* Avoid resource fragmentation if important */
	if ((submit_uid || (job_specs->req_nodes == NULL)) &&
	    independent && job_is_completing())
		too_fragmented = true;	/* Don't pick nodes for job now */
	/* FIXME: Ideally we only want to refuse the request if the
	 * required node list is insufficient to satisfy the job's
	 * processor or node count requirements, but the overhead is
	 * rather high to do that right here. We let requests from
	 * user root proceed if a node list is specified, for
	 * meta-schedulers (e.g. LCRM). */
	else
		too_fragmented = false;

	if (defer_sched == -1) {
		char *sched_params = slurm_get_sched_params();
		if (sched_params && strstr(sched_params, "defer"))
			defer_sched = 1;
		else
			defer_sched = 0;
		xfree(sched_params);
	}
	if (defer_sched == 1)
		too_fragmented = true;

	if (independent && (!too_fragmented))
		top_prio = _top_priority(job_ptr);
	else
		top_prio = true;	/* don't bother testing,
					 * it is not runable anyway */
	if (immediate && (too_fragmented || (!top_prio) || (!independent))) {
		job_ptr->job_state  = JOB_FAILED;
		job_ptr->exit_code  = 1;
		job_ptr->state_reason = FAIL_BAD_CONSTRAINTS;
		xfree(job_ptr->state_desc);
		job_ptr->start_time = job_ptr->end_time = now;
		job_completion_logger(job_ptr, false);
		if (!independent)
			return ESLURM_DEPENDENCY;
		else if (too_fragmented)
			return ESLURM_FRAGMENTATION;
		else
			return ESLURM_NOT_TOP_PRIORITY;
	}

	if (will_run && resp) {
		job_desc_msg_t job_desc_msg;
		int rc;
		memset(&job_desc_msg, 0, sizeof(job_desc_msg_t));
		job_desc_msg.job_id = job_ptr->job_id;
		rc = job_start_data(&job_desc_msg, resp);
		job_ptr->job_state  = JOB_FAILED;
		job_ptr->exit_code  = 1;
		job_ptr->start_time = job_ptr->end_time = now;
		_purge_job_record(job_ptr->job_id);
		return rc;
	}

	test_only = will_run || (allocate == 0);

	no_alloc = test_only || too_fragmented ||
		   (!top_prio) || (!independent) || !avail_front_end(job_ptr);
	error_code = _select_nodes_parts(job_ptr, no_alloc, NULL);
	if (!test_only) {
		last_job_update = now;
		slurm_sched_g_schedule();	/* work for external scheduler */
	}

	slurmctld_diag_stats.jobs_submitted++;
	acct_policy_add_job_submit(job_ptr);

	if ((error_code == ESLURM_NODES_BUSY) ||
	    (error_code == ESLURM_JOB_HELD) ||
	    (error_code == ESLURM_NODE_NOT_AVAIL) ||
	    (error_code == ESLURM_QOS_THRES) ||
	    (error_code == ESLURM_ACCOUNTING_POLICY) ||
	    (error_code == ESLURM_RESERVATION_NOT_USABLE) ||
	    (error_code == ESLURM_REQUESTED_PART_CONFIG_UNAVAILABLE)) {
		/* Not fatal error, but job can't be scheduled right now */
		if (immediate) {
			job_ptr->job_state  = JOB_FAILED;
			job_ptr->exit_code  = 1;
			job_ptr->state_reason = FAIL_BAD_CONSTRAINTS;
			xfree(job_ptr->state_desc);
			job_ptr->start_time = job_ptr->end_time = now;
			job_completion_logger(job_ptr, false);
		} else {	/* job remains queued */
			_create_job_array(job_ptr, job_specs);
			if ((error_code == ESLURM_NODES_BUSY) ||
			    (error_code == ESLURM_ACCOUNTING_POLICY)) {
				error_code = SLURM_SUCCESS;
			}
		}
		return error_code;
	}

	if (error_code) {	/* fundamental flaw in job request */
		job_ptr->job_state  = JOB_FAILED;
		job_ptr->exit_code  = 1;
		job_ptr->state_reason = FAIL_BAD_CONSTRAINTS;
		xfree(job_ptr->state_desc);
		job_ptr->start_time = job_ptr->end_time = now;
		job_completion_logger(job_ptr, false);
		return error_code;
	}

	if (will_run) {		/* job would run, flag job destruction */
		job_ptr->job_state  = JOB_FAILED;
		job_ptr->exit_code  = 1;
		job_ptr->start_time = job_ptr->end_time = now;
		_purge_job_record(job_ptr->job_id);
	} else if (!with_slurmdbd && !job_ptr->db_index)
		jobacct_storage_g_job_start(acct_db_conn, job_ptr);

	if (!will_run) {
		_create_job_array(job_ptr, job_specs);
		debug2("sched: JobId=%u allocated resources: NodeList=%s",
		       job_ptr->job_id, job_ptr->nodes);
		rebuild_job_part_list(job_ptr);
	}

	return SLURM_SUCCESS;
}

/*
 * job_fail - terminate a job due to initiation failure
 * IN job_id - id of the job to be killed
 * IN job_state - desired job state (JOB_BOOT_FAIL, JOB_NODE_FAIL, etc.)
 * RET 0 on success, otherwise ESLURM error code
 */
extern int job_fail(uint32_t job_id, uint16_t job_state)
{
	struct job_record *job_ptr;
	time_t now = time(NULL);
	bool suspended = false;

	job_ptr = find_job_record(job_id);
	if (job_ptr == NULL) {
		error("job_fail: invalid job id %u", job_id);
		return ESLURM_INVALID_JOB_ID;
	}

	if (IS_JOB_FINISHED(job_ptr))
		return ESLURM_ALREADY_DONE;
	if (IS_JOB_SUSPENDED(job_ptr)) {
		enum job_states suspend_job_state = job_ptr->job_state;
		/* we can't have it as suspended when we call the
		 * accounting stuff.
		 */
		job_ptr->job_state = JOB_CANCELLED;
		jobacct_storage_g_job_suspend(acct_db_conn, job_ptr);
		job_ptr->job_state = suspend_job_state;
		suspended = true;
	}

	if (IS_JOB_RUNNING(job_ptr) || suspended) {
		/* No need to signal steps, deallocate kills them */
		job_ptr->time_last_active       = now;
		if (suspended) {
			job_ptr->end_time       = job_ptr->suspend_time;
			job_ptr->tot_sus_time  +=
				difftime(now, job_ptr->suspend_time);
		} else
			job_ptr->end_time       = now;
		last_job_update                 = now;
		job_ptr->job_state = job_state | JOB_COMPLETING;
		job_ptr->exit_code = 1;
		job_ptr->state_reason = FAIL_LAUNCH;
		xfree(job_ptr->state_desc);
		job_completion_logger(job_ptr, false);
		if (job_ptr->node_bitmap) {
			build_cg_bitmap(job_ptr);
			deallocate_nodes(job_ptr, false, suspended, false);
		}
		return SLURM_SUCCESS;
	}
	/* All other states */
	verbose("job_fail: job %u can't be killed from state=%s",
		job_id, job_state_string(job_ptr->job_state));
	return ESLURM_TRANSITION_STATE_NO_UPDATE;

}

/*
 * job_signal - signal the specified job
 * IN job_id - id of the job to be signaled
 * IN signal - signal to send, SIGKILL == cancel the job
 * IN flags  - see KILL_JOB_* flags in slurm.h
 * IN uid - uid of requesting user
 * IN preempt - true if job being preempted
 * RET 0 on success, otherwise ESLURM error code
 */
extern int job_signal(uint32_t job_id, uint16_t signal, uint16_t flags,
		      uid_t uid, bool preempt)
{
	struct job_record *job_ptr;
	time_t now = time(NULL);
	uint16_t job_term_state;

	/* Jobs submitted using Moab command should be cancelled using
	 * Moab command for accurate job records */
	if (!wiki_sched_test) {
		char *sched_type = slurm_get_sched_type();
		if (strcmp(sched_type, "sched/wiki") == 0)
			wiki_sched  = true;
		if (strcmp(sched_type, "sched/wiki2") == 0) {
			wiki_sched  = true;
			wiki2_sched = true;
		}
		xfree(sched_type);
		wiki_sched_test = true;
	}

	job_ptr = find_job_record(job_id);
	if ((flags & KILL_JOB_ARRAY) &&		/* signal entire job array */
	    ((job_ptr == NULL) || (job_ptr->array_task_id != NO_VAL))) {
		int rc = SLURM_SUCCESS, rc1;
		ListIterator job_iter;

		flags &= (~KILL_JOB_ARRAY);
		job_iter = list_iterator_create(job_list);
		while ((job_ptr = (struct job_record *) list_next(job_iter))) {
			if ((job_ptr->array_job_id != job_id) ||
			    (job_ptr->array_task_id == NO_VAL))
				continue;
			if (IS_JOB_FINISHED(job_ptr))
				continue;
			rc1 = job_signal(job_ptr->job_id, signal, flags,
					 uid, preempt);
			rc = MAX(rc, rc1);
		}
		list_iterator_destroy(job_iter);
		return rc;
	}
	if (job_ptr == NULL) {
		info("job_signal: invalid job id %u", job_id);
		return ESLURM_INVALID_JOB_ID;
	}

	if ((job_ptr->user_id != uid) && !validate_operator(uid) &&
	    !assoc_mgr_is_user_acct_coord(acct_db_conn, uid,
					  job_ptr->account)) {
		error("Security violation, JOB_CANCEL RPC from uid %d",
		      uid);
		return ESLURM_ACCESS_DENIED;
	}
	if (!validate_slurm_user(uid) && (signal == SIGKILL) &&
	    job_ptr->part_ptr &&
	    (job_ptr->part_ptr->flags & PART_FLAG_ROOT_ONLY) && wiki2_sched) {
		info("Attempt to cancel Moab job using Slurm command from "
		     "uid %d", uid);
		return ESLURM_ACCESS_DENIED;
	}

	if (IS_JOB_FINISHED(job_ptr))
		return ESLURM_ALREADY_DONE;

	/* let node select plugin do any state-dependent signalling actions */
	select_g_job_signal(job_ptr, signal);

	/* save user ID of the one who requested the job be cancelled */
	if (signal == SIGKILL)
		job_ptr->requid = uid;
	if (IS_JOB_PENDING(job_ptr) && IS_JOB_COMPLETING(job_ptr) &&
	    (signal == SIGKILL)) {
		if ((job_ptr->job_state & JOB_STATE_BASE) == JOB_PENDING) {
			/* Prevent job requeue, otherwise preserve state */
			job_ptr->job_state = JOB_CANCELLED | JOB_COMPLETING;
		}
		/* build_cg_bitmap() not needed, job already completing */
		verbose("job_signal of requeuing job %u successful", job_id);
		return SLURM_SUCCESS;
	}

	if (IS_JOB_PENDING(job_ptr) && (signal == SIGKILL)) {
		last_job_update		= now;
		job_ptr->job_state	= JOB_CANCELLED;
		job_ptr->start_time	= now;
		job_ptr->end_time	= now;
		srun_allocate_abort(job_ptr);
		job_completion_logger(job_ptr, false);
		verbose("job_signal of pending job %u successful", job_id);
		return SLURM_SUCCESS;
	}

	if (preempt)
		job_term_state = JOB_PREEMPTED;
	else
		job_term_state = JOB_CANCELLED;
	if (IS_JOB_SUSPENDED(job_ptr) &&  (signal == SIGKILL)) {
		last_job_update         = now;
		job_ptr->end_time       = job_ptr->suspend_time;
		job_ptr->tot_sus_time  += difftime(now, job_ptr->suspend_time);
		job_ptr->job_state      = job_term_state | JOB_COMPLETING;
		build_cg_bitmap(job_ptr);
		jobacct_storage_g_job_suspend(acct_db_conn, job_ptr);
		job_completion_logger(job_ptr, false);
		deallocate_nodes(job_ptr, false, true, preempt);
		verbose("job_signal %u of suspended job %u successful",
			signal, job_id);
		return SLURM_SUCCESS;
	}

	if (IS_JOB_RUNNING(job_ptr)) {
		if (signal == SIGKILL) {
			/* No need to signal steps, deallocate kills them */
			job_ptr->time_last_active	= now;
			job_ptr->end_time		= now;
			last_job_update			= now;
			job_ptr->job_state = job_term_state | JOB_COMPLETING;
			build_cg_bitmap(job_ptr);
			job_completion_logger(job_ptr, false);
			deallocate_nodes(job_ptr, false, false, preempt);
		} else if (flags & KILL_JOB_BATCH) {//
			if (job_ptr->batch_flag)
				_signal_batch_job(job_ptr, signal);
			else
				return ESLURM_JOB_SCRIPT_MISSING;
		} else {
			_signal_job(job_ptr, signal);
		}
		verbose("job_signal %u of running job %u successful",
			signal, job_id);
		return SLURM_SUCCESS;
	}

	verbose("job_signal: job %u can't be sent signal %u from state=%s",
		job_id, signal, job_state_string(job_ptr->job_state));
	return ESLURM_TRANSITION_STATE_NO_UPDATE;
}

static void
_signal_batch_job(struct job_record *job_ptr, uint16_t signal)
{
	bitoff_t i;
	kill_tasks_msg_t *kill_tasks_msg = NULL;
	agent_arg_t *agent_args = NULL;

	xassert(job_ptr);
	xassert(job_ptr->batch_host);
	i = bit_ffs(job_ptr->node_bitmap);
	if (i < 0) {
		error("_signal_batch_job JobId=%u lacks assigned nodes",
		      job_ptr->job_id);
		return;
	}

	agent_args = xmalloc(sizeof(agent_arg_t));
	agent_args->msg_type	= REQUEST_SIGNAL_TASKS;
	agent_args->retry	= 1;
	agent_args->node_count  = 1;
	agent_args->hostlist	= hostlist_create(job_ptr->batch_host);
	kill_tasks_msg = xmalloc(sizeof(kill_tasks_msg_t));
	kill_tasks_msg->job_id      = job_ptr->job_id;
	kill_tasks_msg->job_step_id = NO_VAL;
	kill_tasks_msg->signal      = signal;

	agent_args->msg_args = kill_tasks_msg;
	agent_args->node_count = 1;/* slurm/477 be sure to update node_count */
	agent_queue_request(agent_args);
	return;
}

/*
 * prolog_complete - note the normal termination of the prolog
 * IN job_id - id of the job which completed
 * IN requeue - job should be run again if possible
 * IN prolog_return_code - prolog's return code,
 *    if set then set job state to FAILED
 * RET - 0 on success, otherwise ESLURM error code
 * global: job_list - pointer global job list
 *	last_job_update - time of last job table update
 */
extern int prolog_complete(uint32_t job_id, bool requeue,
		uint32_t prolog_return_code)
{
	struct job_record *job_ptr;

	debug("completing prolog for job %u", job_id);
	job_ptr = find_job_record(job_id);
	if (job_ptr == NULL) {
		info("prolog_complete: invalid JobId=%u", job_id);
		return ESLURM_INVALID_JOB_ID;
	}

	if (IS_JOB_COMPLETING(job_ptr))
		return SLURM_SUCCESS;

	if (requeue && (job_ptr->batch_flag > 1)) {
		/* Failed one requeue, just kill it */
		requeue = 0;
		if (prolog_return_code == 0)
			prolog_return_code = 1;
		error("Prolog launch failure, JobId=%u", job_ptr->job_id);
	}

	job_ptr->state_reason = WAIT_NO_REASON;
	return SLURM_SUCCESS;
}

/*
 * job_complete - note the normal termination the specified job
 * IN job_id - id of the job which completed
 * IN uid - user id of user issuing the RPC
 * IN requeue - job should be run again if possible
 * IN node_fail - true of job terminated due to node failure
 * IN job_return_code - job's return code, if set then set state to FAILED
 * RET - 0 on success, otherwise ESLURM error code
 * global: job_list - pointer global job list
 *	last_job_update - time of last job table update
 */
extern int job_complete(uint32_t job_id, uid_t uid, bool requeue,
			bool node_fail, uint32_t job_return_code)
{
	struct job_record *job_ptr;
	time_t now = time(NULL);
	uint32_t job_comp_flag = 0;
	bool suspended = false;

	info("completing job %u status %d", job_id, job_return_code);
	job_ptr = find_job_record(job_id);
	if (job_ptr == NULL) {
		info("job_complete: invalid JobId=%u", job_id);
		return ESLURM_INVALID_JOB_ID;
	}

	if (IS_JOB_FINISHED(job_ptr))
		return ESLURM_ALREADY_DONE;

	if ((job_ptr->user_id != uid) && !validate_slurm_user(uid)) {
		error("Security violation, JOB_COMPLETE RPC for job %u "
		      "from uid %u",
		      job_ptr->job_id, (unsigned int) uid);
		return ESLURM_USER_ID_MISSING;
	}

	if (IS_JOB_COMPLETING(job_ptr))
		return SLURM_SUCCESS;	/* avoid replay */

	if (IS_JOB_RUNNING(job_ptr))
		job_comp_flag = JOB_COMPLETING;
	else if (IS_JOB_PENDING(job_ptr)) {
		job_return_code = NO_VAL;
		job_ptr->start_time = now;
	}

	if ((job_return_code == NO_VAL) &&
	    (IS_JOB_RUNNING(job_ptr) || IS_JOB_PENDING(job_ptr))) {
		info("Job %u cancelled from interactive user", job_ptr->job_id);
	}

	if (IS_JOB_SUSPENDED(job_ptr)) {
		enum job_states suspend_job_state = job_ptr->job_state;
		/* we can't have it as suspended when we call the
		 * accounting stuff.
		 */
		job_ptr->job_state = JOB_CANCELLED;
		jobacct_storage_g_job_suspend(acct_db_conn, job_ptr);
		job_ptr->job_state = suspend_job_state;
		job_comp_flag = JOB_COMPLETING;
		suspended = true;
	}

	if (requeue && (job_ptr->batch_flag > 1)) {
		/* Failed one requeue, just kill it */
		requeue = 0;
		if (job_return_code == 0)
			job_return_code = 1;
		info("Batch job launch failure, JobId=%u", job_ptr->job_id);
	}

	if (requeue && job_ptr->details && job_ptr->batch_flag) {
		/* We want this job to look like it
		 * was terminated in the accounting logs.
		 * Set a new submit time so the restarted
		 * job looks like a new job. */
		job_ptr->end_time = now;
		job_ptr->job_state  = JOB_NODE_FAIL;
		job_completion_logger(job_ptr, true);
		/* do this after the epilog complete, setting it here
		 * is too early */
		//job_ptr->db_index = 0;
		//job_ptr->details->submit_time = now + 1;

		job_ptr->batch_flag++;	/* only one retry */
		job_ptr->restart_cnt++;
		job_ptr->job_state = JOB_PENDING | job_comp_flag;
		/* Since the job completion logger removes the job submit
		 * information, we need to add it again. */
		acct_policy_add_job_submit(job_ptr);

		info("Requeue JobId=%u due to node failure", job_ptr->job_id);
	} else if (IS_JOB_PENDING(job_ptr) && job_ptr->details &&
		   job_ptr->batch_flag) {
		/* Possible failure mode with DOWN node and job requeue.
		 * The DOWN node might actually respond to the cancel and
		 * take us here.  Don't run job_completion_logger
		 * here since this is here to catch duplicate cancels
		 * from slow responding slurmds */
		return SLURM_SUCCESS;
	} else {
		if (node_fail) {
			job_ptr->job_state = JOB_NODE_FAIL | job_comp_flag;
			job_ptr->requid = uid;
		} else if (job_return_code == NO_VAL) {
			job_ptr->job_state = JOB_CANCELLED | job_comp_flag;
			job_ptr->requid = uid;
		} else if (WIFEXITED(job_return_code) &&
			   WEXITSTATUS(job_return_code)) {
			job_ptr->job_state = JOB_FAILED   | job_comp_flag;
			job_ptr->exit_code = job_return_code;
			job_ptr->state_reason = FAIL_EXIT_CODE;
			xfree(job_ptr->state_desc);
		} else if (job_comp_flag
		           && ((job_ptr->end_time
		                + slurmctld_conf.over_time_limit * 60) < now)) {
			/* Test if the job has finished before its allowed
			 * over time has expired.
			 */
			job_ptr->job_state = JOB_TIMEOUT  | job_comp_flag;
			job_ptr->exit_code = MAX(job_ptr->exit_code, 1);
			job_ptr->state_reason = FAIL_TIMEOUT;
			xfree(job_ptr->state_desc);
		} else {
			job_ptr->job_state = JOB_COMPLETE | job_comp_flag;
			job_ptr->exit_code = job_return_code;
			if (nonstop_ops.job_fini)
				(nonstop_ops.job_fini)(job_ptr);
		}

		if (suspended) {
			job_ptr->end_time = job_ptr->suspend_time;
			job_ptr->tot_sus_time +=
				difftime(now, job_ptr->suspend_time);
		} else
			job_ptr->end_time = now;
		job_completion_logger(job_ptr, false);
	}

	last_job_update = now;
	job_ptr->time_last_active = now;   /* Timer for resending kill RPC */
	if (job_comp_flag) {	/* job was running */
		build_cg_bitmap(job_ptr);
		deallocate_nodes(job_ptr, false, suspended, false);
	}
	info("sched: job_complete for JobId=%u successful, exit code=%u",
	     job_id, job_return_code);
	return SLURM_SUCCESS;
}

static int _alt_part_test(struct part_record *part_ptr,
			  struct part_record **part_ptr_new)
{
	struct part_record *alt_part_ptr = NULL;
	char *alt_name;

	*part_ptr_new = NULL;
	if ((part_ptr->state_up & PARTITION_SUBMIT) == 0) {
		info("_alt_part_test: original partition is not available "
		     "(drain or inactive): %s", part_ptr->name);
		alt_name = part_ptr->alternate;
		while (alt_name) {
			alt_part_ptr = find_part_record(alt_name);
			if (alt_part_ptr == NULL) {
				info("_alt_part_test: invalid alternate "
				     "partition name specified: %s", alt_name);
				return ESLURM_INVALID_PARTITION_NAME;
			}
			if (alt_part_ptr == part_ptr) {
				info("_alt_part_test: no valid alternate "
				     "partition is available");
				return ESLURM_PARTITION_NOT_AVAIL;
			}
			if (alt_part_ptr->state_up & PARTITION_SUBMIT)
				break;
			/* Try next alternate in the sequence */
			alt_name = alt_part_ptr->alternate;
		}
		if (alt_name == NULL) {
			info("_alt_part_test: no valid alternate partition is "
			     "available");
	    		return ESLURM_PARTITION_NOT_AVAIL;
		}
		*part_ptr_new = alt_part_ptr;
	}
	return SLURM_SUCCESS;
}

/* Test if this job can use this partition */
static int _part_access_check(struct part_record *part_ptr,
			      job_desc_msg_t * job_desc, bitstr_t *req_bitmap,
			      uid_t submit_uid)
{
	uint32_t total_nodes;
	size_t resv_name_leng = 0;

	if (job_desc->reservation != NULL) {
		resv_name_leng = strlen(job_desc->reservation);
	}

	if ((part_ptr->flags & PART_FLAG_REQ_RESV) &&
		((job_desc->reservation == NULL) ||
		(resv_name_leng == 0))) {
		info("_part_access_check: uid %u access to partition %s "
		     "denied, requires reservation",
		     (unsigned int) submit_uid, part_ptr->name);
		return ESLURM_ACCESS_DENIED;
	}


	if ((part_ptr->flags & PART_FLAG_REQ_RESV) &&
	    (!job_desc->reservation || !strlen(job_desc->reservation))) {
		info("_part_access_check: uid %u access to partition %s "
		     "denied, requires reservation",
		     (unsigned int) submit_uid, part_ptr->name);
		return ESLURM_ACCESS_DENIED;
	}

	if ((part_ptr->flags & PART_FLAG_ROOT_ONLY) && (submit_uid != 0) &&
	    (submit_uid != slurmctld_conf.slurm_user_id)) {
		info("_part_access_check: uid %u access to partition %s "
		     "denied, not root",
		     (unsigned int) submit_uid, part_ptr->name);
		return ESLURM_ACCESS_DENIED;
	}

	if ((job_desc->user_id == 0) && (part_ptr->flags & PART_FLAG_NO_ROOT)) {
		error("_part_access_check: Security violation, SUBMIT_JOB for "
		      "user root disabled");
		return ESLURM_USER_ID_MISSING;
	}

	if (validate_group(part_ptr, job_desc->user_id) == 0) {
		info("_part_access_check: uid %u access to partition %s "
		     "denied, bad group",
		     (unsigned int) job_desc->user_id, part_ptr->name);
		return ESLURM_JOB_MISSING_REQUIRED_PARTITION_GROUP;
	}

	if (validate_alloc_node(part_ptr, job_desc->alloc_node) == 0) {
		info("_part_access_check: uid %u access to partition %s "
		     "denied, bad allocating node: %s",
		     (unsigned int) job_desc->user_id, part_ptr->name,
		     job_desc->alloc_node);
		return ESLURM_ACCESS_DENIED;
	}

	if ((part_ptr->state_up & PARTITION_SCHED) &&
	    (job_desc->min_cpus != NO_VAL) &&
	    (job_desc->min_cpus >  part_ptr->total_cpus)) {
		info("_part_access_check: Job requested too many cpus (%u) of "
		     "partition %s(%u)",
		     job_desc->min_cpus, part_ptr->name,
		     part_ptr->total_cpus);
		return ESLURM_TOO_MANY_REQUESTED_CPUS;
	}

	total_nodes = part_ptr->total_nodes;
	select_g_alter_node_cnt(SELECT_APPLY_NODE_MAX_OFFSET, &total_nodes);
	if ((part_ptr->state_up & PARTITION_SCHED) &&
	    (job_desc->min_nodes != NO_VAL) &&
	    (job_desc->min_nodes > total_nodes)) {
		info("_part_access_check: Job requested too many nodes (%u) "
		     "of partition %s(%u)",
		     job_desc->min_nodes, part_ptr->name, total_nodes);
		return ESLURM_INVALID_NODE_COUNT;
	}

	if (req_bitmap && !bit_super_set(req_bitmap, part_ptr->node_bitmap)) {
		info("_part_access_check: requested nodes %s not in "
		     "partition %s", job_desc->req_nodes, part_ptr->name);
		return ESLURM_REQUESTED_NODES_NOT_IN_PARTITION;
	}

	return SLURM_SUCCESS;
}

static int _valid_job_part(job_desc_msg_t * job_desc,
			   uid_t submit_uid, bitstr_t *req_bitmap,
			   struct part_record **part_pptr,
			   List *part_pptr_list)
{
	int rc = SLURM_SUCCESS;
	bool rebuild_name_list = false;
	struct part_record *part_ptr = NULL, *part_ptr_tmp, *part_ptr_new;
	List part_ptr_list = NULL;
	ListIterator iter;
	uint32_t min_nodes_orig = INFINITE, max_nodes_orig = 1;
	uint32_t max_time = 0;

	/* Identify partition(s) and set pointer(s) to their struct */
	if (job_desc->partition) {
		part_ptr = find_part_record(job_desc->partition);
		if (part_ptr == NULL) {
			part_ptr_list = get_part_list(job_desc->partition);
			if (part_ptr_list)
				part_ptr = list_peek(part_ptr_list);
		}
		if (part_ptr == NULL) {
			info("_valid_job_part: invalid partition specified: %s",
			     job_desc->partition);
			return ESLURM_INVALID_PARTITION_NAME;
		}
	} else {
		if (default_part_loc == NULL) {
			error("_valid_job_part: default partition not set");
			return ESLURM_DEFAULT_PARTITION_NOT_SET;
		}
		part_ptr = default_part_loc;
		job_desc->partition = xstrdup(part_ptr->name);
	}

	/* Change partition pointer(s) to alternates as needed */
	if (part_ptr_list) {
		int fail_rc = SLURM_SUCCESS;
		iter = list_iterator_create(part_ptr_list);
		while ((part_ptr_tmp = (struct part_record *)list_next(iter))) {
			rc = _alt_part_test(part_ptr_tmp, &part_ptr_new);
			if (rc == SLURM_SUCCESS) {
				if (part_ptr_new)
					part_ptr_tmp = part_ptr_new;
				rc = _part_access_check(part_ptr_tmp, job_desc,
							req_bitmap, submit_uid);
			}
			if (rc != SLURM_SUCCESS) {
				fail_rc = rc;
				list_remove(iter);
				rebuild_name_list = true;
				continue;
			}
			if (part_ptr_new) {
				list_insert(iter, part_ptr_new);
				list_remove(iter);
				rebuild_name_list = true;
			}
			min_nodes_orig = MIN(min_nodes_orig,
					     part_ptr_tmp->min_nodes_orig);
			max_nodes_orig = MAX(max_nodes_orig,
					     part_ptr_tmp->max_nodes_orig);
			max_time = MAX(max_time, part_ptr_tmp->max_time);
		}
		list_iterator_destroy(iter);
		if (list_is_empty(part_ptr_list)) {
			if (fail_rc != SLURM_SUCCESS)
				rc = fail_rc;
			else
				rc = ESLURM_PARTITION_NOT_AVAIL;
			goto fini;
		}
		rc = SLURM_SUCCESS;	/* At least some partition usable */
	} else {
		rc = _alt_part_test(part_ptr, &part_ptr_new);
		if (rc != SLURM_SUCCESS)
			goto fini;
		if (part_ptr_new) {
			part_ptr = part_ptr_new;
			xfree(job_desc->partition);
			job_desc->partition = xstrdup(part_ptr->name);
		}
		min_nodes_orig = part_ptr->min_nodes_orig;
		max_nodes_orig = part_ptr->max_nodes_orig;
		max_time = part_ptr->max_time;
		rc = _part_access_check(part_ptr, job_desc, req_bitmap,
					submit_uid);
		if (rc != SLURM_SUCCESS)
			goto fini;
	}

	if (rebuild_name_list) {
		part_ptr = NULL;
		xfree(job_desc->partition);
		iter = list_iterator_create(part_ptr_list);
		while ((part_ptr_tmp = (struct part_record *)list_next(iter))) {
			if (job_desc->partition)
				xstrcat(job_desc->partition, ",");
			else
				part_ptr = part_ptr_tmp;
			xstrcat(job_desc->partition, part_ptr_tmp->name);
		}
		list_iterator_destroy(iter);
	}

	if (part_ptr == NULL) {	/* Eliminates CLANG error */
		info("_valid_job_part: invalid partition specified: %s",
		     job_desc->partition);
		rc = ESLURM_INVALID_PARTITION_NAME;
		goto fini;
	}

	/* Validate job limits against partition limits */
	if (job_desc->min_nodes == NO_VAL) {
		/* Avoid setting the job request to 0 nodes if the
		   user didn't ask for 0.
		*/
		if (!min_nodes_orig)
			job_desc->min_nodes = 1;
		else
			job_desc->min_nodes = min_nodes_orig;
	} else if ((job_desc->min_nodes > max_nodes_orig) &&
		   slurmctld_conf.enforce_part_limits) {
		info("_valid_job_part: job's min nodes greater than "
		     "partition's max nodes (%u > %u)",
		     job_desc->min_nodes, max_nodes_orig);
		rc = ESLURM_INVALID_NODE_COUNT;
		goto fini;
	} else if ((job_desc->min_nodes < min_nodes_orig) &&
		   ((job_desc->max_nodes == NO_VAL) ||
		    (job_desc->max_nodes >= min_nodes_orig))) {
		job_desc->min_nodes = min_nodes_orig;
	}

	if ((job_desc->max_nodes != NO_VAL) &&
	    slurmctld_conf.enforce_part_limits &&
	    (job_desc->max_nodes < min_nodes_orig)) {
		info("_valid_job_part: job's max nodes less than partition's "
		     "min nodes (%u < %u)",
		     job_desc->max_nodes, min_nodes_orig);
		rc = ESLURM_INVALID_NODE_COUNT;
		goto fini;
	}
#ifndef HAVE_FRONT_END
	if ((job_desc->min_nodes == 0) && (job_desc->script == NULL)) {
		info("_valid_job_part: min_nodes==0 for non-batch job");
		rc = ESLURM_INVALID_NODE_COUNT;
		goto fini;
	}
#endif

	if ((job_desc->time_limit   == NO_VAL) &&
	    (part_ptr->default_time == 0)) {
		info("_valid_job_part: job's default time is 0");
		rc = ESLURM_INVALID_TIME_LIMIT;
		goto fini;
	}

	if ((job_desc->time_limit   == NO_VAL) &&
	    (part_ptr->default_time != NO_VAL))
		job_desc->time_limit = part_ptr->default_time;

	if ((job_desc->time_min != NO_VAL) &&
	    (job_desc->time_min >  max_time)) {
		info("_valid_job_part: job's min time greater than "
		     "partition's (%u > %u)",
		     job_desc->time_min, max_time);
		rc = ESLURM_INVALID_TIME_LIMIT;
		goto fini;
	}
	if ((job_desc->time_limit != NO_VAL) &&
	    (job_desc->time_limit >  max_time) &&
	    (job_desc->time_min   == NO_VAL) &&
	    slurmctld_conf.enforce_part_limits) {
		info("_valid_job_part: job's time limit greater than "
		     "partition's (%u > %u)",
		     job_desc->time_limit, max_time);
		rc = ESLURM_INVALID_TIME_LIMIT;
		goto fini;
	}
	if ((job_desc->time_min != NO_VAL) &&
	    (job_desc->time_min >  job_desc->time_limit)) {
		info("_valid_job_part: job's min_time greater time limit "
		     "(%u > %u)",
		     job_desc->time_min, job_desc->time_limit);
		rc = ESLURM_INVALID_TIME_LIMIT;
		goto fini;
	}

	*part_pptr = part_ptr;
	*part_pptr_list = part_ptr_list;
	part_ptr_list = NULL;

fini:	FREE_NULL_LIST(part_ptr_list);
	return rc;
}

/* Validate a job's account against the partition's AllowAccounts or
 * DenyAccounts parameters. */
static int
_valid_job_part_acct(job_desc_msg_t *job_desc, struct part_record *part_ptr)
{
	int i;

	if (part_ptr->allow_account_array && part_ptr->allow_account_array[0]) {
		int match = 0;
		for (i = 0; part_ptr->allow_account_array[i]; i++) {
			if (strcmp(part_ptr->allow_account_array[i],
				   job_desc->account))
				continue;
			match = 1;
			break;
		}
		if (match == 0) {
			info("_valid_job_part_acct: job's account not permitted"
			     " to use this partition (%s allows %s not %s)",
			     part_ptr->name, part_ptr->allow_accounts,
			     job_desc->account);
			return ESLURM_INVALID_ACCOUNT;
		}
	} else if (part_ptr->deny_account_array &&
		   part_ptr->deny_account_array[0]) {
		int match = 0;
		for (i = 0; part_ptr->deny_account_array[i]; i++) {
			if (strcmp(part_ptr->deny_account_array[i],
				   job_desc->account))
				continue;
			match = 1;
			break;
		}
		if (match == 1) {
			info("_valid_job_part_acct: job's account not permitted"
			     " to use this partition (%s denies %s with %s)",
			     part_ptr->name, part_ptr->deny_accounts,
			     job_desc->account);
			return ESLURM_INVALID_ACCOUNT;
		}
	}

	return SLURM_SUCCESS;
}

/* Validate a job's QOS against the partition's AllowQOS or
 * DenyQOS parameters. */
static int
_valid_job_part_qos(struct part_record *part_ptr, slurmdb_qos_rec_t *qos_ptr)
{
	if (part_ptr->allow_qos_bitstr) {
		int match = 0;
		if ((qos_ptr->id < bit_size(part_ptr->allow_qos_bitstr)) &&
		    bit_test(part_ptr->allow_qos_bitstr, qos_ptr->id))
			match = 1;
		if (match == 0) {
			info("_valid_job_par_qost: job's QOS not permitted to "
			     "use this partition (%s allows %s not %s)",
			     part_ptr->name, part_ptr->allow_qos,
			     qos_ptr->name);
			return ESLURM_INVALID_QOS;
		}
	} else if (part_ptr->deny_qos_bitstr) {
		int match = 0;
		if ((qos_ptr->id < bit_size(part_ptr->deny_qos_bitstr)) &&
		    bit_test(part_ptr->deny_qos_bitstr, qos_ptr->id))
			match = 1;
		if (match == 1) {
			info("_valid_job_part_qos: job's QOS not permitted to "
			     "use this partition (%s denies %s including %s)",
			     part_ptr->name, part_ptr->allow_qos,
			     qos_ptr->name);
			return ESLURM_INVALID_QOS;
		}
	}

	return SLURM_SUCCESS;
}

/*
 * job_limits_check - check the limits specified for the job.
 * IN job_ptr - pointer to job table entry.
 * IN check_min_time - if true test job's minimum time limit,
 *		otherwise test maximum time limit
 * RET WAIT_NO_REASON on success, fail status otherwise.
 */
extern int job_limits_check(struct job_record **job_pptr, bool check_min_time)
{
	struct job_details *detail_ptr;
	enum job_state_reason fail_reason;
	struct part_record *part_ptr = NULL;
	struct job_record *job_ptr = NULL;
	slurmdb_qos_rec_t  *qos_ptr;
	slurmdb_association_rec_t *assoc_ptr;
	uint32_t job_min_nodes, job_max_nodes;
	uint32_t part_min_nodes, part_max_nodes;
	uint32_t time_check;
#ifdef HAVE_BG
	static uint16_t cpus_per_node = 0;
	if (!cpus_per_node)
		select_g_alter_node_cnt(SELECT_GET_NODE_CPU_CNT,
					&cpus_per_node);
#endif
	job_ptr = *job_pptr;
	detail_ptr = job_ptr->details;
	part_ptr = job_ptr->part_ptr;
	qos_ptr = job_ptr->qos_ptr;
	assoc_ptr = job_ptr->assoc_ptr;
	if (!detail_ptr) {	/* To prevent CLANG error */
		fatal("job %u has NULL details_ptr", job_ptr->job_id);
		return WAIT_NO_REASON;
	}

#ifdef HAVE_BG
	job_min_nodes = detail_ptr->min_cpus / cpus_per_node;
	job_max_nodes = detail_ptr->max_cpus / cpus_per_node;
	part_min_nodes = part_ptr->min_nodes_orig;
	part_max_nodes = part_ptr->max_nodes_orig;
#else
	job_min_nodes = detail_ptr->min_nodes;
	job_max_nodes = detail_ptr->max_nodes;
	part_min_nodes = part_ptr->min_nodes;
	part_max_nodes = part_ptr->max_nodes;
#endif

	fail_reason = WAIT_NO_REASON;

	if (check_min_time && job_ptr->time_min)
		time_check = job_ptr->time_min;
	else
		time_check = job_ptr->time_limit;
	if ((job_min_nodes > part_max_nodes) &&
	    (!qos_ptr || (qos_ptr && !(qos_ptr->flags
				       & QOS_FLAG_PART_MAX_NODE)))) {
		debug2("Job %u requested too many nodes (%u) of "
		       "partition %s(MaxNodes %u)",
		       job_ptr->job_id, job_min_nodes,
		       part_ptr->name, part_max_nodes);
		fail_reason = WAIT_PART_NODE_LIMIT;
	} else if ((job_max_nodes != 0) &&  /* no max_nodes for job */
		   ((job_max_nodes < part_min_nodes) &&
		    (!qos_ptr || (qos_ptr && !(qos_ptr->flags &
					       QOS_FLAG_PART_MIN_NODE))))) {
		debug2("Job %u requested too few nodes (%u) of "
		       "partition %s(MinNodes %u)",
		       job_ptr->job_id, job_max_nodes,
		       part_ptr->name, part_min_nodes);
		fail_reason = WAIT_PART_NODE_LIMIT;
	} else if (part_ptr->state_up == PARTITION_DOWN) {
		debug2("Job %u requested down partition %s",
		       job_ptr->job_id, part_ptr->name);
		fail_reason = WAIT_PART_DOWN;
	} else if (part_ptr->state_up == PARTITION_INACTIVE) {
		debug2("Job %u requested inactive partition %s",
		       job_ptr->job_id, part_ptr->name);
		fail_reason = WAIT_PART_INACTIVE;
	} else if ((time_check != NO_VAL) &&
		   (time_check > part_ptr->max_time) &&
		   (!qos_ptr || (qos_ptr && !(qos_ptr->flags &
		 			     QOS_FLAG_PART_TIME_LIMIT)))) {
		info("Job %u exceeds partition time limit (%u > %u)",
		       job_ptr->job_id, time_check, part_ptr->max_time);
		fail_reason = WAIT_PART_TIME_LIMIT;
	} else if (qos_ptr && assoc_ptr &&
		   (qos_ptr->flags & QOS_FLAG_ENFORCE_USAGE_THRES) &&
		   (!fuzzy_equal(qos_ptr->usage_thres, NO_VAL))) {
		if (!job_ptr->prio_factors) {
			job_ptr->prio_factors =
				xmalloc(sizeof(priority_factors_object_t));
		}
		if (!job_ptr->prio_factors->priority_fs) {
			if (fuzzy_equal(assoc_ptr->usage->usage_efctv, NO_VAL))
				priority_g_set_assoc_usage(assoc_ptr);
			job_ptr->prio_factors->priority_fs =
				priority_g_calc_fs_factor(
					assoc_ptr->usage->usage_efctv,
					(long double)assoc_ptr->usage->
					shares_norm);
		}
		if (job_ptr->prio_factors->priority_fs < qos_ptr->usage_thres){
			debug2("Job %u exceeds usage threashold",
			       job_ptr->job_id);
			fail_reason = WAIT_QOS_THRES;
		}
	}

	return (fail_reason);
}

/*
 * _job_create - create a job table record for the supplied specifications.
 *	This performs only basic tests for request validity (access to
 *	partition, nodes count in partition, and sufficient processors in
 *	partition).
 * IN job_specs - job specifications
 * IN allocate - resource allocation request if set rather than job submit
 * IN will_run - job is not to be created, test of validity only
 * OUT job_pptr - pointer to the job (NULL on error)
 * OUT err_msg - Error message for user
 * RET 0 on success, otherwise ESLURM error code. If the job would only be
 *	able to execute with some change in partition configuration then
 *	ESLURM_REQUESTED_PART_CONFIG_UNAVAILABLE is returned
 */

static int _job_create(job_desc_msg_t * job_desc, int allocate, int will_run,
		       struct job_record **job_pptr, uid_t submit_uid,
		       char **err_msg)
{
	static int launch_type_poe = -1;
	static uint32_t acct_freq_task = NO_VAL;
	int error_code = SLURM_SUCCESS, i, qos_error;
	struct part_record *part_ptr = NULL;
	List part_ptr_list = NULL;
	bitstr_t *req_bitmap = NULL, *exc_bitmap = NULL;
	struct job_record *job_ptr = NULL;
	slurmdb_association_rec_t assoc_rec, *assoc_ptr;
	List license_list = NULL;
	bool valid;
	slurmdb_qos_rec_t qos_rec, *qos_ptr;
	uint32_t user_submit_priority;
	static uint32_t node_scaling = 1;
	static uint32_t cpus_per_mp = 1;
	acct_policy_limit_set_t acct_policy_limit_set;
	int acctg_freq;

#ifdef HAVE_BG
	uint16_t geo[SYSTEM_DIMENSIONS];
	uint16_t reboot;
	uint16_t rotate;
	uint16_t conn_type[SYSTEM_DIMENSIONS];
	static bool sub_mp_system = 0;

	if (node_scaling == 1) {
		select_g_alter_node_cnt(SELECT_GET_NODE_SCALING,
					&node_scaling);
		select_g_alter_node_cnt(SELECT_GET_MP_CPU_CNT,
					&cpus_per_mp);
		if (node_scaling < 512)
			sub_mp_system = 1;
	}
#endif
	memset(&acct_policy_limit_set, 0, sizeof(acct_policy_limit_set_t));

	*job_pptr = (struct job_record *) NULL;
	/*
	 * Check user permission for negative 'nice' and non-0 priority values
	 * (both restricted to SlurmUser) before running the job_submit plugin.
	 */
	if ((submit_uid != 0) && (submit_uid != slurmctld_conf.slurm_user_id)) {
		if (job_desc->priority != 0)
			job_desc->priority = NO_VAL;
		if (job_desc->nice < NICE_OFFSET)
			job_desc->nice = NICE_OFFSET;
	}
	user_submit_priority = job_desc->priority;

	error_code = job_submit_plugin_submit(job_desc, (uint32_t) submit_uid,
					      err_msg);
	if (error_code != SLURM_SUCCESS)
		return error_code;

	/* Validate a job's accounting frequency, if specified */
	if (acct_freq_task == NO_VAL) {
		char *acct_freq = slurm_get_jobacct_gather_freq();
		int i = acct_gather_parse_freq(PROFILE_TASK, acct_freq);
		xfree(acct_freq);
		if (i != -1)
			acct_freq_task = i;
		else
			acct_freq_task = (uint16_t) NO_VAL;
	}
	acctg_freq = acct_gather_parse_freq(PROFILE_TASK, job_desc->acctg_freq);
	if ((acctg_freq != -1) &&
	    ((acctg_freq == 0) || (acctg_freq > acct_freq_task))) {
		error("Invalid accounting frequency (%d > %u)",
		      acctg_freq, acct_freq_task);
		error_code = ESLURMD_INVALID_ACCT_FREQ;
		goto cleanup_fail;
	}

	/* insure that selected nodes are in this partition */
	if (job_desc->req_nodes) {
		error_code = node_name2bitmap(job_desc->req_nodes, false,
					      &req_bitmap);
		if (error_code) {
			error_code = ESLURM_INVALID_NODE_NAME;
			goto cleanup_fail;
		}
		if ((job_desc->contiguous != (uint16_t) NO_VAL) &&
		    (job_desc->contiguous))
			bit_fill_gaps(req_bitmap);
		i = bit_set_count(req_bitmap);
		if (i > job_desc->min_nodes)
			job_desc->min_nodes = i * node_scaling;
		if (i > job_desc->min_cpus)
			job_desc->min_cpus = i * cpus_per_mp;
		if (job_desc->max_nodes &&
		    (job_desc->min_nodes > job_desc->max_nodes)) {
#if 0
			info("_job_create: max node count less than required "
			     "hostlist size for user %u", job_desc->user_id);
			job_desc->max_nodes = job_desc->min_nodes;
#else
			error_code = ESLURM_INVALID_NODE_COUNT;
			goto cleanup_fail;
#endif
		}
	}
#ifdef HAVE_ALPS_CRAY
	if ((job_desc->max_nodes == 0) && (job_desc->script == NULL)) {
#else
	if (job_desc->max_nodes == 0) {
#endif
		info("_job_create: max_nodes == 0");
		error_code = ESLURM_INVALID_NODE_COUNT;
		goto cleanup_fail;
	}

	error_code = _valid_job_part(job_desc, submit_uid, req_bitmap,
				     &part_ptr, &part_ptr_list);
	if (error_code != SLURM_SUCCESS)
		goto cleanup_fail;

	if ((error_code = _validate_job_desc(job_desc, allocate, submit_uid,
	                                     part_ptr, part_ptr_list))) {
		goto cleanup_fail;
	}

	memset(&assoc_rec, 0, sizeof(slurmdb_association_rec_t));
	assoc_rec.acct      = job_desc->account;
	assoc_rec.partition = part_ptr->name;
	assoc_rec.uid       = job_desc->user_id;

	if (assoc_mgr_fill_in_assoc(acct_db_conn, &assoc_rec,
				    accounting_enforce, &assoc_ptr)) {
		info("_job_create: invalid account or partition for user %u, "
		     "account '%s', and partition '%s'",
		     job_desc->user_id, assoc_rec.acct, assoc_rec.partition);
		error_code = ESLURM_INVALID_ACCOUNT;
		goto cleanup_fail;
	} else if (association_based_accounting &&
		   !assoc_ptr &&
		   !(accounting_enforce & ACCOUNTING_ENFORCE_ASSOCS)) {
		/* If not enforcing associations we want to look for the
		 * default account and use it to avoid getting trash in the
		 * accounting records. */
		assoc_rec.acct = NULL;
		assoc_mgr_fill_in_assoc(acct_db_conn, &assoc_rec,
					accounting_enforce, &assoc_ptr);
		if (assoc_ptr) {
			info("_job_create: account '%s' has no association "
			     "for user %u using default account '%s'",
			     job_desc->account, job_desc->user_id,
			     assoc_rec.acct);
			xfree(job_desc->account);
		}
	}
	if (job_desc->account == NULL)
		job_desc->account = xstrdup(assoc_rec.acct);
	error_code = _valid_job_part_acct(job_desc, part_ptr);
	if (error_code != SLURM_SUCCESS)
		goto cleanup_fail;

	/* This must be done after we have the assoc_ptr set */
	memset(&qos_rec, 0, sizeof(slurmdb_qos_rec_t));
	qos_rec.name = job_desc->qos;
	if (wiki_sched && job_desc->comment &&
	    strstr(job_desc->comment, "QOS:")) {
		if (strstr(job_desc->comment, "FLAGS:PREEMPTOR"))
			qos_rec.name = "expedite";
		else if (strstr(job_desc->comment, "FLAGS:PREEMPTEE"))
			qos_rec.name = "standby";
	}

	qos_ptr = _determine_and_validate_qos(
		job_desc->reservation, assoc_ptr, false, &qos_rec, &qos_error);
	if (qos_error != SLURM_SUCCESS) {
		error_code = qos_error;
		goto cleanup_fail;
	}
	error_code = _valid_job_part_qos(part_ptr, qos_ptr);
	if (error_code != SLURM_SUCCESS)
		goto cleanup_fail;

	if ((accounting_enforce & ACCOUNTING_ENFORCE_LIMITS) &&
	    (!acct_policy_validate(job_desc, part_ptr,
				   assoc_ptr, qos_ptr, NULL,
				   &acct_policy_limit_set, 0))) {
		info("_job_create: exceeded association/qos's limit "
		     "for user %u", job_desc->user_id);
		error_code = ESLURM_ACCOUNTING_POLICY;
		goto cleanup_fail;
	}

#ifdef HAVE_BG
	/* This needs to be done after the association acct policy check since
	 * it looks at unaltered nodes for bluegene systems
	 */
	debug3("before alteration asking for nodes %u-%u cpus %u-%u",
	       job_desc->min_nodes, job_desc->max_nodes,
	       job_desc->min_cpus, job_desc->max_cpus);
	if (select_g_alter_node_cnt(SELECT_SET_NODE_CNT, job_desc)
	    != SLURM_SUCCESS) {
		error_code = ESLURM_REQUESTED_NODE_CONFIG_UNAVAILABLE;
		goto cleanup_fail;
	}

	debug3("after alteration asking for nodes %u-%u cpus %u-%u",
	       job_desc->min_nodes, job_desc->max_nodes,
	       job_desc->min_cpus, job_desc->max_cpus);
#endif

	if (job_desc->exc_nodes) {
		error_code = node_name2bitmap(job_desc->exc_nodes, false,
					      &exc_bitmap);
		if (error_code) {
			error_code = ESLURM_INVALID_NODE_NAME;
			goto cleanup_fail;
		}
	}
	if (exc_bitmap && req_bitmap) {
		bitstr_t *tmp_bitmap = NULL;
		bitoff_t first_set;
		tmp_bitmap = bit_copy(exc_bitmap);
		bit_and(tmp_bitmap, req_bitmap);
		first_set = bit_ffs(tmp_bitmap);
		FREE_NULL_BITMAP(tmp_bitmap);
		if (first_set != -1) {
			info("Job's required and excluded node lists overlap");
			error_code = ESLURM_INVALID_NODE_NAME;
			goto cleanup_fail;
		}
	}

	if (job_desc->min_nodes == NO_VAL)
		job_desc->min_nodes = 1;

#ifdef HAVE_BG
	select_g_select_jobinfo_get(job_desc->select_jobinfo,
				    SELECT_JOBDATA_GEOMETRY, &geo);
	if (geo[0] == (uint16_t) NO_VAL) {
		for (i=0; i<SYSTEM_DIMENSIONS; i++)
			geo[i] = 0;
		select_g_select_jobinfo_set(job_desc->select_jobinfo,
					    SELECT_JOBDATA_GEOMETRY, &geo);
	} else if (geo[0] != 0) {
		uint32_t i, tot = 1;
		for (i=0; i<SYSTEM_DIMENSIONS; i++)
			tot *= geo[i];
		if (job_desc->min_nodes > tot) {
			info("MinNodes(%d) > GeometryNodes(%d)",
			     job_desc->min_nodes, tot);
			error_code = ESLURM_TOO_MANY_REQUESTED_CPUS;
			goto cleanup_fail;
		}
		job_desc->min_nodes = tot;
	}
	select_g_select_jobinfo_get(job_desc->select_jobinfo,
				    SELECT_JOBDATA_REBOOT, &reboot);
	if (reboot == (uint16_t) NO_VAL) {
		reboot = 0;	/* default is no reboot */
		select_g_select_jobinfo_set(job_desc->select_jobinfo,
					    SELECT_JOBDATA_REBOOT, &reboot);
	}
	select_g_select_jobinfo_get(job_desc->select_jobinfo,
				    SELECT_JOBDATA_ROTATE, &rotate);
	if (rotate == (uint16_t) NO_VAL) {
		rotate = 1;	/* refault is to rotate */
		select_g_select_jobinfo_set(job_desc->select_jobinfo,
					    SELECT_JOBDATA_ROTATE, &rotate);
	}
	select_g_select_jobinfo_get(job_desc->select_jobinfo,
				    SELECT_JOBDATA_CONN_TYPE, &conn_type);

	if ((conn_type[0] != (uint16_t) NO_VAL)
	    && (((conn_type[0] >= SELECT_SMALL)
		 && ((job_desc->min_cpus >= cpus_per_mp) && !sub_mp_system))
		|| (!sub_mp_system
		    && ((conn_type[0] == SELECT_TORUS)
			|| (conn_type[0] == SELECT_MESH))
		    && (job_desc->min_cpus < cpus_per_mp)))) {
		/* check to make sure we have a valid conn_type with
		 * the cpu count */
		info("Job's cpu count at %u makes our conn_type "
		     "of '%s' invalid.",
		     job_desc->min_cpus, conn_type_string(conn_type[0]));
		error_code = ESLURM_INVALID_NODE_COUNT;
		goto cleanup_fail;
	}

	/* make sure we reset all the NO_VAL's to NAV's */
	for (i=0; i<SYSTEM_DIMENSIONS; i++) {
		if (conn_type[i] == (uint16_t)NO_VAL)
			conn_type[i] = SELECT_NAV;
	}
	select_g_select_jobinfo_set(job_desc->select_jobinfo,
				    SELECT_JOBDATA_CONN_TYPE,
				    &conn_type);

#endif

	if (job_desc->max_nodes == NO_VAL)
		job_desc->max_nodes = 0;

	if (job_desc->max_nodes &&
	    (job_desc->max_nodes < job_desc->min_nodes)) {
		info("_job_create: Job's max_nodes(%u) < min_nodes(%u)",
		     job_desc->max_nodes, job_desc->min_nodes);
		error_code = ESLURM_INVALID_NODE_COUNT;
		goto cleanup_fail;
	}

	license_list = license_validate(job_desc->licenses, &valid);
	if (!valid) {
		info("Job's requested licenses are invalid: %s",
		     job_desc->licenses);
		error_code = ESLURM_INVALID_LICENSES;
		goto cleanup_fail;
	}

	if ((error_code = _copy_job_desc_to_job_record(job_desc,
						       job_pptr,
						       &req_bitmap,
						       &exc_bitmap))) {
		if (error_code == SLURM_ERROR)
			error_code = ESLURM_ERROR_ON_DESC_TO_RECORD_COPY;
		goto cleanup_fail;
	}
	job_ptr = *job_pptr;
	job_ptr->part_ptr = part_ptr;
	job_ptr->part_ptr_list = part_ptr_list;

	part_ptr_list = NULL;
	if ((error_code = checkpoint_alloc_jobinfo(&(job_ptr->check_job)))) {
		error("Failed to allocate checkpoint info for job");
		goto cleanup_fail;
	}

	job_ptr->limit_set_max_cpus = acct_policy_limit_set.max_cpus;
	job_ptr->limit_set_max_nodes = acct_policy_limit_set.max_nodes;
	job_ptr->limit_set_min_cpus = acct_policy_limit_set.min_cpus;
	job_ptr->limit_set_min_nodes = acct_policy_limit_set.min_nodes;
	job_ptr->limit_set_pn_min_memory = acct_policy_limit_set.pn_min_memory;
	job_ptr->limit_set_time = acct_policy_limit_set.time;
	job_ptr->limit_set_qos = acct_policy_limit_set.qos;

	job_ptr->assoc_id = assoc_rec.id;
	job_ptr->assoc_ptr = (void *) assoc_ptr;
	job_ptr->qos_ptr = (void *) qos_ptr;
	job_ptr->qos_id = qos_rec.id;

	if (launch_type_poe == -1) {
		char *launch_type = slurm_get_launch_type();
		if (!strcmp(launch_type, "launch/poe"))
			launch_type_poe = 1;
		else
			launch_type_poe = 0;
		xfree(launch_type);
	}
	if (launch_type_poe == 1)
		job_ptr->next_step_id = 1;

	/*
	 * Permission for altering priority was confirmed above. The job_submit
	 * plugin may have set the priority directly or put the job on hold. If
	 * the priority is not given, we will figure it out later after we see
	 * if the job is eligible or not. So we want NO_VAL if not set.
	 */
	job_ptr->priority = job_desc->priority;
	if (job_ptr->priority == 0) {
		if (user_submit_priority == 0)
			job_ptr->state_reason = WAIT_HELD_USER;
		else
			job_ptr->state_reason = WAIT_HELD;
	} else if (job_ptr->priority != NO_VAL) {
		job_ptr->direct_set_prio = true;
	}

	error_code = update_job_dependency(job_ptr, job_desc->dependency);
	if (error_code != SLURM_SUCCESS)
		goto cleanup_fail;
	job_ptr->details->orig_dependency = xstrdup(job_ptr->details->
						    dependency);

	if (build_feature_list(job_ptr)) {
		error_code = ESLURM_INVALID_FEATURE;
		goto cleanup_fail;
	}
	/* NOTE: If this job is being used to expand another job, this job's
	 * gres_list has already been filled in with a copy of gres_list job
	 * to be expanded by update_job_dependency() */
	if ((job_ptr->details->expanding_jobid == 0) &&
	    gres_plugin_job_state_validate(job_ptr->gres, &job_ptr->gres_list)){
		error_code = ESLURM_INVALID_GRES;
		goto cleanup_fail;
	}
	gres_plugin_job_state_log(job_ptr->gres_list, job_ptr->job_id);

	if ((error_code = validate_job_resv(job_ptr)))
		goto cleanup_fail;

	if (job_desc->script
	    &&  (!will_run)) {	/* don't bother with copy if just a test */
		if ((error_code = _copy_job_desc_to_file(job_desc,
							 job_ptr->job_id))) {
			error_code = ESLURM_WRITING_TO_FILE;
			goto cleanup_fail;
		}
		job_ptr->batch_flag = 1;
	} else
		job_ptr->batch_flag = 0;

	job_ptr->license_list = license_list;
	license_list = NULL;

	if (job_desc->req_switch != NO_VAL) {	/* Max # of switches */
		job_ptr->req_switch = job_desc->req_switch;
		if (job_desc->wait4switch != NO_VAL) {
			job_ptr->wait4switch =
				_max_switch_wait(job_desc->wait4switch);
		} else
			job_ptr->wait4switch = _max_switch_wait(INFINITE);
	}
	job_ptr->best_switch = true;

	FREE_NULL_LIST(license_list);
	FREE_NULL_BITMAP(req_bitmap);
	FREE_NULL_BITMAP(exc_bitmap);
	return error_code;

cleanup_fail:
	if (job_ptr) {
		job_ptr->job_state = JOB_FAILED;
		job_ptr->exit_code = 1;
		job_ptr->state_reason = FAIL_SYSTEM;
		xfree(job_ptr->state_desc);
		job_ptr->start_time = job_ptr->end_time = time(NULL);
		_purge_job_record(job_ptr->job_id);
		*job_pptr = (struct job_record *) NULL;
	}
	FREE_NULL_LIST(license_list);
	FREE_NULL_LIST(part_ptr_list);
	FREE_NULL_BITMAP(req_bitmap);
	FREE_NULL_BITMAP(exc_bitmap);
	return error_code;
}

static int _test_strlen(char *test_str, char *str_name, int max_str_len)
{
	int i = 0;

	if (test_str)
		i = strlen(test_str);
	if (i > max_str_len) {
		info("job_create_request: strlen(%s) too big (%d > %d)",
		     str_name, i, max_str_len);
		return ESLURM_PATHNAME_TOO_LONG;
	}
	return SLURM_SUCCESS;
}

static bool _valid_array_inx(job_desc_msg_t *job_desc)
{
	slurm_ctl_conf_t *conf;
	char *array_str = NULL, *end_ptr = NULL, *sep;
	uint32_t array_id, max_array_size, step = 1;
	bool valid = true;
	hostset_t hs;

	FREE_NULL_BITMAP(job_desc->array_bitmap);
	if (!job_desc->array_inx || !job_desc->array_inx[0])
		return true;
	if (!job_desc->script || !job_desc->script[0])
		return false;

	conf = slurm_conf_lock();
	max_array_size = conf->max_array_sz;
	slurm_conf_unlock();
	if (max_array_size == 0) {
		verbose("Job arrays disabled, MaxArraySize=0");
		return false;
	}

	/* We have a job array request */
	job_desc->immediate = 0;	/* Disable immediate option */
	sep = strchr(job_desc->array_inx, (int) ':');
	if (sep) {
		step = strtol(sep+1, &end_ptr, 10);
		if ((sep[1] == '\0') || (end_ptr[0] != '\0') ||
		    (step == 0) || (step >= max_array_size))
			return false;
		sep[0] = '\0';
		xstrfmtcat(array_str, "[%s]", job_desc->array_inx);
		sep[0] = ':';
	} else {
		xstrfmtcat(array_str, "[%s]", job_desc->array_inx);
	}
	hs = hostset_create(array_str);
	xfree(array_str);
	if (!hs) {
		verbose("Invalid job array string (%s)", array_str);
		return false;
	}
	array_str = hostset_shift(hs);
	if (!array_str) {
		hostset_destroy(hs);
		verbose("Invalid job array string (%s)", array_str);
		return false;
	}

	job_desc->array_bitmap = bit_alloc(max_array_size);
	while (array_str) {
		array_id = strtol(array_str, &end_ptr, 10);
		if ((array_str[0] == '\0') || (end_ptr[0] != '\0') ||
		    (array_id < 0) || (array_id >= max_array_size)) {
			valid = false;
			verbose("Invalid job array element value (%d)",
				array_id);
		}
		free(array_str);
		if (!valid)
			break;
		bit_set(job_desc->array_bitmap, array_id);
		array_str = hostset_shift(hs);
	}
	hostset_destroy(hs);
	if (valid && (bit_set_count(job_desc->array_bitmap) == 0)) {
		valid = false;
		verbose("Job array has no elements");
	}

	if (valid && (step > 1)) {
		int i, j = 0;
		i = bit_ffs(job_desc->array_bitmap);
		for ( ; i < max_array_size; i++) {
			if (!bit_test(job_desc->array_bitmap, i))
				continue;
			if (j % step != 0)
				bit_clear(job_desc->array_bitmap, i);
			j++;
		}
	}

	return valid;
}

/* Perform some size checks on strings we store to prevent
 * malicious user filling slurmctld's memory
 * RET 0 or error code */
extern int validate_job_create_req(job_desc_msg_t * job_desc)
{
	if (_test_strlen(job_desc->account, "account", 1024)		||
	    _test_strlen(job_desc->alloc_node, "alloc_node", 1024)	||
	    _test_strlen(job_desc->array_inx, "array_inx", 1024 * 4)	||
	    _test_strlen(job_desc->blrtsimage, "blrtsimage", 1024)	||
	    _test_strlen(job_desc->ckpt_dir, "ckpt_dir", 1024)		||
	    _test_strlen(job_desc->comment, "comment", 1024)		||
	    _test_strlen(job_desc->cpu_bind, "cpu_bind", 1024)		||
	    _test_strlen(job_desc->dependency, "dependency", 1024)	||
	    _test_strlen(job_desc->exc_nodes, "exc_nodes", 1024*64)	||
	    _test_strlen(job_desc->features, "features", 1024)		||
	    _test_strlen(job_desc->gres, "gres", 1024)			||
	    _test_strlen(job_desc->licenses, "licenses", 1024)		||
	    _test_strlen(job_desc->linuximage, "linuximage", 1024)	||
	    _test_strlen(job_desc->mail_user, "mail_user", 1024)	||
	    _test_strlen(job_desc->mem_bind, "mem_bind", 1024)		||
	    _test_strlen(job_desc->mloaderimage, "mloaderimage", 1024)	||
	    _test_strlen(job_desc->name, "name", 1024)			||
	    _test_strlen(job_desc->network, "network", 1024)		||
	    _test_strlen(job_desc->partition, "partition", 1024)	||
	    _test_strlen(job_desc->qos, "qos", 1024)			||
	    _test_strlen(job_desc->ramdiskimage, "ramdiskimage", 1024)	||
	    _test_strlen(job_desc->req_nodes, "req_nodes", 1024*64)	||
	    _test_strlen(job_desc->reservation, "reservation", 1024)	||
	    _test_strlen(job_desc->script, "script", 1024 * 1024 * 4)	||
	    _test_strlen(job_desc->std_err, "std_err", MAXPATHLEN)		||
	    _test_strlen(job_desc->std_in, "std_in", MAXPATHLEN)		||
	    _test_strlen(job_desc->std_out, "std_out", MAXPATHLEN)		||
	    _test_strlen(job_desc->wckey, "wckey", 1024)		||
	    _test_strlen(job_desc->work_dir, "work_dir", MAXPATHLEN))
		return ESLURM_PATHNAME_TOO_LONG;

	if (!_valid_array_inx(job_desc))
		return ESLURM_INVALID_ARRAY;

	if (job_desc->array_bitmap) {
		int i = bit_set_count(job_desc->array_bitmap);
		if ((job_count + i) >= slurmctld_conf.max_job_cnt) {
			error("create_job_record: job_count exceeds "
			      "MaxJobCount limit configured (%d + %d >= %u)",
			      job_count, i, slurmctld_conf.max_job_cnt);
			return EAGAIN;
		}
	}

	/* Make sure anything that may be put in the database will be
	 * lower case */
	xstrtolower(job_desc->account);
	xstrtolower(job_desc->wckey);

	return SLURM_SUCCESS;
}

/* _copy_job_desc_to_file - copy the job script and environment from the RPC
 *	structure into a file */
static int
_copy_job_desc_to_file(job_desc_msg_t * job_desc, uint32_t job_id)
{
	int error_code = 0;
	char *dir_name, job_dir[32], *file_name;
	DEF_TIMERS;

	START_TIMER;
	/* Create state_save_location directory */
	dir_name = slurm_get_state_save_location();

	/* Create job_id specific directory */
	sprintf(job_dir, "/job.%u", job_id);
	xstrcat(dir_name, job_dir);
	if (mkdir(dir_name, 0700)) {
		error("mkdir(%s) error %m", dir_name);
		xfree(dir_name);
		return ESLURM_WRITING_TO_FILE;
	}

	/* Create environment file, and write data to it */
	file_name = xstrdup(dir_name);
	xstrcat(file_name, "/environment");
	error_code = _write_data_array_to_file(file_name,
					       job_desc->environment,
					       job_desc->env_size);
	xfree(file_name);

	if (error_code == 0) {
		/* Create script file */
		file_name = xstrdup(dir_name);
		xstrcat(file_name, "/script");
		error_code = _write_data_to_file(file_name, job_desc->script);
		xfree(file_name);
	}

	xfree(dir_name);
	END_TIMER2("_copy_job_desc_to_file");
	return error_code;
}

/* _copy_job_desc_files - create copies of a job script and environment files */
static int
_copy_job_desc_files(uint32_t job_id_src, uint32_t job_id_dest)
{
	int error_code = 0;
	char *dir_name_src, *dir_name_dest, job_dir[32];
	char *file_name_src, *file_name_dest;

	/* Create state_save_location directory */
	dir_name_src  = slurm_get_state_save_location();
	dir_name_dest = xstrdup(dir_name_src);

	/* Create job_id_dest specific directory */
	sprintf(job_dir, "/job.%u", job_id_dest);
	xstrcat(dir_name_dest, job_dir);
	if (mkdir(dir_name_dest, 0700)) {
		error("mkdir(%s) error %m", dir_name_dest);
		xfree(dir_name_src);
		xfree(dir_name_dest);
		return ESLURM_WRITING_TO_FILE;
	}

	/* Identify job_id_src specific directory */
	sprintf(job_dir, "/job.%u", job_id_src);
	xstrcat(dir_name_src, job_dir);

	file_name_src  = xstrdup(dir_name_src);
	file_name_dest = xstrdup(dir_name_dest);
	xstrcat(file_name_src,  "/environment");
	xstrcat(file_name_dest, "/environment");
	error_code = link(file_name_src, file_name_dest);
	xfree(file_name_src);
	xfree(file_name_dest);

	if (error_code == 0) {
		file_name_src  = xstrdup(dir_name_src);
		file_name_dest = xstrdup(dir_name_dest);
		xstrcat(file_name_src,  "/script");
		xstrcat(file_name_dest, "/script");
		error_code = link(file_name_src, file_name_dest);
		xfree(file_name_src);
		xfree(file_name_dest);
	}

	xfree(dir_name_src);
	xfree(dir_name_dest);
	return error_code;
}

/*
 * Create file with specified name and write the supplied data array to it
 * IN file_name - file to create and write to
 * IN data - array of pointers to strings (e.g. env)
 * IN size - number of elements in data
 */
static int
_write_data_array_to_file(char *file_name, char **data, uint32_t size)
{
	int fd, i, pos, nwrite, amount;

	fd = creat(file_name, 0600);
	if (fd < 0) {
		error("Error creating file %s, %m", file_name);
		return ESLURM_WRITING_TO_FILE;
	}

	amount = write(fd, &size, sizeof(uint32_t));
	if (amount < sizeof(uint32_t)) {
		error("Error writing file %s, %m", file_name);
		close(fd);
		return ESLURM_WRITING_TO_FILE;
	}

	if (data == NULL) {
		close(fd);
		return SLURM_SUCCESS;
	}

	for (i = 0; i < size; i++) {
		nwrite = strlen(data[i]) + 1;
		pos = 0;
		while (nwrite > 0) {
			amount = write(fd, &data[i][pos], nwrite);
			if ((amount < 0) && (errno != EINTR)) {
				error("Error writing file %s, %m",
				      file_name);
				close(fd);
				return ESLURM_WRITING_TO_FILE;
			}
			nwrite -= amount;
			pos    += amount;
		}
	}

	close(fd);
	return SLURM_SUCCESS;
}

/*
 * Create file with specified name and write the supplied data array to it
 * IN file_name - file to create and write to
 * IN data - pointer to string
 */
static int _write_data_to_file(char *file_name, char *data)
{
	int fd, pos, nwrite, amount;

	if (data == NULL) {
		(void) unlink(file_name);
		return SLURM_SUCCESS;
	}

	fd = creat(file_name, 0700);
	if (fd < 0) {
		error("Error creating file %s, %m", file_name);
		return ESLURM_WRITING_TO_FILE;
	}

	nwrite = strlen(data) + 1;
	pos = 0;
	while (nwrite > 0) {
		amount = write(fd, &data[pos], nwrite);
		if ((amount < 0) && (errno != EINTR)) {
			error("Error writing file %s, %m", file_name);
			close(fd);
			return ESLURM_WRITING_TO_FILE;
		}
		nwrite -= amount;
		pos    += amount;
	}
	close(fd);
	return SLURM_SUCCESS;
}

/*
 * get_job_env - return the environment variables and their count for a
 *	given job
 * IN job_ptr - pointer to job for which data is required
 * OUT env_size - number of elements to read
 * RET point to array of string pointers containing environment variables
 */
char **get_job_env(struct job_record *job_ptr, uint32_t * env_size)
{
	char job_dir[30], *file_name, **environment = NULL;

	file_name = slurm_get_state_save_location();
	sprintf(job_dir, "/job.%d/environment", job_ptr->job_id);
	xstrcat(file_name, job_dir);

	_read_data_array_from_file(file_name, &environment, env_size, job_ptr);

	xfree(file_name);
	return environment;
}

/*
 * get_job_script - return the script for a given job
 * IN job_ptr - pointer to job for which data is required
 * RET point to string containing job script
 */
char *get_job_script(struct job_record *job_ptr)
{
	char *script = NULL;

	if (job_ptr->batch_flag) {
		char *file_name = slurm_get_state_save_location();
		char job_dir[30];

		sprintf(job_dir, "/job.%d/script", job_ptr->job_id);
		xstrcat(file_name, job_dir);

		_read_data_from_file(file_name, &script);

		xfree(file_name);
	}
	return script;
}

/*
 * Read a collection of strings from a file
 * IN file_name - file to read from
 * OUT data - pointer to array of pointers to strings (e.g. env),
 *	must be xfreed when no longer needed
 * OUT size - number of elements in data
 * IN job_ptr - job
 * NOTE: The output format of this must be identical with _xduparray2()
 */
static void
_read_data_array_from_file(char *file_name, char ***data, uint32_t * size,
			   struct job_record *job_ptr)
{
	int fd, pos, buf_size, amount, i, j;
	char *buffer, **array_ptr;
	uint32_t rec_cnt;

	xassert(file_name);
	xassert(data);
	xassert(size);
	*data = NULL;
	*size = 0;

	fd = open(file_name, 0);
	if (fd < 0) {
		error("Error opening file %s, %m", file_name);
		return;
	}

	amount = read(fd, &rec_cnt, sizeof(uint32_t));
	if (amount < sizeof(uint32_t)) {
		if (amount != 0)	/* incomplete write */
			error("Error reading file %s, %m", file_name);
		else
			verbose("File %s has zero size", file_name);
		close(fd);
		return;
	}

	if (rec_cnt == 0) {
		*data = NULL;
		*size = 0;
		close(fd);
		return;
	}

	pos = 0;
	buf_size = BUF_SIZE;
	buffer = xmalloc(buf_size);
	while (1) {
		amount = read(fd, &buffer[pos], BUF_SIZE);
		if (amount < 0) {
			error("Error reading file %s, %m", file_name);
			xfree(buffer);
			close(fd);
			return;
		}
		pos += amount;
		if (amount < BUF_SIZE)	/* end of file */
			break;
		buf_size += amount;
		xrealloc(buffer, buf_size);
	}
	close(fd);

	/* Allocate extra space for supplemental environment variables
	 * as set by Moab */
	if (job_ptr->details->env_cnt) {
		for (j = 0; j < job_ptr->details->env_cnt; j++)
			pos += (strlen(job_ptr->details->env_sup[j]) + 1);
		xrealloc(buffer, pos);
	}

	/* We have all the data, now let's compute the pointers */
	array_ptr = xmalloc(sizeof(char *) *
			    (rec_cnt + job_ptr->details->env_cnt));
	for (i = 0, pos = 0; i < rec_cnt; i++) {
		array_ptr[i] = &buffer[pos];
		pos += strlen(&buffer[pos]) + 1;
		if ((pos > buf_size) && ((i + 1) < rec_cnt)) {
			error("Bad environment file %s", file_name);
			rec_cnt = i;
			break;
		}
	}

	/* Add supplemental environment variables for Moab */
	if (job_ptr->details->env_cnt) {
		char *tmp_chr;
		int env_len, name_len;
		for (j = 0; j < job_ptr->details->env_cnt; j++) {
			tmp_chr = strchr(job_ptr->details->env_sup[j], '=');
			if (tmp_chr == NULL) {
				error("Invalid supplemental environment "
				      "variable: %s",
				      job_ptr->details->env_sup[j]);
				continue;
			}
			env_len  = strlen(job_ptr->details->env_sup[j]) + 1;
			name_len = tmp_chr - job_ptr->details->env_sup[j] + 1;
			/* search for duplicate */
			for (i = 0; i < rec_cnt; i++) {
				if (strncmp(array_ptr[i],
					    job_ptr->details->env_sup[j],
					    name_len)) {
					continue;
				}
				/* over-write duplicate */
				memcpy(&buffer[pos],
				       job_ptr->details->env_sup[j], env_len);
				array_ptr[i] = &buffer[pos];
				pos += env_len;
				break;
			}
			if (i >= rec_cnt) {	/* add env to array end */
				memcpy(&buffer[pos],
				       job_ptr->details->env_sup[j], env_len);
				array_ptr[rec_cnt++] = &buffer[pos];
				pos += env_len;
			}
		}
	}

	*size = rec_cnt;
	*data = array_ptr;
	return;
}

/*
 * Read a string from a file
 * IN file_name - file to read from
 * OUT data - pointer to  string
 *	must be xfreed when no longer needed
 */
void _read_data_from_file(char *file_name, char **data)
{
	int fd, pos, buf_size, amount;
	char *buffer;

	xassert(file_name);
	xassert(data);
	*data = NULL;

	fd = open(file_name, 0);
	if (fd < 0) {
		error("Error opening file %s, %m", file_name);
		return;
	}

	pos = 0;
	buf_size = BUF_SIZE;
	buffer = xmalloc(buf_size);
	while (1) {
		amount = read(fd, &buffer[pos], BUF_SIZE);
		if (amount < 0) {
			error("Error reading file %s, %m", file_name);
			xfree(buffer);
			close(fd);
			return;
		}
		if (amount < BUF_SIZE)	/* end of file */
			break;
		pos += amount;
		buf_size += amount;
		xrealloc(buffer, buf_size);
	}

	*data = buffer;
	close(fd);
	return;
}

/* Given a job request, return a multi_core_data struct.
 * Returns NULL if no values set in the job/step request */
static multi_core_data_t *
_set_multi_core_data(job_desc_msg_t * job_desc)
{
	multi_core_data_t * mc_ptr;

	if ((job_desc->sockets_per_node  == (uint16_t) NO_VAL)	&&
	    (job_desc->cores_per_socket  == (uint16_t) NO_VAL)	&&
	    (job_desc->threads_per_core  == (uint16_t) NO_VAL)	&&
	    (job_desc->ntasks_per_socket == (uint16_t) NO_VAL)	&&
	    (job_desc->ntasks_per_core   == (uint16_t) NO_VAL)	&&
	    (job_desc->plane_size        == (uint16_t) NO_VAL))
		return NULL;

	mc_ptr = xmalloc(sizeof(multi_core_data_t));
	mc_ptr->sockets_per_node = job_desc->sockets_per_node;
	mc_ptr->cores_per_socket = job_desc->cores_per_socket;
	mc_ptr->threads_per_core = job_desc->threads_per_core;
	if (job_desc->ntasks_per_socket != (uint16_t) NO_VAL)
		mc_ptr->ntasks_per_socket  = job_desc->ntasks_per_socket;
	else
		mc_ptr->ntasks_per_socket  = (uint16_t) INFINITE;
	if (job_desc->ntasks_per_core != (uint16_t) NO_VAL)
		mc_ptr->ntasks_per_core    = job_desc->ntasks_per_core;
	else if (slurmctld_conf.select_type_param & CR_ONE_TASK_PER_CORE)
		mc_ptr->ntasks_per_core    = 1;
	else
		mc_ptr->ntasks_per_core    = (uint16_t) INFINITE;
	if (job_desc->plane_size != (uint16_t) NO_VAL)
		mc_ptr->plane_size         = job_desc->plane_size;
	else
		mc_ptr->plane_size         = 0;

	return mc_ptr;
}

/* _copy_job_desc_to_job_record - copy the job descriptor from the RPC
 *	structure into the actual slurmctld job record */
static int
_copy_job_desc_to_job_record(job_desc_msg_t * job_desc,
			     struct job_record **job_rec_ptr,
			     bitstr_t ** req_bitmap,
			     bitstr_t ** exc_bitmap)
{
	int error_code;
	struct job_details *detail_ptr;
	struct job_record *job_ptr;

	if (slurm_get_track_wckey()) {
		if (!job_desc->wckey) {
			/* get the default wckey for this user since none was
			 * given */
			slurmdb_user_rec_t user_rec;
			memset(&user_rec, 0, sizeof(slurmdb_user_rec_t));
			user_rec.uid = job_desc->user_id;
			assoc_mgr_fill_in_user(acct_db_conn, &user_rec,
					       accounting_enforce, NULL);
			if (user_rec.default_wckey)
				job_desc->wckey = xstrdup_printf(
					"*%s", user_rec.default_wckey);
			else if (!(accounting_enforce &
				   ACCOUNTING_ENFORCE_WCKEYS))
				job_desc->wckey = xstrdup("*");
			else {
				error("Job didn't specify wckey and user "
				      "%d has no default.", job_desc->user_id);
				return ESLURM_INVALID_WCKEY;
			}
		} else if (job_desc->wckey) {
			slurmdb_wckey_rec_t wckey_rec, *wckey_ptr = NULL;

			memset(&wckey_rec, 0, sizeof(slurmdb_wckey_rec_t));
			wckey_rec.uid       = job_desc->user_id;
			wckey_rec.name      = job_desc->wckey;

			if (assoc_mgr_fill_in_wckey(acct_db_conn, &wckey_rec,
						    accounting_enforce,
						    &wckey_ptr)) {
				if (accounting_enforce &
				    ACCOUNTING_ENFORCE_WCKEYS) {
					error("_copy_job_desc_to_job_record: "
					      "invalid wckey '%s' for user %u.",
					      wckey_rec.name,
					      job_desc->user_id);
					return ESLURM_INVALID_WCKEY;
				}
			}
		} else if (accounting_enforce & ACCOUNTING_ENFORCE_WCKEYS) {
			/* This should never happen */
			info("_copy_job_desc_to_job_record: no wckey was given "
			     "for job submit.");
			return ESLURM_INVALID_WCKEY;
		}
	}

	job_ptr = create_job_record(&error_code);
	if (error_code)
		return error_code;

	job_ptr->partition = xstrdup(job_desc->partition);
	if (job_desc->profile != ACCT_GATHER_PROFILE_NOT_SET)
		job_ptr->profile = job_desc->profile;

	if (job_desc->job_id != NO_VAL) {	/* already confirmed unique */
		job_ptr->job_id = job_desc->job_id;
	} else {
		error_code = _set_job_id(job_ptr);
		if (error_code)
			return error_code;
	}

	if (job_desc->name)
		job_ptr->name = xstrdup(job_desc->name);
	if (job_desc->wckey)
		job_ptr->wckey = xstrdup(job_desc->wckey);

	_add_job_hash(job_ptr);

	job_ptr->user_id    = (uid_t) job_desc->user_id;
	job_ptr->group_id   = (gid_t) job_desc->group_id;
	job_ptr->job_state  = JOB_PENDING;
	job_ptr->time_limit = job_desc->time_limit;
	if (job_desc->time_min != NO_VAL)
		job_ptr->time_min = job_desc->time_min;
	job_ptr->alloc_sid  = job_desc->alloc_sid;
	job_ptr->alloc_node = xstrdup(job_desc->alloc_node);
	job_ptr->account    = xstrdup(job_desc->account);
	job_ptr->gres       = xstrdup(job_desc->gres);
	job_ptr->network    = xstrdup(job_desc->network);
	job_ptr->resv_name  = xstrdup(job_desc->reservation);
	job_ptr->comment    = xstrdup(job_desc->comment);
	if (!wiki_sched_test) {
		char *sched_type = slurm_get_sched_type();
		if (strcmp(sched_type, "sched/wiki") == 0)
			wiki_sched  = true;
		if (strcmp(sched_type, "sched/wiki2") == 0) {
			wiki_sched  = true;
			wiki2_sched = true;
		}
		xfree(sched_type);
		wiki_sched_test = true;
	}

	if (job_desc->kill_on_node_fail != (uint16_t) NO_VAL)
		job_ptr->kill_on_node_fail = job_desc->kill_on_node_fail;

	job_ptr->resp_host = xstrdup(job_desc->resp_host);
	job_ptr->alloc_resp_port = job_desc->alloc_resp_port;
	job_ptr->other_port = job_desc->other_port;
	job_ptr->time_last_active = time(NULL);
	job_ptr->cr_enabled = 0;
	job_ptr->derived_ec = 0;

	job_ptr->licenses  = xstrdup(job_desc->licenses);
	job_ptr->mail_type = job_desc->mail_type;
	job_ptr->mail_user = xstrdup(job_desc->mail_user);

	job_ptr->ckpt_interval = job_desc->ckpt_interval;
	job_ptr->spank_job_env = job_desc->spank_job_env;
	job_ptr->spank_job_env_size = job_desc->spank_job_env_size;
	job_desc->spank_job_env = (char **) NULL; /* nothing left to free */
	job_desc->spank_job_env_size = 0;         /* nothing left to free */

	if (job_desc->wait_all_nodes == (uint16_t) NO_VAL)
		job_ptr->wait_all_nodes = DEFAULT_WAIT_ALL_NODES;
	else
		job_ptr->wait_all_nodes = job_desc->wait_all_nodes;
	job_ptr->warn_flags  = job_desc->warn_flags;
	job_ptr->warn_signal = job_desc->warn_signal;
	job_ptr->warn_time   = job_desc->warn_time;

	detail_ptr = job_ptr->details;
	detail_ptr->argc = job_desc->argc;
	detail_ptr->argv = job_desc->argv;
	job_desc->argv   = (char **) NULL; /* nothing left to free */
	job_desc->argc   = 0;		   /* nothing left to free */
	detail_ptr->acctg_freq = xstrdup(job_desc->acctg_freq);
	detail_ptr->nice       = job_desc->nice;
	detail_ptr->open_mode  = job_desc->open_mode;
	detail_ptr->min_cpus   = job_desc->min_cpus;
 	detail_ptr->max_cpus   = job_desc->max_cpus;
   	detail_ptr->min_nodes  = job_desc->min_nodes;
	detail_ptr->max_nodes  = job_desc->max_nodes;
	if (job_desc->req_nodes) {
		detail_ptr->req_nodes =
			_copy_nodelist_no_dup(job_desc->req_nodes);
		detail_ptr->req_node_bitmap = *req_bitmap;
		detail_ptr->req_node_layout = NULL; /* Layout specified at
						     * start time */
		*req_bitmap = NULL;	/* Reused nothing left to free */
	}
	if (job_desc->exc_nodes) {
		detail_ptr->exc_nodes =
			_copy_nodelist_no_dup(job_desc->exc_nodes);
		detail_ptr->exc_node_bitmap = *exc_bitmap;
		*exc_bitmap = NULL;	/* Reused nothing left to free */
	}
	if (job_desc->features)
		detail_ptr->features = xstrdup(job_desc->features);
	detail_ptr->shared = job_desc->shared;
	if (job_desc->contiguous != (uint16_t) NO_VAL)
		detail_ptr->contiguous = job_desc->contiguous;
	if (job_desc->core_spec != (uint16_t) NO_VAL)
		detail_ptr->core_spec = job_desc->core_spec;
	if (job_desc->task_dist != (uint16_t) NO_VAL)
		detail_ptr->task_dist = job_desc->task_dist;
	if (job_desc->cpus_per_task != (uint16_t) NO_VAL)
		detail_ptr->cpus_per_task = MAX(job_desc->cpus_per_task, 1);
	else
		detail_ptr->cpus_per_task = 1;
	if (job_desc->pn_min_cpus != (uint16_t) NO_VAL)
		detail_ptr->pn_min_cpus = job_desc->pn_min_cpus;
	if (job_desc->overcommit != (uint8_t) NO_VAL)
		detail_ptr->overcommit = job_desc->overcommit;
	if (job_desc->ntasks_per_node != (uint16_t) NO_VAL) {
		detail_ptr->ntasks_per_node = job_desc->ntasks_per_node;
		if (detail_ptr->overcommit == 0) {
			detail_ptr->pn_min_cpus =
				MAX(detail_ptr->pn_min_cpus,
				    (detail_ptr->cpus_per_task *
				     detail_ptr->ntasks_per_node));
		}
	} else {
		detail_ptr->pn_min_cpus = MAX(detail_ptr->pn_min_cpus,
					      detail_ptr->cpus_per_task);
	}
	if (job_desc->requeue != (uint16_t) NO_VAL)
		detail_ptr->requeue = MIN(job_desc->requeue, 1);
	else
		detail_ptr->requeue = slurmctld_conf.job_requeue;
	if (job_desc->pn_min_memory != NO_VAL)
		detail_ptr->pn_min_memory = job_desc->pn_min_memory;
	if (job_desc->pn_min_tmp_disk != NO_VAL)
		detail_ptr->pn_min_tmp_disk = job_desc->pn_min_tmp_disk;
	if (job_desc->num_tasks != NO_VAL)
		detail_ptr->num_tasks = job_desc->num_tasks;
	if (job_desc->std_err)
		detail_ptr->std_err = xstrdup(job_desc->std_err);
	if (job_desc->std_in)
		detail_ptr->std_in = xstrdup(job_desc->std_in);
	if (job_desc->std_out)
		detail_ptr->std_out = xstrdup(job_desc->std_out);
	if (job_desc->work_dir)
		detail_ptr->work_dir = xstrdup(job_desc->work_dir);
	if (job_desc->begin_time > time(NULL))
		detail_ptr->begin_time = job_desc->begin_time;
	job_ptr->select_jobinfo =
		select_g_select_jobinfo_copy(job_desc->select_jobinfo);
	select_g_select_jobinfo_set(job_ptr->select_jobinfo,
				    SELECT_JOBDATA_USER_NAME,
				    &job_ptr->user_id);
	if (job_desc->ckpt_dir)
		detail_ptr->ckpt_dir = xstrdup(job_desc->ckpt_dir);
	else
		detail_ptr->ckpt_dir = xstrdup(detail_ptr->work_dir);

	/* The priority needs to be set after this since we don't have
	 * an association rec yet
	 */

	detail_ptr->mc_ptr = _set_multi_core_data(job_desc);
	*job_rec_ptr = job_ptr;
	return SLURM_SUCCESS;
}

/*
 * _copy_nodelist_no_dup - Take a node_list string and convert it to an
 *	expression without duplicate names. For example, we want to convert
 *	a users request for nodes "lx1,lx2,lx1,lx3" to "lx[1-3]"
 * node_list IN - string describing a list of nodes
 * RET a compact node expression, must be xfreed by the user
 */
static char *_copy_nodelist_no_dup(char *node_list)
{
	char *buf;

	hostlist_t hl = hostlist_create(node_list);
	if (hl == NULL)
		return NULL;
	hostlist_uniq(hl);
	buf = hostlist_ranged_string_xmalloc(hl);
	hostlist_destroy(hl);

	return buf;
}

static bool _valid_pn_min_mem(job_desc_msg_t * job_desc_msg,
			      struct part_record *part_ptr)
{
	uint32_t job_mem_limit = job_desc_msg->pn_min_memory;
	uint32_t sys_mem_limit;
	uint16_t cpus_per_node;

	if (part_ptr && part_ptr->max_mem_per_cpu)
		sys_mem_limit = part_ptr->max_mem_per_cpu;
	else
		sys_mem_limit = slurmctld_conf.max_mem_per_cpu;

	if ((sys_mem_limit == 0) || (sys_mem_limit == MEM_PER_CPU))
		return true;

	if ((job_mem_limit & MEM_PER_CPU) && (sys_mem_limit & MEM_PER_CPU)) {
		job_mem_limit &= (~MEM_PER_CPU);
		sys_mem_limit &= (~MEM_PER_CPU);
		if (job_mem_limit <= sys_mem_limit)
			return true;
		return false;
	}

	if (((job_mem_limit & MEM_PER_CPU) == 0) &&
	    ((sys_mem_limit & MEM_PER_CPU) == 0)) {
		if (job_mem_limit <= sys_mem_limit)
			return true;
		return false;
	}

	/* Our size is per CPU and limit per node or vice-versa.
	 * CPU count my vary by node, but we don't have a good
	 * way to identify specific nodes for the job at this
	 * point, so just pick the first node as a basis for enforcing
	 * MaxMemPerCPU and convert both numbers to per-node values. */
	if (slurmctld_conf.fast_schedule)
		cpus_per_node = node_record_table_ptr[0].config_ptr->cpus;
	else
		cpus_per_node = node_record_table_ptr[0].cpus;
	if (job_desc_msg->min_cpus != NO_VAL)
		cpus_per_node = MIN(cpus_per_node, job_desc_msg->min_cpus);
	if (job_mem_limit & MEM_PER_CPU) {
		job_mem_limit &= (~MEM_PER_CPU);
		job_mem_limit *= cpus_per_node;
	} else {
		uint32_t min_cpus;
		sys_mem_limit &= (~MEM_PER_CPU);
		min_cpus = (job_mem_limit + sys_mem_limit - 1) / sys_mem_limit;
		if ((job_desc_msg->pn_min_cpus == (uint16_t) NO_VAL) ||
		    (job_desc_msg->pn_min_cpus < min_cpus)) {
			debug("Setting job's pn_min_cpus to %u due to memory "
			      "limit", min_cpus);
			job_desc_msg->pn_min_cpus = min_cpus;
			sys_mem_limit *= min_cpus;
		} else {
			sys_mem_limit *= cpus_per_node;
		}
	}
	if (job_mem_limit <= sys_mem_limit)
		return true;
	return false;
}

/*
 * job_time_limit - terminate jobs which have exceeded their time limit
 * global: job_list - pointer global job list
 *	last_job_update - time of last job table update
 * NOTE: READ lock_slurmctld config before entry
 */
void job_time_limit(void)
{
	ListIterator job_iterator;
	struct job_record *job_ptr;
	time_t now = time(NULL);
	time_t old = now - ((slurmctld_conf.inactive_limit * 4 / 3) +
			    slurmctld_conf.msg_timeout + 1);
	time_t over_run;
	int resv_status = 0;

	if (slurmctld_conf.over_time_limit == (uint16_t) INFINITE)
		over_run = now - (365 * 24 * 60 * 60);	/* one year */
	else
		over_run = now - (slurmctld_conf.over_time_limit  * 60);

	begin_job_resv_check();
	job_iterator = list_iterator_create(job_list);
	while ((job_ptr =(struct job_record *) list_next(job_iterator))) {
		xassert (job_ptr->magic == JOB_MAGIC);

		if (IS_JOB_CONFIGURING(job_ptr)) {
			if (!IS_JOB_RUNNING(job_ptr) ||
			    ((bit_overlap(job_ptr->node_bitmap,
					  power_node_bitmap) == 0) &&
			     (bit_overlap(job_ptr->node_bitmap,
					  avail_node_bitmap) == 0))) {
				debug("Configuration for job %u is complete",
				      job_ptr->job_id);
				job_ptr->job_state &= (~JOB_CONFIGURING);
			}
		}

		/* This needs to be near the top of the loop, checks every
		 * running, suspended and pending job */
		resv_status = job_resv_check(job_ptr);

		if (!IS_JOB_RUNNING(job_ptr))
			continue;

		if (slurmctld_conf.inactive_limit &&
		    (job_ptr->batch_flag == 0)    &&
		    (job_ptr->time_last_active <= old) &&
		    (job_ptr->other_port) &&
		    (job_ptr->part_ptr) &&
		    (!(job_ptr->part_ptr->flags & PART_FLAG_ROOT_ONLY))) {
			/* job inactive, kill it */
			info("Inactivity time limit reached for JobId=%u",
			     job_ptr->job_id);
			_job_timed_out(job_ptr);
			job_ptr->state_reason = FAIL_INACTIVE_LIMIT;
			xfree(job_ptr->state_desc);
			continue;
		}
		if (job_ptr->time_limit != INFINITE) {
			if (job_ptr->end_time <= over_run) {
				last_job_update = now;
				info("Time limit exhausted for JobId=%u",
				     job_ptr->job_id);
				_job_timed_out(job_ptr);
				job_ptr->state_reason = FAIL_TIMEOUT;
				xfree(job_ptr->state_desc);
				continue;
			} else if ((job_ptr->warn_time) &&
				   (job_ptr->warn_time + PERIODIC_TIMEOUT +
				    now >= job_ptr->end_time)) {
				debug("Warning signal %u to job %u ",
				      job_ptr->warn_signal, job_ptr->job_id);
				(void) job_signal(job_ptr->job_id,
						  job_ptr->warn_signal,
						  job_ptr->warn_flags, 0,
						  false);
				job_ptr->warn_signal = 0;
				job_ptr->warn_time = 0;
			}
		}

		if (resv_status != SLURM_SUCCESS) {
			last_job_update = now;
			info("Reservation ended for JobId=%u",
			     job_ptr->job_id);
			_job_timed_out(job_ptr);
			job_ptr->state_reason = FAIL_TIMEOUT;
			xfree(job_ptr->state_desc);
			continue;
		}

		/* check if any individual job steps have exceeded
		 * their time limit */
		if (job_ptr->step_list &&
		    (list_count(job_ptr->step_list) > 0))
			check_job_step_time_limit(job_ptr, now);

		acct_policy_job_time_out(job_ptr);

		if (job_ptr->state_reason == FAIL_TIMEOUT) {
			last_job_update = now;
			_job_timed_out(job_ptr);
			xfree(job_ptr->state_desc);
			continue;
		}

		/* Give srun command warning message about pending timeout */
		if (job_ptr->end_time <= (now + PERIODIC_TIMEOUT * 2))
			srun_timeout (job_ptr);
	}
	list_iterator_destroy(job_iterator);
	fini_job_resv_check();
}

extern int job_update_cpu_cnt(struct job_record *job_ptr, int node_inx)
{
	int cnt, offset, rc = SLURM_SUCCESS;

	xassert(job_ptr);

#ifdef HAVE_BG
	/* This function doesn't apply to a bluegene system since the
	 * cpu count isn't set up on that system. */
	return SLURM_SUCCESS;
#endif
	if ((offset = job_resources_node_inx_to_cpu_inx(
		    job_ptr->job_resrcs, node_inx)) < 0) {
		error("job_update_cpu_cnt: problem getting offset of job %u",
		      job_ptr->job_id);
		job_ptr->cpu_cnt = 0;
		return SLURM_ERROR;
	}

	cnt = job_ptr->job_resrcs->cpus[offset];
	if (cnt > job_ptr->cpu_cnt) {
		error("job_update_cpu_cnt: cpu_cnt underflow on job_id %u",
		      job_ptr->job_id);
		job_ptr->cpu_cnt = 0;
		rc = SLURM_ERROR;
	} else
		job_ptr->cpu_cnt -= cnt;

	if (IS_JOB_RESIZING(job_ptr)) {
		if (cnt > job_ptr->total_cpus) {
			error("job_update_cpu_cnt: total_cpus "
			      "underflow on job_id %u",
			      job_ptr->job_id);
			job_ptr->total_cpus = 0;
			rc = SLURM_ERROR;
		} else
			job_ptr->total_cpus -= cnt;
	}
	return rc;
}

/* Terminate a job that has exhausted its time limit */
static void _job_timed_out(struct job_record *job_ptr)
{
	xassert(job_ptr);

	srun_timeout(job_ptr);
	if (job_ptr->details) {
		time_t now      = time(NULL);
		job_ptr->end_time           = now;
		job_ptr->time_last_active   = now;
		job_ptr->job_state          = JOB_TIMEOUT | JOB_COMPLETING;
		build_cg_bitmap(job_ptr);
		job_ptr->exit_code = MAX(job_ptr->exit_code, 1);
		job_completion_logger(job_ptr, false);
		deallocate_nodes(job_ptr, true, false, false);
	} else
		job_signal(job_ptr->job_id, SIGKILL, 0, 0, false);
	return;
}

/* _validate_job_desc - validate that a job descriptor for job submit or
 *	allocate has valid data, set values to defaults as required
 * IN/OUT job_desc_msg - pointer to job descriptor, modified as needed
 * IN allocate - if clear job to be queued, if set allocate for user now
 * IN submit_uid - who request originated
 */
static int _validate_job_desc(job_desc_msg_t * job_desc_msg, int allocate,
                              uid_t submit_uid, struct part_record *part_ptr,
                              List part_list)
{
	if ((job_desc_msg->min_cpus  == NO_VAL) &&
	    (job_desc_msg->min_nodes == NO_VAL) &&
	    (job_desc_msg->req_nodes == NULL)) {
		info("Job specified no min_cpus, min_nodes or req_nodes");
		return ESLURM_JOB_MISSING_SIZE_SPECIFICATION;
	}
	if ((allocate == SLURM_CREATE_JOB_FLAG_NO_ALLOCATE_0) &&
	    (job_desc_msg->script == NULL)) {
		info("_validate_job_desc: job failed to specify Script");
		return ESLURM_JOB_SCRIPT_MISSING;
	}
	if (job_desc_msg->user_id == NO_VAL) {
		info("_validate_job_desc: job failed to specify User");
		return ESLURM_USER_ID_MISSING;
	}
	if ( job_desc_msg->group_id == NO_VAL ) {
		debug("_validate_job_desc: job failed to specify group");
		job_desc_msg->group_id = 0;	/* uses user default */
	}
	if (job_desc_msg->contiguous == (uint16_t) NO_VAL)
		job_desc_msg->contiguous = 0;
	if (job_desc_msg->core_spec == (uint16_t) NO_VAL)
		job_desc_msg->core_spec = 0;

	if (job_desc_msg->task_dist == (uint16_t) NO_VAL) {
		/* not typically set by salloc or sbatch */
		job_desc_msg->task_dist = SLURM_DIST_CYCLIC;
	}
	if (job_desc_msg->plane_size == (uint16_t) NO_VAL)
		job_desc_msg->plane_size = 0;

	if (job_desc_msg->kill_on_node_fail == (uint16_t) NO_VAL)
		job_desc_msg->kill_on_node_fail = 1;

	if (job_desc_msg->job_id != NO_VAL) {
		struct job_record *dup_job_ptr;
		if ((submit_uid != 0) &&
		    (submit_uid != slurmctld_conf.slurm_user_id)) {
			info("attempt by uid %u to set job_id", submit_uid);
			return ESLURM_INVALID_JOB_ID;
		}
		if (job_desc_msg->job_id == 0) {
			info("attempt by uid %u to set zero job_id",
			     submit_uid);
			return ESLURM_INVALID_JOB_ID;
		}
		dup_job_ptr = find_job_record((uint32_t) job_desc_msg->job_id);
		if (dup_job_ptr &&
		    (!(IS_JOB_COMPLETED(dup_job_ptr)))) {
			info("attempt re-use active job_id %u",
			     job_desc_msg->job_id);
			return ESLURM_DUPLICATE_JOB_ID;
		}
		if (dup_job_ptr)	/* Purge the record for re-use */
			_purge_job_record(job_desc_msg->job_id);
	}


	if (job_desc_msg->nice == (uint16_t) NO_VAL)
		job_desc_msg->nice = NICE_OFFSET;

	if (job_desc_msg->pn_min_memory == NO_VAL) {
		/* Default memory limit is DefMemPerCPU (if set) or no limit */
		if (part_ptr && part_ptr->def_mem_per_cpu) {
			job_desc_msg->pn_min_memory =
					part_ptr->def_mem_per_cpu;
		} else {
			job_desc_msg->pn_min_memory =
					slurmctld_conf.def_mem_per_cpu;
		}
	} else if (!_validate_min_mem_partition(job_desc_msg, part_ptr, part_list))
		return ESLURM_INVALID_TASK_MEMORY;

	if (job_desc_msg->min_nodes == NO_VAL)
		job_desc_msg->min_nodes = 1;	/* default node count of 1 */
	if (job_desc_msg->min_cpus == NO_VAL)
		job_desc_msg->min_cpus = job_desc_msg->min_nodes;

	if ((job_desc_msg->pn_min_cpus == (uint16_t) NO_VAL) ||
	    (job_desc_msg->pn_min_cpus == 0))
		job_desc_msg->pn_min_cpus = 1;   /* default 1 cpu per node */
	if (job_desc_msg->pn_min_tmp_disk == NO_VAL)
		job_desc_msg->pn_min_tmp_disk = 0;/* default 0MB disk per node */

	return SLURM_SUCCESS;
}

/* _validate_pn_min_mem()
 * Traverse the list of partitions and invoke the
 * function validating the job memory specification.
 */
static bool
_validate_min_mem_partition(job_desc_msg_t *job_desc_msg,
                            struct part_record *part_ptr, List part_list)
{
	ListIterator iter;
	struct part_record *part;
	bool cc;

	if (part_list == NULL)
		return _valid_pn_min_mem(job_desc_msg, part_ptr);

	cc = false;
	iter = list_iterator_create(part_list);
	while ((part = list_next(iter))) {
		if ((cc = _valid_pn_min_mem(job_desc_msg, part)))
			break;
	}
	list_iterator_destroy(iter);

	return cc;
}

/*
 * _list_delete_job - delete a job record and its corresponding job_details,
 *	see common/list.h for documentation
 * IN job_entry - pointer to job_record to delete
 * global: job_list - pointer to global job list
 *	job_count - count of job list entries
 *	job_hash - hash table into job records
 */
static void _list_delete_job(void *job_entry)
{
	struct job_record *job_ptr = (struct job_record *) job_entry;
	struct job_record **job_pptr;
	int i;

	xassert(job_entry);
	xassert (job_ptr->magic == JOB_MAGIC);
	job_ptr->magic = 0;	/* make sure we don't delete record twice */

	/* Remove the record from the hash table */
	job_pptr = &job_hash[JOB_HASH_INX(job_ptr->job_id)];
	while ((job_pptr != NULL) &&
	       ((job_ptr = *job_pptr) != (struct job_record *) job_entry)) {
		job_pptr = &job_ptr->job_next;
	}
	if (job_pptr == NULL) {
		fatal("job hash error");
		return;	/* Fix CLANG false positive error */
	}
	*job_pptr = job_ptr->job_next;

/*
 * NOTE: Anything you free here also needs to be allocated memory copied
 * when a job array is created in _job_rec_copy() above
 */
	delete_job_details(job_ptr);
	xfree(job_ptr->account);
	xfree(job_ptr->alias_list);
	xfree(job_ptr->alloc_node);
	xfree(job_ptr->batch_host);
	xfree(job_ptr->comment);
	xfree(job_ptr->gres);
	xfree(job_ptr->gres_alloc);
	xfree(job_ptr->gres_req);
	xfree(job_ptr->gres_used);
	FREE_NULL_LIST(job_ptr->gres_list);
	xfree(job_ptr->licenses);
	FREE_NULL_LIST(job_ptr->license_list);
	xfree(job_ptr->mail_user);
	xfree(job_ptr->name);
	xfree(job_ptr->network);
	xfree(job_ptr->node_addr);
	FREE_NULL_BITMAP(job_ptr->node_bitmap);
	FREE_NULL_BITMAP(job_ptr->node_bitmap_cg);
	xfree(job_ptr->nodes);
	xfree(job_ptr->nodes_completing);
	xfree(job_ptr->partition);
	FREE_NULL_LIST(job_ptr->part_ptr_list);
	xfree(job_ptr->priority_array);
	slurm_destroy_priority_factors_object(job_ptr->prio_factors);
	xfree(job_ptr->resp_host);
	xfree(job_ptr->resv_name);
	free_job_resources(&job_ptr->job_resrcs);
	for (i=0; i<job_ptr->spank_job_env_size; i++)
		xfree(job_ptr->spank_job_env[i]);
	xfree(job_ptr->spank_job_env);
	xfree(job_ptr->state_desc);
	if (job_ptr->step_list) {
		delete_step_records(job_ptr);
		list_destroy(job_ptr->step_list);
	}
	/* select_jobinfo is used in delete_step_records so free it
	   afterwards */
	select_g_select_jobinfo_free(job_ptr->select_jobinfo);
	xfree(job_ptr->wckey);
	job_count--;
	xfree(job_ptr);
}


/*
 * _list_find_job_id - find specific job_id entry in the job list,
 *	see common/list.h for documentation, key is job_id_ptr
 * global- job_list - the global partition list
 */
static int _list_find_job_id(void *job_entry, void *key)
{
	uint32_t *job_id_ptr = (uint32_t *) key;

	if (((struct job_record *) job_entry)->job_id == *job_id_ptr)
		return 1;
	else
		return 0;
}


/*
 * _list_find_job_old - find old entries in the job list,
 *	see common/list.h for documentation, key is ignored
 * global- job_list - the global partition list
 */
static int _list_find_job_old(void *job_entry, void *key)
{
	time_t kill_age, min_age, now = time(NULL);;
	struct job_record *job_ptr = (struct job_record *)job_entry;
	uint16_t cleaning = 0;

	if (IS_JOB_COMPLETING(job_ptr)) {
		kill_age = now - (slurmctld_conf.kill_wait +
				  2 * slurm_get_msg_timeout());
		if (job_ptr->time_last_active < kill_age) {
			job_ptr->time_last_active = now;
			re_kill_job(job_ptr);
		}
		return 0;       /* Job still completing */
	}

	if (slurmctld_conf.min_job_age == 0)
		return 0;	/* No job record purging */

	min_age  = now - slurmctld_conf.min_job_age;
	if (job_ptr->end_time > min_age)
		return 0;	/* Too new to purge */

	if (!(IS_JOB_FINISHED(job_ptr)))
		return 0;	/* Job still active */

	if (job_ptr->step_list && list_count(job_ptr->step_list)) {
		debug("Job %u still has %d active steps",
		      job_ptr->job_id, list_count(job_ptr->step_list));
		return 0; /* steps are still active */
	}
	select_g_select_jobinfo_get(job_ptr->select_jobinfo,
				    SELECT_JOBDATA_CLEANING,
				    &cleaning);
	if (cleaning)
		return 0;      /* Job hasn't finished yet */

	/* If we don't have a db_index by now and we are running with
	   the slurmdbd lets put it on the list to be handled later
	   when it comes back up since we won't get another chance.
	*/
	if (with_slurmdbd && !job_ptr->db_index)
		jobacct_storage_g_job_start(acct_db_conn, job_ptr);
	return 1;		/* Purge the job */
}

/* Determine if a given job should be seen by a specific user */
static bool _hide_job(struct job_record *job_ptr, uid_t uid)
{
	if ((slurmctld_conf.private_data & PRIVATE_DATA_JOBS) &&
	    (job_ptr->user_id != uid) && !validate_operator(uid) &&
	    !assoc_mgr_is_user_acct_coord(acct_db_conn, uid, job_ptr->account))
		return true;
	return false;
}

/*
 * pack_all_jobs - dump all job information for all jobs in
 *	machine independent form (for network transmission)
 * OUT buffer_ptr - the pointer is set to the allocated buffer.
 * OUT buffer_size - set to size of the buffer in bytes
 * IN show_flags - job filtering options
 * IN uid - uid of user making request (for partition filtering)
 * IN filter_uid - pack only jobs belonging to this user if not NO_VAL
 * global: job_list - global list of job records
 * NOTE: the buffer at *buffer_ptr must be xfreed by the caller
 * NOTE: change _unpack_job_desc_msg() in common/slurm_protocol_pack.c
 *	whenever the data format changes
 */
extern void pack_all_jobs(char **buffer_ptr, int *buffer_size,
			  uint16_t show_flags, uid_t uid, uint32_t filter_uid,
			  uint16_t protocol_version)
{
	ListIterator job_iterator;
	struct job_record *job_ptr;
	uint32_t jobs_packed = 0, tmp_offset;
	Buf buffer;
	time_t min_age = 0, now = time(NULL);

	buffer_ptr[0] = NULL;
	*buffer_size = 0;

	buffer = init_buf(BUF_SIZE);

	/* write message body header : size and time */
	/* put in a place holder job record count of 0 for now */
	pack32(jobs_packed, buffer);
	pack_time(now, buffer);

	if (slurmctld_conf.min_job_age > 0)
		min_age = now  - slurmctld_conf.min_job_age;

	/* write individual job records */
	part_filter_set(uid);
	job_iterator = list_iterator_create(job_list);
	while ((job_ptr = (struct job_record *) list_next(job_iterator))) {
		xassert (job_ptr->magic == JOB_MAGIC);

		if (((show_flags & SHOW_ALL) == 0) && (uid != 0) &&
		    (job_ptr->part_ptr) &&
		    (job_ptr->part_ptr->flags & PART_FLAG_HIDDEN))
			continue;

		if (_hide_job(job_ptr, uid))
			continue;

		if ((min_age > 0) && (job_ptr->end_time < min_age) &&
		    (! IS_JOB_COMPLETING(job_ptr)) && IS_JOB_FINISHED(job_ptr))
			continue;	/* job ready for purging, don't dump */

		if ((filter_uid != NO_VAL) && (filter_uid != job_ptr->user_id))
			continue;

		pack_job(job_ptr, show_flags, buffer, protocol_version, uid);
		jobs_packed++;
	}
	part_filter_clear();
	list_iterator_destroy(job_iterator);

	/* put the real record count in the message body header */
	tmp_offset = get_buf_offset(buffer);
	set_buf_offset(buffer, 0);
	pack32(jobs_packed, buffer);
	set_buf_offset(buffer, tmp_offset);

	*buffer_size = get_buf_offset(buffer);
	buffer_ptr[0] = xfer_buf_data(buffer);
}

/*
 * pack_one_job - dump information for one jobs in
 *	machine independent form (for network transmission)
 * OUT buffer_ptr - the pointer is set to the allocated buffer.
 * OUT buffer_size - set to size of the buffer in bytes
 * IN job_id - ID of job that we want info for
 * IN show_flags - job filtering options
 * IN uid - uid of user making request (for partition filtering)
 * NOTE: the buffer at *buffer_ptr must be xfreed by the caller
 * NOTE: change _unpack_job_desc_msg() in common/slurm_protocol_pack.c
 *	whenever the data format changes
 */
extern int pack_one_job(char **buffer_ptr, int *buffer_size,
			uint32_t job_id, uint16_t show_flags, uid_t uid,
			uint16_t protocol_version)
{
	ListIterator job_iterator;
	struct job_record *job_ptr;
	uint32_t jobs_packed = 0, tmp_offset;
	Buf buffer;

	buffer_ptr[0] = NULL;
	*buffer_size = 0;

	buffer = init_buf(BUF_SIZE);

	/* write message body header : size and time */
	/* put in a place holder job record count of 0 for now */
	pack32(jobs_packed, buffer);
	pack_time(time(NULL), buffer);

	job_ptr = find_job_record(job_id);
	if (job_ptr && (job_ptr->array_task_id == NO_VAL)) {
		if (!_hide_job(job_ptr, uid)) {
			pack_job(job_ptr, show_flags, buffer, protocol_version,
				 uid);
			jobs_packed++;
		}
	} else {
		/* Job ID not found. It could reference a job array. */
		job_iterator = list_iterator_create(job_list);
		while ((job_ptr = (struct job_record *) 
				  list_next(job_iterator))) {
			if ((job_ptr->job_id != job_id) &&
			    ((job_ptr->array_task_id ==  NO_VAL) ||
			     (job_ptr->array_job_id  != job_id)))
				continue;

			if (_hide_job(job_ptr, uid))
				break;

			pack_job(job_ptr, show_flags, buffer, protocol_version,
				 uid);
			jobs_packed++;
		}
		list_iterator_destroy(job_iterator);
	}

	if (jobs_packed == 0) {
		free_buf(buffer);
		return ESLURM_INVALID_JOB_ID;
	}

	/* put the real record count in the message body header */
	tmp_offset = get_buf_offset(buffer);
	set_buf_offset(buffer, 0);
	pack32(jobs_packed, buffer);
	set_buf_offset(buffer, tmp_offset);

	*buffer_size = get_buf_offset(buffer);
	buffer_ptr[0] = xfer_buf_data(buffer);

	return SLURM_SUCCESS;
}

/*
 * pack_job - dump all configuration information about a specific job in
 *	machine independent form (for network transmission)
 * IN dump_job_ptr - pointer to job for which information is requested
 * IN show_flags - job filtering options
 * IN/OUT buffer - buffer in which data is placed, pointers automatically
 *	updated
 * IN uid - user requesting the data
 * NOTE: change _unpack_job_info_members() in common/slurm_protocol_pack.c
 *	  whenever the data format changes
 */
void pack_job(struct job_record *dump_job_ptr, uint16_t show_flags, Buf buffer,
	      uint16_t protocol_version, uid_t uid)
{
	struct job_details *detail_ptr;
	time_t begin_time = 0;
	char *nodelist = NULL;
	assoc_mgr_lock_t locks = { NO_LOCK, NO_LOCK,
				   READ_LOCK, NO_LOCK, NO_LOCK };

	if (protocol_version >= SLURM_14_03_PROTOCOL_VERSION) {
		detail_ptr = dump_job_ptr->details;
		pack32(dump_job_ptr->array_job_id, buffer);
		pack32(dump_job_ptr->array_task_id, buffer);
		pack32(dump_job_ptr->assoc_id, buffer);
		pack32(dump_job_ptr->job_id, buffer);
		pack32(dump_job_ptr->user_id, buffer);
		pack32(dump_job_ptr->group_id, buffer);
		pack32(dump_job_ptr->profile, buffer);

		pack16(dump_job_ptr->job_state,    buffer);
		pack16(dump_job_ptr->batch_flag,   buffer);
		pack16(dump_job_ptr->state_reason, buffer);
		pack16(dump_job_ptr->restart_cnt,  buffer);
		pack16(show_flags,  buffer);

		pack32(dump_job_ptr->alloc_sid, buffer);
		if ((dump_job_ptr->time_limit == NO_VAL)
		    && dump_job_ptr->part_ptr)
			pack32(dump_job_ptr->part_ptr->max_time, buffer);
		else
			pack32(dump_job_ptr->time_limit, buffer);
		pack32(dump_job_ptr->time_min, buffer);

		if (dump_job_ptr->details) {
			pack16(dump_job_ptr->details->nice,  buffer);
			pack_time(dump_job_ptr->details->submit_time, buffer);
			/* Earliest possible begin time */
			begin_time = dump_job_ptr->details->begin_time;
		} else {
			pack16(0, buffer);
			pack_time((time_t) 0, buffer);
		}

		pack_time(begin_time, buffer);
		/* Actual or expected start time */
		if ((dump_job_ptr->start_time) || (begin_time <= time(NULL)))
			pack_time(dump_job_ptr->start_time, buffer);
		else	/* earliest start time in the future */
			pack_time(begin_time, buffer);

		pack_time(dump_job_ptr->end_time, buffer);
		pack_time(dump_job_ptr->suspend_time, buffer);
		pack_time(dump_job_ptr->pre_sus_time, buffer);
		pack_time(dump_job_ptr->resize_time, buffer);
		pack_time(dump_job_ptr->preempt_time, buffer);
		pack32(dump_job_ptr->priority, buffer);

		/* Only send the allocated nodelist since we are only sending
		 * the number of cpus and nodes that are currently allocated. */
		if (!IS_JOB_COMPLETING(dump_job_ptr))
			packstr(dump_job_ptr->nodes, buffer);
		else {
			nodelist =
				bitmap2node_name(dump_job_ptr->node_bitmap_cg);
			packstr(nodelist, buffer);
			xfree(nodelist);
		}

		if (!IS_JOB_PENDING(dump_job_ptr) && dump_job_ptr->part_ptr)
			packstr(dump_job_ptr->part_ptr->name, buffer);
		else
			packstr(dump_job_ptr->partition, buffer);
		packstr(dump_job_ptr->account, buffer);
		packstr(dump_job_ptr->network, buffer);
		packstr(dump_job_ptr->comment, buffer);
		packstr(dump_job_ptr->gres, buffer);
		packstr(dump_job_ptr->batch_host, buffer);
		if (!IS_JOB_COMPLETED(dump_job_ptr) &&
		    (show_flags & SHOW_DETAIL2) &&
		    ((dump_job_ptr->user_id == (uint32_t) uid) ||
		     validate_slurm_user(uid))) {
			char *batch_script = get_job_script(dump_job_ptr);
			packstr(batch_script, buffer);
			xfree(batch_script);
		} else {
			packnull(buffer);
		}

		assoc_mgr_lock(&locks);
		if (assoc_mgr_qos_list) {
			packstr(slurmdb_qos_str(assoc_mgr_qos_list,
						dump_job_ptr->qos_id), buffer);
		} else
			packnull(buffer);
		assoc_mgr_unlock(&locks);

		packstr(dump_job_ptr->licenses, buffer);
		packstr(dump_job_ptr->state_desc, buffer);
		packstr(dump_job_ptr->resv_name, buffer);

		pack32(dump_job_ptr->exit_code, buffer);
		pack32(dump_job_ptr->derived_ec, buffer);

		if (show_flags & SHOW_DETAIL) {
			pack_job_resources(dump_job_ptr->job_resrcs, buffer,
					   protocol_version);
		} else {
			uint32_t empty = NO_VAL;
			pack32(empty, buffer);
		}

		packstr(dump_job_ptr->name, buffer);
		packstr(dump_job_ptr->wckey, buffer);
		pack32(dump_job_ptr->req_switch, buffer);
		pack32(dump_job_ptr->wait4switch, buffer);

		packstr(dump_job_ptr->alloc_node, buffer);
		if (!IS_JOB_COMPLETING(dump_job_ptr))
			pack_bit_fmt(dump_job_ptr->node_bitmap, buffer);
		else
			pack_bit_fmt(dump_job_ptr->node_bitmap_cg, buffer);

		select_g_select_jobinfo_pack(dump_job_ptr->select_jobinfo,
					     buffer, protocol_version);

		/* A few details are always dumped here */
		_pack_default_job_details(dump_job_ptr, buffer,
					  protocol_version);

		/* other job details are only dumped until the job starts
		 * running (at which time they become meaningless) */
		if (detail_ptr)
			_pack_pending_job_details(detail_ptr, buffer,
						  protocol_version);
		else
			_pack_pending_job_details(NULL, buffer,
						  protocol_version);
	} else if (protocol_version >= SLURM_2_6_PROTOCOL_VERSION) {
		pack32(dump_job_ptr->array_job_id, buffer);
		pack16((uint16_t) dump_job_ptr->array_task_id, buffer);
		pack32(dump_job_ptr->assoc_id, buffer);
		pack32(dump_job_ptr->job_id, buffer);
		pack32(dump_job_ptr->user_id, buffer);
		pack32(dump_job_ptr->group_id, buffer);
		pack32(dump_job_ptr->profile, buffer);

		pack16(dump_job_ptr->job_state,    buffer);
		pack16(dump_job_ptr->batch_flag,   buffer);
		pack16(dump_job_ptr->state_reason, buffer);
		pack16(dump_job_ptr->restart_cnt,  buffer);
		pack16(show_flags,  buffer);

		pack32(dump_job_ptr->alloc_sid, buffer);
		if ((dump_job_ptr->time_limit == NO_VAL)
		    && dump_job_ptr->part_ptr)
			pack32(dump_job_ptr->part_ptr->max_time, buffer);
		else
			pack32(dump_job_ptr->time_limit, buffer);
		pack32(dump_job_ptr->time_min, buffer);

		if (dump_job_ptr->details) {
			pack16(dump_job_ptr->details->nice,  buffer);
			pack_time(dump_job_ptr->details->submit_time, buffer);
			/* Earliest possible begin time */
			begin_time = dump_job_ptr->details->begin_time;
		} else {
			pack16(0, buffer);
			pack_time((time_t) 0, buffer);
		}

		pack_time(begin_time, buffer);
		/* Actual or expected start time */
		if ((dump_job_ptr->start_time) || (begin_time <= time(NULL)))
			pack_time(dump_job_ptr->start_time, buffer);
		else	/* earliest start time in the future */
			pack_time(begin_time, buffer);

		pack_time(dump_job_ptr->end_time, buffer);
		pack_time(dump_job_ptr->suspend_time, buffer);
		pack_time(dump_job_ptr->pre_sus_time, buffer);
		pack_time(dump_job_ptr->resize_time, buffer);
		pack_time(dump_job_ptr->preempt_time, buffer);
		pack32(dump_job_ptr->priority, buffer);

		/* Only send the allocated nodelist since we are only sending
		 * the number of cpus and nodes that are currently allocated. */
		if (!IS_JOB_COMPLETING(dump_job_ptr))
			packstr(dump_job_ptr->nodes, buffer);
		else {
			nodelist =
				bitmap2node_name(dump_job_ptr->node_bitmap_cg);
			packstr(nodelist, buffer);
			xfree(nodelist);
		}

		if (!IS_JOB_PENDING(dump_job_ptr) && dump_job_ptr->part_ptr)
			packstr(dump_job_ptr->part_ptr->name, buffer);
		else
			packstr(dump_job_ptr->partition, buffer);
		packstr(dump_job_ptr->account, buffer);
		packstr(dump_job_ptr->network, buffer);
		packstr(dump_job_ptr->comment, buffer);
		packstr(dump_job_ptr->gres, buffer);
		packstr(dump_job_ptr->batch_host, buffer);
		if (!IS_JOB_COMPLETED(dump_job_ptr) &&
		    (show_flags & SHOW_DETAIL2) &&
		    ((dump_job_ptr->user_id == (uint32_t) uid) ||
		     validate_slurm_user(uid))) {
			char *batch_script = get_job_script(dump_job_ptr);
			packstr(batch_script, buffer);
			xfree(batch_script);
		} else {
			packnull(buffer);
		}

		assoc_mgr_lock(&locks);
		if (assoc_mgr_qos_list) {
			packstr(slurmdb_qos_str(assoc_mgr_qos_list,
						dump_job_ptr->qos_id), buffer);
		} else
			packnull(buffer);
		assoc_mgr_unlock(&locks);

		packstr(dump_job_ptr->licenses, buffer);
		packstr(dump_job_ptr->state_desc, buffer);
		packstr(dump_job_ptr->resv_name, buffer);

		pack32(dump_job_ptr->exit_code, buffer);
		pack32(dump_job_ptr->derived_ec, buffer);

		if (show_flags & SHOW_DETAIL) {
			pack_job_resources(dump_job_ptr->job_resrcs, buffer,
					   protocol_version);
		} else {
			uint32_t empty = NO_VAL;
			pack32(empty, buffer);
		}

		packstr(dump_job_ptr->name, buffer);
		packstr(dump_job_ptr->wckey, buffer);
		pack32(dump_job_ptr->req_switch, buffer);
		pack32(dump_job_ptr->wait4switch, buffer);

		packstr(dump_job_ptr->alloc_node, buffer);
		if (!IS_JOB_COMPLETING(dump_job_ptr))
			pack_bit_fmt(dump_job_ptr->node_bitmap, buffer);
		else
			pack_bit_fmt(dump_job_ptr->node_bitmap_cg, buffer);

		select_g_select_jobinfo_pack(dump_job_ptr->select_jobinfo,
					     buffer, protocol_version);

		detail_ptr = dump_job_ptr->details;
		/* A few details are always dumped here */
		_pack_default_job_details(dump_job_ptr, buffer,
					  protocol_version);

		/* other job details are only dumped until the job starts
		 * running (at which time they become meaningless) */
		if (detail_ptr)
			_pack_pending_job_details(detail_ptr, buffer,
						  protocol_version);
		else
			_pack_pending_job_details(NULL, buffer,
						  protocol_version);
	} else if (protocol_version >= SLURM_2_5_PROTOCOL_VERSION) {
		pack32(dump_job_ptr->assoc_id, buffer);
		pack32(dump_job_ptr->job_id, buffer);
		pack32(dump_job_ptr->user_id, buffer);
		pack32(dump_job_ptr->group_id, buffer);

		pack16(dump_job_ptr->job_state,    buffer);
		pack16(dump_job_ptr->batch_flag,   buffer);
		pack16(dump_job_ptr->state_reason, buffer);
		pack16(dump_job_ptr->restart_cnt,  buffer);
		pack16(show_flags,  buffer);

		pack32(dump_job_ptr->alloc_sid, buffer);
		if ((dump_job_ptr->time_limit == NO_VAL)
		    && dump_job_ptr->part_ptr)
			pack32(dump_job_ptr->part_ptr->max_time, buffer);
		else
			pack32(dump_job_ptr->time_limit, buffer);
		pack32(dump_job_ptr->time_min, buffer);

		if (dump_job_ptr->details) {
			pack16(dump_job_ptr->details->nice,  buffer);
			pack_time(dump_job_ptr->details->submit_time, buffer);
			/* Earliest possible begin time */
			begin_time = dump_job_ptr->details->begin_time;
		} else {
			pack16(0, buffer);
			pack_time((time_t) 0, buffer);
		}

		pack_time(begin_time, buffer);
		/* Actual or expected start time */
		if ((dump_job_ptr->start_time) || (begin_time <= time(NULL)))
			pack_time(dump_job_ptr->start_time, buffer);
		else	/* earliest start time in the future */
			pack_time(begin_time, buffer);

		pack_time(dump_job_ptr->end_time, buffer);
		pack_time(dump_job_ptr->suspend_time, buffer);
		pack_time(dump_job_ptr->pre_sus_time, buffer);
		pack_time(dump_job_ptr->resize_time, buffer);
		pack_time(dump_job_ptr->preempt_time, buffer);
		pack32(dump_job_ptr->priority, buffer);

		/* Only send the allocated nodelist since we are only sending
		 * the number of cpus and nodes that are currently allocated. */
		if (!IS_JOB_COMPLETING(dump_job_ptr))
			packstr(dump_job_ptr->nodes, buffer);
		else {
			nodelist =
				bitmap2node_name(dump_job_ptr->node_bitmap_cg);
			packstr(nodelist, buffer);
			xfree(nodelist);
		}

		if (!IS_JOB_PENDING(dump_job_ptr) && dump_job_ptr->part_ptr)
			packstr(dump_job_ptr->part_ptr->name, buffer);
		else
			packstr(dump_job_ptr->partition, buffer);
		packstr(dump_job_ptr->account, buffer);
		packstr(dump_job_ptr->network, buffer);
		packstr(dump_job_ptr->comment, buffer);
		packstr(dump_job_ptr->gres, buffer);
		packstr(dump_job_ptr->batch_host, buffer);
		if (!IS_JOB_COMPLETED(dump_job_ptr) &&
		    (show_flags & SHOW_DETAIL2) &&
		    ((dump_job_ptr->user_id == (uint32_t) uid) ||
		     validate_slurm_user(uid))) {
			char *batch_script = get_job_script(dump_job_ptr);
			packstr(batch_script, buffer);
			xfree(batch_script);
		} else {
			packnull(buffer);
		}

		assoc_mgr_lock(&locks);
		if (assoc_mgr_qos_list) {
			packstr(slurmdb_qos_str(assoc_mgr_qos_list,
						dump_job_ptr->qos_id), buffer);
		} else
			packnull(buffer);
		assoc_mgr_unlock(&locks);

		packstr(dump_job_ptr->licenses, buffer);
		packstr(dump_job_ptr->state_desc, buffer);
		packstr(dump_job_ptr->resv_name, buffer);

		pack32(dump_job_ptr->exit_code, buffer);
		pack32(dump_job_ptr->derived_ec, buffer);

		if (show_flags & SHOW_DETAIL) {
			pack_job_resources(dump_job_ptr->job_resrcs, buffer,
					   protocol_version);
		} else {
			uint32_t empty = NO_VAL;
			pack32(empty, buffer);
		}

		packstr(dump_job_ptr->name, buffer);
		packstr(dump_job_ptr->wckey, buffer);
		pack32(dump_job_ptr->req_switch, buffer);
		pack32(dump_job_ptr->wait4switch, buffer);

		packstr(dump_job_ptr->alloc_node, buffer);
		if (!IS_JOB_COMPLETING(dump_job_ptr))
			pack_bit_fmt(dump_job_ptr->node_bitmap, buffer);
		else
			pack_bit_fmt(dump_job_ptr->node_bitmap_cg, buffer);

		select_g_select_jobinfo_pack(dump_job_ptr->select_jobinfo,
					     buffer, protocol_version);

		detail_ptr = dump_job_ptr->details;
		/* A few details are always dumped here */
		_pack_default_job_details(dump_job_ptr, buffer,
					  protocol_version);

		/* other job details are only dumped until the job starts
		 * running (at which time they become meaningless) */
		if (detail_ptr)
			_pack_pending_job_details(detail_ptr, buffer,
						  protocol_version);
		else
			_pack_pending_job_details(NULL, buffer,
						  protocol_version);
	} else {
		error("pack_job: protocol_version "
		      "%hu not supported", protocol_version);
	}
}

static int _find_node_max_cpu_cnt(void)
{
	int i, max_cpu_cnt = 1;
	struct node_record *node_ptr = node_record_table_ptr;

	for (i = 0; i < node_record_count; i++, node_ptr++) {
#ifndef HAVE_BG
		if (slurmctld_conf.fast_schedule) {
			/* Only data from config_record used for scheduling */
			max_cpu_cnt = MAX(max_cpu_cnt,
					  node_ptr->config_ptr->cpus);
		} else {
#endif
			/* Individual node data used for scheduling */
			max_cpu_cnt = MAX(max_cpu_cnt, node_ptr->cpus);
#ifndef HAVE_BG
		}
#endif
	}
	return max_cpu_cnt;
}

/* pack default job details for "get_job_info" RPC */
static void _pack_default_job_details(struct job_record *job_ptr,
				      Buf buffer, uint16_t protocol_version)
{
	static int max_cpu_cnt = -1;
	int i;
	struct job_details *detail_ptr = job_ptr->details;
	char *cmd_line = NULL;
	char *tmp = NULL;
	uint32_t len = 0;

	if (max_cpu_cnt == -1)
		max_cpu_cnt = _find_node_max_cpu_cnt();

	if (protocol_version >= SLURM_2_6_PROTOCOL_VERSION) {
		if (detail_ptr) {
			packstr(detail_ptr->features,   buffer);
			packstr(detail_ptr->work_dir,   buffer);
			packstr(detail_ptr->dependency, buffer);

			if (detail_ptr->argv) {
				/* Determine size needed for a string
				 * containing all arguments */
				for (i=0; detail_ptr->argv[i]; i++) {
					len += strlen(detail_ptr->argv[i]);
				}
				len += i;

				cmd_line = xmalloc(len*sizeof(char));
				tmp = cmd_line;
				for (i=0; detail_ptr->argv[i]; i++) {
					if (i != 0) {
						*tmp = ' ';
						tmp++;
					}
					strcpy(tmp,detail_ptr->argv[i]);
					tmp += strlen(detail_ptr->argv[i]);
				}
				packstr(cmd_line, buffer);
				xfree(cmd_line);
			} else
				packnull(buffer);

			if (IS_JOB_COMPLETING(job_ptr) && job_ptr->cpu_cnt) {
				pack32(job_ptr->cpu_cnt, buffer);
				pack32((uint32_t) 0, buffer);
			} else if (job_ptr->total_cpus) {
				pack32(job_ptr->total_cpus, buffer);
				pack32((uint32_t) 0, buffer);
			} else {
				pack32(detail_ptr->min_cpus, buffer);
				if (detail_ptr->max_cpus != NO_VAL)
					pack32(detail_ptr->max_cpus, buffer);
				else
					pack32((uint32_t) 0, buffer);

			}
			if (IS_JOB_COMPLETING(job_ptr) && job_ptr->node_cnt) {
				pack32(job_ptr->node_cnt, buffer);
				pack32((uint32_t) 0, buffer);
			} else if (job_ptr->total_nodes) {
				pack32(job_ptr->total_nodes, buffer);
				pack32((uint32_t) 0, buffer);
			} else {
				/* Use task count to help estimate min_nodes */
				uint32_t min_nodes;
				min_nodes = detail_ptr->num_tasks +
					    max_cpu_cnt - 1;
				min_nodes /= max_cpu_cnt;
				min_nodes = MAX(min_nodes,
						detail_ptr->min_nodes);
				pack32(min_nodes, buffer);
				pack32(detail_ptr->max_nodes, buffer);
			}
			pack16(detail_ptr->requeue,   buffer);
			pack16(detail_ptr->ntasks_per_node, buffer);
		} else {
			packnull(buffer);
			packnull(buffer);
			packnull(buffer);
			packnull(buffer);

			if (job_ptr->total_cpus)
				pack32(job_ptr->total_cpus, buffer);
			else
				pack32(job_ptr->cpu_cnt, buffer);
			pack32((uint32_t) 0, buffer);

			pack32(job_ptr->node_cnt, buffer);
			pack32((uint32_t) 0, buffer);
			pack16((uint16_t) 0, buffer);
			pack16((uint16_t) 0, buffer);
		}
	} else if (protocol_version >= SLURM_2_5_PROTOCOL_VERSION) {
		if (detail_ptr) {
			packstr(detail_ptr->features,   buffer);
			packstr(detail_ptr->work_dir,   buffer);
			packstr(detail_ptr->dependency, buffer);

			if (detail_ptr->argv) {
				/* Determine size needed for a string
				 * containing all arguments */
				for (i=0; detail_ptr->argv[i]; i++) {
					len += strlen(detail_ptr->argv[i]);
				}
				len += i;

				cmd_line = xmalloc(len*sizeof(char));
				tmp = cmd_line;
				for (i=0; detail_ptr->argv[i]; i++) {
					if (i != 0) {
						*tmp = ' ';
						tmp++;
					}
					strcpy(tmp,detail_ptr->argv[i]);
					tmp += strlen(detail_ptr->argv[i]);
				}
				packstr(cmd_line, buffer);
				xfree(cmd_line);
			} else
				packnull(buffer);

			if (IS_JOB_COMPLETING(job_ptr) && job_ptr->cpu_cnt) {
				pack32(job_ptr->cpu_cnt, buffer);
				pack32((uint32_t) 0, buffer);
			} else if (job_ptr->total_cpus) {
				pack32(job_ptr->total_cpus, buffer);
				pack32((uint32_t) 0, buffer);
			} else {
				pack32(detail_ptr->min_cpus, buffer);
				if (detail_ptr->max_cpus != NO_VAL)
					pack32(detail_ptr->max_cpus, buffer);
				else
					pack32((uint32_t) 0, buffer);

			}
			if (IS_JOB_COMPLETING(job_ptr) && job_ptr->node_cnt) {
				pack32(job_ptr->node_cnt, buffer);
				pack32((uint32_t) 0, buffer);
			} else if (job_ptr->total_nodes) {
				pack32(job_ptr->total_nodes, buffer);
				pack32((uint32_t) 0, buffer);
			} else {
				pack32(detail_ptr->min_nodes, buffer);
				pack32(detail_ptr->max_nodes, buffer);
			}
			pack16(detail_ptr->requeue,   buffer);
		} else {
			packnull(buffer);
			packnull(buffer);
			packnull(buffer);
			packnull(buffer);

			if (job_ptr->total_cpus)
				pack32(job_ptr->total_cpus, buffer);
			else
				pack32(job_ptr->cpu_cnt, buffer);
			pack32((uint32_t) 0, buffer);

			pack32(job_ptr->node_cnt, buffer);
			pack32((uint32_t) 0, buffer);
			pack16((uint16_t) 0, buffer);
		}
	} else {
		error("_pack_default_job_details: protocol_version "
		      "%hu not supported", protocol_version);
	}
}

/* pack pending job details for "get_job_info" RPC */
static void _pack_pending_job_details(struct job_details *detail_ptr,
				      Buf buffer, uint16_t protocol_version)
{
	if (protocol_version >= SLURM_14_03_PROTOCOL_VERSION) {
		if (detail_ptr) {
			pack16(detail_ptr->shared, buffer);
			pack16(detail_ptr->contiguous, buffer);
			pack16(detail_ptr->core_spec, buffer);
			pack16(detail_ptr->cpus_per_task, buffer);
			pack16(detail_ptr->pn_min_cpus, buffer);

			pack32(detail_ptr->pn_min_memory, buffer);
			pack32(detail_ptr->pn_min_tmp_disk, buffer);

			packstr(detail_ptr->req_nodes, buffer);
			pack_bit_fmt(detail_ptr->req_node_bitmap, buffer);
			/* detail_ptr->req_node_layout is not packed */
			packstr(detail_ptr->exc_nodes, buffer);
			pack_bit_fmt(detail_ptr->exc_node_bitmap, buffer);

			packstr(detail_ptr->std_err, buffer);
			packstr(detail_ptr->std_in, buffer);
			packstr(detail_ptr->std_out, buffer);

			pack_multi_core_data(detail_ptr->mc_ptr, buffer,
					     protocol_version);
		} else {
			pack16((uint16_t) 0, buffer);
			pack16((uint16_t) 0, buffer);
			pack16((uint16_t) 0, buffer);
			pack16((uint16_t) 0, buffer);
			pack16((uint16_t) 0, buffer);

			pack32((uint32_t) 0, buffer);
			pack32((uint32_t) 0, buffer);

			packnull(buffer);
			packnull(buffer);
			packnull(buffer);
			packnull(buffer);

			packnull(buffer);
			packnull(buffer);
			packnull(buffer);

			pack_multi_core_data(NULL, buffer, protocol_version);
		}
	} else if (protocol_version >= SLURM_2_5_PROTOCOL_VERSION) {
		if (detail_ptr) {
			pack16(detail_ptr->shared, buffer);
			pack16(detail_ptr->contiguous, buffer);
			pack16(detail_ptr->cpus_per_task, buffer);
			pack16(detail_ptr->pn_min_cpus, buffer);

			pack32(detail_ptr->pn_min_memory, buffer);
			pack32(detail_ptr->pn_min_tmp_disk, buffer);

			packstr(detail_ptr->req_nodes, buffer);
			pack_bit_fmt(detail_ptr->req_node_bitmap, buffer);
			/* detail_ptr->req_node_layout is not packed */
			packstr(detail_ptr->exc_nodes, buffer);
			pack_bit_fmt(detail_ptr->exc_node_bitmap, buffer);

			pack_multi_core_data(detail_ptr->mc_ptr, buffer,
					     protocol_version);
		} else {
			pack16((uint16_t) 0, buffer);
			pack16((uint16_t) 0, buffer);
			pack16((uint16_t) 0, buffer);
			pack16((uint16_t) 0, buffer);

			pack32((uint32_t) 0, buffer);
			pack32((uint32_t) 0, buffer);

			packnull(buffer);
			packnull(buffer);
			packnull(buffer);
			packnull(buffer);

			pack_multi_core_data(NULL, buffer, protocol_version);
		}
	} else {
		error("_pack_pending_job_details: protocol_version "
		      "%hu not supported", protocol_version);
	}
}

/*
 * purge_old_job - purge old job records.
 *	The jobs must have completed at least MIN_JOB_AGE minutes ago.
 *	Test job dependencies, handle after_ok, after_not_ok before
 *	purging any jobs.
 * NOTE: READ lock slurmctld config and WRITE lock jobs before entry
 */
void purge_old_job(void)
{
	ListIterator job_iterator;
	struct job_record  *job_ptr;
	time_t now = time(NULL);
	int i;

	job_iterator = list_iterator_create(job_list);
	while ((job_ptr = (struct job_record *) list_next(job_iterator))) {
		if (!IS_JOB_PENDING(job_ptr))
			continue;
		if (test_job_dependency(job_ptr) == 2) {
			info("Job dependency can't be satisfied, cancelling "
			     "job %u", job_ptr->job_id);
			job_ptr->job_state	= JOB_CANCELLED;
			xfree(job_ptr->state_desc);
			job_ptr->start_time	= now;
			job_ptr->end_time	= now;
			job_completion_logger(job_ptr, false);
			last_job_update		= now;
			srun_allocate_abort(job_ptr);
		}
	}
	list_iterator_destroy(job_iterator);

	i = list_delete_all(job_list, &_list_find_job_old, "");
	if (i) {
		debug2("purge_old_job: purged %d old job records", i);
/*		last_job_update = now;		don't worry about state save */
	}
}


/*
 * _purge_job_record - purge specific job record
 * IN job_id - job_id of job record to be purged
 * RET int - count of job's purged
 * global: job_list - global job table
 */
static int _purge_job_record(uint32_t job_id)
{
	return list_delete_all(job_list, &_list_find_job_id, (void *) &job_id);
}


/*
 * reset_job_bitmaps - reestablish bitmaps for existing jobs.
 *	this should be called after rebuilding node information,
 *	but before using any job entries.
 * global: last_job_update - time of last job table update
 *	job_list - pointer to global job list
 */
void reset_job_bitmaps(void)
{
	ListIterator job_iterator;
	struct job_record  *job_ptr;
	struct part_record *part_ptr;
	List part_ptr_list = NULL;
	bool job_fail = false;
	time_t now = time(NULL);
	bool gang_flag = false;
	static uint32_t cr_flag = NO_VAL;

	xassert(job_list);

	if (cr_flag == NO_VAL) {
		cr_flag = 0;  /* call is no-op for select/linear and bluegene */
		if (select_g_get_info_from_plugin(SELECT_CR_PLUGIN,
						  NULL, &cr_flag)) {
			cr_flag = NO_VAL;	/* error */
		}

	}
	if (slurm_get_preempt_mode() == PREEMPT_MODE_GANG)
		gang_flag = true;

	job_iterator = list_iterator_create(job_list);
	while ((job_ptr = (struct job_record *) list_next(job_iterator))) {
		xassert (job_ptr->magic == JOB_MAGIC);
		job_fail = false;

		if (job_ptr->partition == NULL) {
			error("No partition for job_id %u", job_ptr->job_id);
			part_ptr = NULL;
			job_fail = true;
		} else {
			part_ptr = find_part_record(job_ptr->partition);
			if (part_ptr == NULL) {
				part_ptr_list = get_part_list(job_ptr->
							      partition);
				if (part_ptr_list)
					part_ptr = list_peek(part_ptr_list);
			}
			if (part_ptr == NULL) {
				error("Invalid partition (%s) for job %u",
		    		      job_ptr->partition, job_ptr->job_id);
				job_fail = true;
			}
		}
		job_ptr->part_ptr = part_ptr;
		FREE_NULL_LIST(job_ptr->part_ptr_list);
		if (part_ptr_list) {
			job_ptr->part_ptr_list = part_ptr_list;
			part_ptr_list = NULL;	/* clear for next job */
		}

		FREE_NULL_BITMAP(job_ptr->node_bitmap_cg);
		if (job_ptr->nodes_completing &&
		    node_name2bitmap(job_ptr->nodes_completing,
				     false,  &job_ptr->node_bitmap_cg)) {
			error("Invalid nodes (%s) for job_id %u",
			      job_ptr->nodes_completing,
			      job_ptr->job_id);
			job_fail = true;
		}
		FREE_NULL_BITMAP(job_ptr->node_bitmap);
		if (job_ptr->nodes &&
		    node_name2bitmap(job_ptr->nodes, false,
				     &job_ptr->node_bitmap) && !job_fail) {
			error("Invalid nodes (%s) for job_id %u",
		    	      job_ptr->nodes, job_ptr->job_id);
			job_fail = true;
		}
		if (reset_node_bitmap(job_ptr->job_resrcs, job_ptr->job_id))
			job_fail = true;
		if (!job_fail && !IS_JOB_FINISHED(job_ptr) &&
		    job_ptr->job_resrcs && (cr_flag || gang_flag) &&
		    valid_job_resources(job_ptr->job_resrcs,
					node_record_table_ptr,
					slurmctld_conf.fast_schedule)) {
			error("Aborting JobID %u due to change in socket/core "
			      "configuration of allocated nodes",
			      job_ptr->job_id);
			job_fail = true;
		}
		_reset_step_bitmaps(job_ptr);
		build_node_details(job_ptr, false);	/* set node_addr */

		if (_reset_detail_bitmaps(job_ptr))
			job_fail = true;

		if (job_fail) {
			if (IS_JOB_PENDING(job_ptr)) {
				job_ptr->start_time =
					job_ptr->end_time = time(NULL);
				job_ptr->job_state = JOB_NODE_FAIL;
			} else if (IS_JOB_RUNNING(job_ptr)) {
				job_ptr->end_time = time(NULL);
				job_ptr->job_state = JOB_NODE_FAIL |
					JOB_COMPLETING;
				build_cg_bitmap(job_ptr);
			} else if (IS_JOB_SUSPENDED(job_ptr)) {
				job_ptr->end_time = job_ptr->suspend_time;
				job_ptr->job_state = JOB_NODE_FAIL |
					JOB_COMPLETING;
				build_cg_bitmap(job_ptr);
				job_ptr->tot_sus_time +=
					difftime(now, job_ptr->suspend_time);
				jobacct_storage_g_job_suspend(acct_db_conn,
							      job_ptr);
			}
			job_ptr->exit_code = MAX(job_ptr->exit_code, 1);
			job_ptr->state_reason = FAIL_DOWN_NODE;
			xfree(job_ptr->state_desc);
			job_completion_logger(job_ptr, false);
		}
	}

	list_iterator_reset(job_iterator);
	/* This will reinitialize the select plugin database, which
	 * we can only do after ALL job's states and bitmaps are set
	 * (i.e. it needs to be in this second loop) */
	while ((job_ptr = (struct job_record *) list_next(job_iterator))) {
		if (select_g_select_nodeinfo_set(job_ptr) != SLURM_SUCCESS) {
			error("select_g_select_nodeinfo_set(%u): %m",
			      job_ptr->job_id);
		}
	}
	list_iterator_destroy(job_iterator);

	last_job_update = now;
}

static int _reset_detail_bitmaps(struct job_record *job_ptr)
{
	if (job_ptr->details == NULL)
		return SLURM_SUCCESS;

	FREE_NULL_BITMAP(job_ptr->details->req_node_bitmap);
	xfree(job_ptr->details->req_node_layout); /* layout info is lost
						   * but should be re-generated
						   * at job start time */
	if ((job_ptr->details->req_nodes) &&
	    (node_name2bitmap(job_ptr->details->req_nodes, false,
			      &job_ptr->details->req_node_bitmap))) {
		error("Invalid req_nodes (%s) for job_id %u",
	    	      job_ptr->details->req_nodes, job_ptr->job_id);
		return SLURM_ERROR;
	}

	FREE_NULL_BITMAP(job_ptr->details->exc_node_bitmap);
	if ((job_ptr->details->exc_nodes) &&
	    (node_name2bitmap(job_ptr->details->exc_nodes, true,
			      &job_ptr->details->exc_node_bitmap))) {
		error("Invalid exc_nodes (%s) for job_id %u",
	    	      job_ptr->details->exc_nodes, job_ptr->job_id);
		return SLURM_ERROR;
	}

	return SLURM_SUCCESS;
}

static void _reset_step_bitmaps(struct job_record *job_ptr)
{
	ListIterator step_iterator;
	struct step_record *step_ptr;

	step_iterator = list_iterator_create (job_ptr->step_list);
	while ((step_ptr = (struct step_record *) list_next (step_iterator))) {
		if (step_ptr->state < JOB_RUNNING)
			continue;
		FREE_NULL_BITMAP(step_ptr->step_node_bitmap);
		if (step_ptr->step_layout &&
		    step_ptr->step_layout->node_list &&
		    (node_name2bitmap(step_ptr->step_layout->node_list, false,
				      &step_ptr->step_node_bitmap))) {
			error("Invalid step_node_list (%s) for step_id %u.%u",
	   	 	      step_ptr->step_layout->node_list,
			      job_ptr->job_id, step_ptr->step_id);
			delete_step_record (job_ptr, step_ptr->step_id);
		}
		if ((step_ptr->step_node_bitmap == NULL) &&
		    (step_ptr->batch_step == 0)) {
			error("Missing node_list for step_id %u.%u",
			      job_ptr->job_id, step_ptr->step_id);
			delete_step_record (job_ptr, step_ptr->step_id);
		}
	}

	list_iterator_destroy (step_iterator);
	return;
}

/* update first assigned job id as needed on reconfigure
 * NOTE: READ lock_slurmctld config before entry */
void reset_first_job_id(void)
{
	job_id_sequence = MAX(job_id_sequence, slurmctld_conf.first_job_id);
}

/*
 * get_next_job_id - return the job_id to be used by default for
 *	the next job
 */
extern uint32_t get_next_job_id(void)
{
	uint32_t next_id;

	job_id_sequence = MAX(job_id_sequence, slurmctld_conf.first_job_id);
	next_id = job_id_sequence + 1;
	if (next_id >= slurmctld_conf.max_job_id)
		next_id = slurmctld_conf.first_job_id;
	return next_id;
}

/*
 * _set_job_id - set a default job_id, insure that it is unique
 * IN job_ptr - pointer to the job_record
 */
static int _set_job_id(struct job_record *job_ptr)
{
	int i;
	uint32_t new_id;

	job_id_sequence = MAX(job_id_sequence, slurmctld_conf.first_job_id);

	xassert(job_ptr);
	xassert (job_ptr->magic == JOB_MAGIC);

	/* Insure no conflict in job id if we roll over 32 bits */
	for (i = 0; i < 1000; i++) {
		if (++job_id_sequence >= slurmctld_conf.max_job_id)
			job_id_sequence = slurmctld_conf.first_job_id;
		new_id = job_id_sequence;
		if (find_job_record(new_id) == NULL) {
			job_ptr->job_id = new_id;
			return SLURM_SUCCESS;
		}
	}
	error("We have exhausted our supply of valid job id values. "
	      "FirstJobId=%u MaxJobId=%u", slurmctld_conf.first_job_id,
	      slurmctld_conf.max_job_id);
	job_ptr->job_id = NO_VAL;
	return EAGAIN;
}


/*
 * set_job_prio - set a default job priority
 * IN job_ptr - pointer to the job_record
 */
extern void set_job_prio(struct job_record *job_ptr)
{
	xassert(job_ptr);
	xassert (job_ptr->magic == JOB_MAGIC);
	if (IS_JOB_FINISHED(job_ptr))
		return;
	job_ptr->priority = slurm_sched_g_initial_priority(lowest_prio,
							 job_ptr);
	if ((job_ptr->priority == 0)   ||
	    (job_ptr->direct_set_prio) ||
	    (job_ptr->details && (job_ptr->details->nice != NICE_OFFSET)))
		return;

	lowest_prio = MIN(job_ptr->priority, lowest_prio);
}

/* After recovering job state, if using priority/basic then we increment the
 * priorities of all jobs to avoid decrementing the base down to zero */
extern void sync_job_priorities(void)
{
	ListIterator job_iterator;
	struct job_record *job_ptr;
	uint32_t prio_boost = 0;

	if ((highest_prio != 0) && (highest_prio < TOP_PRIORITY))
		prio_boost = TOP_PRIORITY - highest_prio;
	if (strcmp(slurmctld_conf.priority_type, "priority/basic") ||
	    (prio_boost < 1000000))
		return;

	job_iterator = list_iterator_create(job_list);
	while ((job_ptr = (struct job_record *) list_next(job_iterator))) {
		if (job_ptr->priority)
			job_ptr->priority += prio_boost;
	}
	list_iterator_destroy(job_iterator);
	lowest_prio += prio_boost;
}

/*
 * _top_priority - determine if any other job has a higher priority than the
 *	specified job
 * IN job_ptr - pointer to selected job
 * RET true if selected job has highest priority
 */
static bool _top_priority(struct job_record *job_ptr)
{
	struct job_details *detail_ptr = job_ptr->details;
	bool top;

#ifdef HAVE_BG
	static uint16_t static_part = (uint16_t)NO_VAL;
	int rc = SLURM_SUCCESS;

	/* On BlueGene with static partitioning, we don't want to delay
	 * jobs based upon priority since jobs of different sizes can
	 * execute on different sets of nodes. While sched/backfill would
	 * eventually start the job if delayed here based upon priority,
	 * that could delay the initiation of a job by a few seconds. */
	if (static_part == (uint16_t)NO_VAL) {
		/* Since this never changes we can just set it once
		   and not look at it again. */
		rc = select_g_get_info_from_plugin(SELECT_STATIC_PART, job_ptr,
						   &static_part);
	}
	if ((rc == SLURM_SUCCESS) && (static_part == 1))
		return true;
#endif

	if (job_ptr->priority == 0)	/* user held */
		top = false;
	else {
		ListIterator job_iterator;
		struct job_record *job_ptr2;

		top = true;	/* assume top priority until found otherwise */
		job_iterator = list_iterator_create(job_list);
		while ((job_ptr2 = (struct job_record *)
					list_next(job_iterator))) {
			if (job_ptr2 == job_ptr)
				continue;
			if (!IS_JOB_PENDING(job_ptr2))
				continue;
			if (IS_JOB_COMPLETING(job_ptr2)) {
				/* Job is hung in pending & completing state,
				 * indicative of job requeue */
				continue;
			}
			if (!acct_policy_job_runnable_state(job_ptr2) ||
			    !misc_policy_job_runnable_state(job_ptr2) ||
			    !part_policy_job_runnable_state(job_ptr2) ||
			    !job_independent(job_ptr2, 0))
				continue;
			if ((job_ptr2->resv_name && (!job_ptr->resv_name)) ||
			    ((!job_ptr2->resv_name) && job_ptr->resv_name))
				continue;	/* different reservation */
			if (job_ptr2->resv_name && job_ptr->resv_name &&
			    (!strcmp(job_ptr2->resv_name,
				     job_ptr->resv_name))) {
				/* same reservation */
				if (job_ptr2->priority <= job_ptr->priority)
					continue;
				top = false;
				break;
			}
			if (job_ptr2->part_ptr == job_ptr->part_ptr) {
				/* same partition */
				if (job_ptr2->priority <= job_ptr->priority)
					continue;
				top = false;
				break;
			}
			if (bit_overlap(job_ptr->part_ptr->node_bitmap,
					job_ptr2->part_ptr->node_bitmap) == 0)
				continue;   /* no node overlap in partitions */
			if ((job_ptr2->part_ptr->priority >
			     job_ptr ->part_ptr->priority) ||
			    ((job_ptr2->part_ptr->priority ==
			      job_ptr ->part_ptr->priority) &&
			     (job_ptr2->priority >  job_ptr->priority))) {
				top = false;
				break;
			}
		}
		list_iterator_destroy(job_iterator);
	}

	if ((!top) && detail_ptr) {	/* not top prio */
		if (job_ptr->priority == 0) {		/* user/admin hold */
			if ((job_ptr->state_reason != WAIT_HELD) &&
			    (job_ptr->state_reason != WAIT_HELD_USER)) {
				job_ptr->state_reason = WAIT_HELD;
				xfree(job_ptr->state_desc);
			}
		} else if (job_ptr->state_reason == WAIT_NO_REASON) {
			job_ptr->state_reason = WAIT_PRIORITY;
			xfree(job_ptr->state_desc);
		}
	}
	return top;
}

static void _merge_job_licenses(struct job_record *shrink_job_ptr,
				struct job_record *expand_job_ptr)
{
	xassert(shrink_job_ptr);
	xassert(expand_job_ptr);

	if (!shrink_job_ptr->licenses)		/* No licenses to add */
		return;

	if (!expand_job_ptr->licenses) {	/* Just transfer licenses */
		expand_job_ptr->licenses = shrink_job_ptr->licenses;
		shrink_job_ptr->licenses = NULL;
		FREE_NULL_LIST(expand_job_ptr->license_list);
		expand_job_ptr->license_list = shrink_job_ptr->license_list;
		shrink_job_ptr->license_list = NULL;
		return;
	}

	/* Merge the license information into expanding job */
	xstrcat(expand_job_ptr->licenses, ",");
	xstrcat(expand_job_ptr->licenses, shrink_job_ptr->licenses);
	xfree(shrink_job_ptr->licenses);
	FREE_NULL_LIST(expand_job_ptr->license_list);
	FREE_NULL_LIST(shrink_job_ptr->license_list);
	license_job_merge(expand_job_ptr);
	return;
}

/*
 * update_job - update a job's parameters per the supplied specifications
 * IN job_specs - a job's specification
 * IN uid - uid of user issuing RPC
 * RET returns an error code from slurm_errno.h
 * global: job_list - global list of job entries
 *	last_job_update - time of last job table update
 */
int update_job(job_desc_msg_t * job_specs, uid_t uid)
{
	int error_code = SLURM_SUCCESS;
	enum job_state_reason fail_reason;
	bool authorized = false, admin = false;
	uint32_t save_min_nodes = 0, save_max_nodes = 0;
	uint32_t save_min_cpus = 0, save_max_cpus = 0;
	struct job_record *job_ptr;
	struct job_details *detail_ptr;
	struct part_record *tmp_part_ptr;
	bitstr_t *exc_bitmap = NULL, *req_bitmap = NULL;
	time_t now = time(NULL);
	multi_core_data_t *mc_ptr = NULL;
	bool update_accounting = false;
	acct_policy_limit_set_t acct_policy_limit_set;

#ifdef HAVE_BG
	uint16_t conn_type[SYSTEM_DIMENSIONS] = {(uint16_t) NO_VAL};
	uint16_t reboot = (uint16_t) NO_VAL;
	uint16_t rotate = (uint16_t) NO_VAL;
	uint16_t geometry[SYSTEM_DIMENSIONS] = {(uint16_t) NO_VAL};
	char *image = NULL;
	static uint32_t cpus_per_mp = 0;
	static uint16_t cpus_per_node = 0;

	if (!cpus_per_mp)
		select_g_alter_node_cnt(SELECT_GET_MP_CPU_CNT, &cpus_per_mp);
	if (!cpus_per_node)
		select_g_alter_node_cnt(SELECT_GET_NODE_CPU_CNT,
					&cpus_per_node);
#endif
	memset(&acct_policy_limit_set, 0, sizeof(acct_policy_limit_set_t));

	/* Make sure anything that may be put in the database will be
	 * lower case */
	xstrtolower(job_specs->account);
	xstrtolower(job_specs->wckey);

	job_ptr = find_job_record(job_specs->job_id);
	if (job_ptr == NULL) {
		error("update_job: job_id %u does not exist.",
		      job_specs->job_id);
		return ESLURM_INVALID_JOB_ID;
	}

	error_code = job_submit_plugin_modify(job_specs, job_ptr,
					      (uint32_t) uid);
	if (error_code != SLURM_SUCCESS)
		return error_code;

	admin = validate_operator(uid);
	authorized = admin || assoc_mgr_is_user_acct_coord(
		acct_db_conn, uid, job_ptr->account);
	if ((job_ptr->user_id != uid) && !authorized) {
		error("Security violation, JOB_UPDATE RPC from uid %d",
		      uid);
		return ESLURM_USER_ID_MISSING;
	}

	if (!wiki_sched_test) {
		char *sched_type = slurm_get_sched_type();
		if (strcmp(sched_type, "sched/wiki") == 0)
			wiki_sched  = true;
		if (strcmp(sched_type, "sched/wiki2") == 0) {
			wiki_sched  = true;
			wiki2_sched = true;
		}
		xfree(sched_type);
		wiki_sched_test = true;
	}
	detail_ptr = job_ptr->details;
	if (detail_ptr)
		mc_ptr = detail_ptr->mc_ptr;
	last_job_update = now;

	if (job_specs->account) {
		if (!IS_JOB_PENDING(job_ptr))
			error_code = ESLURM_DISABLED;
		else {
			int rc = update_job_account("update_job", job_ptr,
						    job_specs->account);
			if (rc != SLURM_SUCCESS)
				error_code = rc;
			else
				update_accounting = true;
		}
	}
	if (error_code != SLURM_SUCCESS)
		goto fini;

	if (job_specs->exc_nodes) {
		if ((!IS_JOB_PENDING(job_ptr)) || (detail_ptr == NULL))
			error_code = ESLURM_DISABLED;
		else if (job_specs->exc_nodes[0] == '\0') {
			xfree(detail_ptr->exc_nodes);
			FREE_NULL_BITMAP(detail_ptr->exc_node_bitmap);
		} else {
			if (node_name2bitmap(job_specs->exc_nodes, false,
					     &exc_bitmap)) {
				error("sched: Invalid node list for "
				      "job_update: %s",job_specs->exc_nodes);
				FREE_NULL_BITMAP(exc_bitmap);
				error_code = ESLURM_INVALID_NODE_NAME;
			}
			if (exc_bitmap) {
				xfree(detail_ptr->exc_nodes);
				detail_ptr->exc_nodes =
					job_specs->exc_nodes;
				FREE_NULL_BITMAP(detail_ptr->exc_node_bitmap);
				detail_ptr->exc_node_bitmap = exc_bitmap;
				info("sched: update_job: setting exc_nodes to "
				     "%s for job_id %u", job_specs->exc_nodes,
				     job_specs->job_id);
				job_specs->exc_nodes = NULL;
			}
		}
	}
	if (error_code != SLURM_SUCCESS)
		goto fini;

#ifndef HAVE_BG
	if (job_specs->req_nodes &&
	    (IS_JOB_RUNNING(job_ptr) || IS_JOB_SUSPENDED(job_ptr))) {
		/* Use req_nodes to change the nodes associated with a running
		 * for lack of other field in the job request to use */
		if ((job_specs->req_nodes[0] == '\0') ||
		    node_name2bitmap(job_specs->req_nodes,false, &req_bitmap) ||
		    !bit_super_set(req_bitmap, job_ptr->node_bitmap) ||
		    job_ptr->details->expanding_jobid) {
			info("sched: Invalid node list (%s) for job %u update",
			     job_specs->req_nodes, job_specs->job_id);
			error_code = ESLURM_INVALID_NODE_NAME;
			goto fini;
		} else if (req_bitmap) {
			int i, i_first, i_last;
			struct node_record *node_ptr;
			info("sched: update_job: setting nodes to %s for "
			     "job_id %u",
			     job_specs->req_nodes, job_specs->job_id);
			job_pre_resize_acctg(job_ptr);
			i_first = bit_ffs(job_ptr->node_bitmap);
			i_last  = bit_fls(job_ptr->node_bitmap);
			for (i=i_first; i<=i_last; i++) {
				if (bit_test(req_bitmap, i) ||
				    !bit_test(job_ptr->node_bitmap, i))
					continue;
				node_ptr = node_record_table_ptr + i;
				kill_step_on_node(job_ptr, node_ptr, false);
				excise_node_from_job(job_ptr, node_ptr);
			}
			job_post_resize_acctg(job_ptr);
			/* Since job_post_resize_acctg will restart
			 * things, don't do it again. */
			update_accounting = false;
		} else {
			update_accounting = true;
		}
		FREE_NULL_BITMAP(req_bitmap);
		xfree(job_specs->req_nodes);
	}
#endif

	if (job_specs->req_nodes) {
		if ((!IS_JOB_PENDING(job_ptr)) || (detail_ptr == NULL))
			error_code = ESLURM_DISABLED;
		else if (job_specs->req_nodes[0] == '\0') {
			xfree(detail_ptr->req_nodes);
			FREE_NULL_BITMAP(detail_ptr->req_node_bitmap);
			xfree(detail_ptr->req_node_layout);
		} else {
			if (node_name2bitmap(job_specs->req_nodes, false,
					     &req_bitmap)) {
				info("sched: Invalid node list for "
				     "job_update: %s", job_specs->req_nodes);
				FREE_NULL_BITMAP(req_bitmap);
				error_code = ESLURM_INVALID_NODE_NAME;
			}
			if (req_bitmap) {
				xfree(detail_ptr->req_nodes);
				detail_ptr->req_nodes =
					job_specs->req_nodes;
				FREE_NULL_BITMAP(detail_ptr->req_node_bitmap);
				xfree(detail_ptr->req_node_layout);
				detail_ptr->req_node_bitmap = req_bitmap;
				info("sched: update_job: setting req_nodes to "
				     "%s for job_id %u", job_specs->req_nodes,
				     job_specs->job_id);
				job_specs->req_nodes = NULL;
			}
		}
	}
	if (error_code != SLURM_SUCCESS)
		goto fini;

	if (job_specs->min_nodes == INFINITE) {
		/* Used by scontrol just to get current configuration info */
		job_specs->min_nodes = NO_VAL;
	}
#if defined(HAVE_BG) || defined(HAVE_ALPS_CRAY)
	if ((job_specs->min_nodes != NO_VAL) &&
	    (IS_JOB_RUNNING(job_ptr) || IS_JOB_SUSPENDED(job_ptr))) {
#else
	if ((job_specs->min_nodes != NO_VAL) &&
	    (job_specs->min_nodes > job_ptr->node_cnt) &&
	    !select_g_job_expand_allow() &&
	    (IS_JOB_RUNNING(job_ptr) || IS_JOB_SUSPENDED(job_ptr))) {
#endif
		info("Change of size for job %u not supported",
		     job_specs->job_id);
		error_code = ESLURM_NOT_SUPPORTED;
		goto fini;
	}

	if (job_specs->req_switch != NO_VAL) {
		job_ptr->req_switch = job_specs->req_switch;
		info("Change of switches to %u job %u",
		     job_specs->req_switch, job_specs->job_id);
	}
	if (job_specs->wait4switch != NO_VAL) {
		job_ptr->wait4switch = _max_switch_wait(job_specs->wait4switch);
		info("Change of switch wait to %u secs job %u",
		     job_ptr->wait4switch, job_specs->job_id);
	}

	if (job_specs->partition) {
		List part_ptr_list = NULL;
		bool old_res = false;

		if (!IS_JOB_PENDING(job_ptr)) {
			error_code = ESLURM_DISABLED;
			goto fini;
		}

		if (job_specs->min_nodes == NO_VAL) {
#ifdef HAVE_BG
			select_g_select_jobinfo_get(
				job_ptr->select_jobinfo,
				SELECT_JOBDATA_NODE_CNT,
				&job_specs->min_nodes);
#else
			job_specs->min_nodes = detail_ptr->min_nodes;
#endif
		}
		if ((job_specs->max_nodes == NO_VAL) &&
		    (detail_ptr->max_nodes != 0)) {
#ifdef HAVE_BG
			select_g_select_jobinfo_get(
				job_ptr->select_jobinfo,
				SELECT_JOBDATA_NODE_CNT,
				&job_specs->max_nodes);
#else
			job_specs->max_nodes = detail_ptr->max_nodes;
#endif
		}

		if ((job_specs->time_min == NO_VAL) &&
		    (job_ptr->time_min != 0))
			job_specs->time_min = job_ptr->time_min;
		if (job_specs->time_limit == NO_VAL)
			job_specs->time_limit = job_ptr->time_limit;
		if (!job_specs->reservation
		    || job_specs->reservation[0] == '\0') {
			/* just incase the reservation is '\0' */
			xfree(job_specs->reservation);
			job_specs->reservation = job_ptr->resv_name;
			old_res = true;
		}

		error_code = _valid_job_part(job_specs, uid,
					     job_ptr->details->req_node_bitmap,
					     &tmp_part_ptr, &part_ptr_list);

		if (old_res)
			job_specs->reservation = NULL;

		if (error_code != SLURM_SUCCESS)
			;
		else if ((tmp_part_ptr->state_up & PARTITION_SUBMIT) == 0)
			error_code = ESLURM_PARTITION_NOT_AVAIL;
		else {
			slurmdb_association_rec_t assoc_rec;
			memset(&assoc_rec, 0,
			       sizeof(slurmdb_association_rec_t));
			assoc_rec.acct      = job_ptr->account;
			assoc_rec.partition = tmp_part_ptr->name;
			assoc_rec.uid       = job_ptr->user_id;
			if (assoc_mgr_fill_in_assoc(
				    acct_db_conn, &assoc_rec,
				    accounting_enforce,
				    (slurmdb_association_rec_t **)
				    &job_ptr->assoc_ptr)) {
				info("job_update: invalid account %s "
				     "for job %u",
				     job_specs->account, job_ptr->job_id);
				error_code = ESLURM_INVALID_ACCOUNT;
				/* Let update proceed. Note there is an invalid
				 * association ID for accounting purposes */
			} else
				job_ptr->assoc_id = assoc_rec.id;

			xfree(job_ptr->partition);
			job_ptr->partition = xstrdup(job_specs->partition);
			job_ptr->part_ptr = tmp_part_ptr;
			xfree(job_ptr->priority_array);	/* Rebuilt in plugin */
			FREE_NULL_LIST(job_ptr->part_ptr_list);
			job_ptr->part_ptr_list = part_ptr_list;
			part_ptr_list = NULL;	/* nothing to free */
			info("update_job: setting partition to %s for "
			     "job_id %u", job_specs->partition,
			     job_specs->job_id);
			update_accounting = true;
		}
		FREE_NULL_LIST(part_ptr_list);	/* error clean-up */

		if (error_code != SLURM_SUCCESS)
			goto fini;
	}

	/* Always do this last just in case the assoc_ptr changed */
	if (job_specs->comment && wiki_sched && !validate_slurm_user(uid)) {
		/* User must use Moab command to change job comment */
		error("Attempt to change comment for job %u",
		      job_specs->job_id);
		error_code = ESLURM_ACCESS_DENIED;
	} else if (job_specs->comment) {
		xfree(job_ptr->comment);
		job_ptr->comment = job_specs->comment;
		job_specs->comment = NULL;	/* Nothing left to free */
		info("update_job: setting comment to %s for job_id %u",
		     job_ptr->comment, job_specs->job_id);

		if (wiki_sched && strstr(job_ptr->comment, "QOS:")) {
			if (!IS_JOB_PENDING(job_ptr))
				error_code = ESLURM_DISABLED;
			else {
				slurmdb_qos_rec_t qos_rec;
				slurmdb_qos_rec_t *new_qos_ptr;
				char *resv_name;
				if (job_specs->reservation
				    && job_specs->reservation[0] != '\0')
					resv_name = job_specs->reservation;
				else
					resv_name = job_ptr->resv_name;

				memset(&qos_rec, 0, sizeof(slurmdb_qos_rec_t));
				if (strstr(job_ptr->comment,
					   "FLAGS:PREEMPTOR"))
					qos_rec.name = "expedite";
				else if (strstr(job_ptr->comment,
						"FLAGS:PREEMPTEE"))
					qos_rec.name = "standby";

				new_qos_ptr = _determine_and_validate_qos(
					resv_name, job_ptr->assoc_ptr,
					authorized, &qos_rec, &error_code);
				if (error_code == SLURM_SUCCESS) {
					info("update_job: setting qos to %s "
					     "for job_id %u",
					     job_specs->qos, job_specs->job_id);
					if (job_ptr->qos_id != qos_rec.id) {
						job_ptr->qos_id = qos_rec.id;
						job_ptr->qos_ptr = new_qos_ptr;
						if (authorized)
							job_ptr->limit_set_qos =
								ADMIN_SET_LIMIT;
						else
							job_ptr->limit_set_qos
								= 0;
						update_accounting = true;
					}
				}
			}
		}
	}
	if (error_code != SLURM_SUCCESS)
		goto fini;

	if (job_specs->qos) {
		if (!authorized && !IS_JOB_PENDING(job_ptr))
			error_code = ESLURM_DISABLED;
		else {
			slurmdb_qos_rec_t qos_rec;
			slurmdb_qos_rec_t *new_qos_ptr;
			char *resv_name;

			if (job_specs->reservation
			    && job_specs->reservation[0] != '\0')
				resv_name = job_specs->reservation;
			else
				resv_name = job_ptr->resv_name;

			memset(&qos_rec, 0, sizeof(slurmdb_qos_rec_t));
			qos_rec.name = job_specs->qos;

			new_qos_ptr = _determine_and_validate_qos(
				resv_name, job_ptr->assoc_ptr,
				authorized, &qos_rec, &error_code);
			if (error_code == SLURM_SUCCESS) {
				info("update_job: setting qos to %s "
				     "for job_id %u",
				     job_specs->qos, job_specs->job_id);
				if (job_ptr->qos_id != qos_rec.id) {
					job_ptr->qos_id = qos_rec.id;
					job_ptr->qos_ptr = new_qos_ptr;
					if (authorized)
						job_ptr->limit_set_qos =
							ADMIN_SET_LIMIT;
					else
						job_ptr->limit_set_qos = 0;
					update_accounting = true;
				}
			}
		}
	}
	if (error_code != SLURM_SUCCESS)
		goto fini;

	if (!authorized && (accounting_enforce & ACCOUNTING_ENFORCE_LIMITS)) {
		if (!acct_policy_validate(job_specs, job_ptr->part_ptr,
					  job_ptr->assoc_ptr, job_ptr->qos_ptr,
					  NULL, &acct_policy_limit_set, 1)) {
			info("update_job: exceeded association's cpu, node, "
			     "memory or time limit for user %u",
			     job_specs->user_id);
			error_code = ESLURM_ACCOUNTING_POLICY;
			goto fini;
		}

		/* Perhaps the limit was removed, so we will remove it
		   since it was imposed previously.
		*/
		if (!acct_policy_limit_set.max_cpus
		    && (job_ptr->limit_set_max_cpus == 1))
			job_ptr->details->max_cpus = NO_VAL;

		if (!acct_policy_limit_set.max_nodes
		    && (job_ptr->limit_set_max_nodes == 1))
			job_ptr->details->max_nodes = NO_VAL;

		if (!acct_policy_limit_set.time
		    && (job_ptr->limit_set_time == 1))
			job_ptr->time_limit = NO_VAL;

		if (job_ptr->limit_set_max_cpus != ADMIN_SET_LIMIT)
			job_ptr->limit_set_max_cpus =
				acct_policy_limit_set.max_cpus;
		if (job_ptr->limit_set_max_nodes != ADMIN_SET_LIMIT)
			job_ptr->limit_set_max_nodes =
				acct_policy_limit_set.max_nodes;
		if (job_ptr->limit_set_time != ADMIN_SET_LIMIT)
			job_ptr->limit_set_time = acct_policy_limit_set.time;
	} else if (authorized) {
		acct_policy_limit_set.max_cpus = ADMIN_SET_LIMIT;
		acct_policy_limit_set.max_nodes = ADMIN_SET_LIMIT;
		acct_policy_limit_set.min_cpus = ADMIN_SET_LIMIT;
		acct_policy_limit_set.min_nodes = ADMIN_SET_LIMIT;
		acct_policy_limit_set.pn_min_memory = ADMIN_SET_LIMIT;
		acct_policy_limit_set.time = ADMIN_SET_LIMIT;
		acct_policy_limit_set.qos = ADMIN_SET_LIMIT;
	}


	/* This needs to be done after the association acct policy check since
	 * it looks at unaltered nodes for bluegene systems
	 */
	debug3("update before alteration asking for nodes %u-%u cpus %u-%u",
	       job_specs->min_nodes, job_specs->max_nodes,
	       job_specs->min_cpus, job_specs->max_cpus);
	if (select_g_alter_node_cnt(SELECT_SET_NODE_CNT, job_specs)
	    != SLURM_SUCCESS) {
		error_code = ESLURM_REQUESTED_NODE_CONFIG_UNAVAILABLE;
		goto fini;
	}
	debug3("update after alteration asking for nodes %u-%u cpus %u-%u",
	       job_specs->min_nodes, job_specs->max_nodes,
	       job_specs->min_cpus, job_specs->max_cpus);

	/* Reset min and max cpu counts as needed, insure consistency */
	if (job_specs->min_cpus != NO_VAL) {
		if ((!IS_JOB_PENDING(job_ptr)) || (detail_ptr == NULL))
			error_code = ESLURM_DISABLED;
		else if (job_specs->min_cpus < 1)
			error_code = ESLURM_INVALID_CPU_COUNT;
		else {
			save_min_cpus = detail_ptr->min_cpus;
			detail_ptr->min_cpus = job_specs->min_cpus;
		}
	}
	if (job_specs->max_cpus != NO_VAL) {
		if ((!IS_JOB_PENDING(job_ptr)) || (detail_ptr == NULL))
			error_code = ESLURM_DISABLED;
		else {
			save_max_cpus = detail_ptr->max_cpus;
			detail_ptr->max_cpus = job_specs->max_cpus;
		}
	}
	if ((save_min_cpus || save_max_cpus) && detail_ptr->max_cpus &&
	    (detail_ptr->max_cpus < detail_ptr->min_cpus)) {
		error_code = ESLURM_INVALID_CPU_COUNT;
		if (save_min_cpus) {
			detail_ptr->min_cpus = save_min_cpus;
			save_min_cpus = 0;
		}
		if (save_max_cpus) {
			detail_ptr->max_cpus = save_max_cpus;
			save_max_cpus = 0;
		}
	}
	if (error_code != SLURM_SUCCESS)
		goto fini;

	if (save_min_cpus && (detail_ptr->min_cpus != save_min_cpus)) {
#ifdef HAVE_BG
		uint32_t node_cnt = detail_ptr->min_cpus;
		if (cpus_per_node)
			node_cnt /= cpus_per_node;
		/* Ensure that accounting is set up correctly */
		select_g_select_jobinfo_set(job_ptr->select_jobinfo,
					    SELECT_JOBDATA_NODE_CNT,
					    &node_cnt);
		/* Reset geo since changing this makes any geo
		 * potentially invalid */
		select_g_select_jobinfo_set(job_ptr->select_jobinfo,
					    SELECT_JOBDATA_GEOMETRY,
					    geometry);
#endif
		info("update_job: setting min_cpus from "
		     "%u to %u for job_id %u",
		     save_min_cpus, detail_ptr->min_cpus, job_specs->job_id);
		job_ptr->limit_set_min_cpus = acct_policy_limit_set.min_cpus;
		update_accounting = true;
	}
	if (save_max_cpus && (detail_ptr->max_cpus != save_max_cpus)) {
		info("update_job: setting max_cpus from "
		     "%u to %u for job_id %u",
		     save_max_cpus, detail_ptr->max_cpus, job_specs->job_id);
		/* Always use the acct_policy_limit_set.* since if set by a
		 * super user it be set correctly */
		job_ptr->limit_set_max_cpus = acct_policy_limit_set.max_cpus;
		update_accounting = true;
	}

	if ((job_specs->pn_min_cpus != (uint16_t) NO_VAL) &&
	    (job_specs->pn_min_cpus != 0)) {
		if ((!IS_JOB_PENDING(job_ptr)) || (detail_ptr == NULL))
			error_code = ESLURM_DISABLED;
		else if (authorized
			 || (detail_ptr->pn_min_cpus
			     > job_specs->pn_min_cpus)) {
			detail_ptr->pn_min_cpus = job_specs->pn_min_cpus;
			info("update_job: setting pn_min_cpus to %u for "
			     "job_id %u", job_specs->pn_min_cpus,
			     job_specs->job_id);
		} else {
			error("Attempt to increase pn_min_cpus for job %u",
			      job_specs->job_id);
			error_code = ESLURM_ACCESS_DENIED;
		}
	}
	if (error_code != SLURM_SUCCESS)
		goto fini;

	if (job_specs->num_tasks != NO_VAL) {
		if (!IS_JOB_PENDING(job_ptr))
			error_code = ESLURM_DISABLED;
		else if (job_specs->num_tasks < 1)
			error_code = ESLURM_BAD_TASK_COUNT;
		else {
#ifdef HAVE_BG
			uint32_t node_cnt = job_specs->num_tasks;
			if (cpus_per_node)
				node_cnt /= cpus_per_node;
			/* This is only set up so accounting is set up
			   correctly */
			select_g_select_jobinfo_set(job_ptr->select_jobinfo,
						    SELECT_JOBDATA_NODE_CNT,
						    &node_cnt);
#endif
			detail_ptr->num_tasks = job_specs->num_tasks;
			info("update_job: setting num_tasks to %u for "
			     "job_id %u", job_specs->num_tasks,
			     job_specs->job_id);
			if (detail_ptr->cpus_per_task) {
				uint32_t new_cpus = detail_ptr->num_tasks
					/ detail_ptr->cpus_per_task;
				if ((new_cpus < detail_ptr->min_cpus) ||
				    (!detail_ptr->overcommit &&
				     (new_cpus > detail_ptr->min_cpus))) {
					detail_ptr->min_cpus = new_cpus;
					detail_ptr->max_cpus = new_cpus;
					info("update_job: setting "
					     "min_cpus to %u for "
					     "job_id %u", detail_ptr->min_cpus,
					     job_specs->job_id);
					/* Always use the
					 * acct_policy_limit_set.*
					 * since if set by a
					 * super user it be set correctly */
					job_ptr->limit_set_min_cpus =
						acct_policy_limit_set.min_cpus;
					job_ptr->limit_set_max_cpus =
						acct_policy_limit_set.max_cpus;
				}
			}
		}
	}
	if (error_code != SLURM_SUCCESS)
		goto fini;

	/* Reset min and max node counts as needed, insure consistency */
	if (job_specs->min_nodes != NO_VAL) {
		if (IS_JOB_RUNNING(job_ptr) || IS_JOB_SUSPENDED(job_ptr))
			;	/* shrink running job, processed later */
		else if ((!IS_JOB_PENDING(job_ptr)) || (detail_ptr == NULL))
			error_code = ESLURM_DISABLED;
		else if (job_specs->min_nodes < 1) {
			info("update_job: min_nodes < 1 for job %u",
			     job_specs->job_id);
			error_code = ESLURM_INVALID_NODE_COUNT;
		} else {
			/* Resize of pending job */
			save_min_nodes = detail_ptr->min_nodes;
			detail_ptr->min_nodes = job_specs->min_nodes;
		}
	}
	if (job_specs->max_nodes != NO_VAL) {
		if ((!IS_JOB_PENDING(job_ptr)) || (detail_ptr == NULL))
			error_code = ESLURM_DISABLED;
		else {
			save_max_nodes = detail_ptr->max_nodes;
			detail_ptr->max_nodes = job_specs->max_nodes;
		}
	}
	if ((save_min_nodes || save_max_nodes) && detail_ptr->max_nodes &&
	    (detail_ptr->max_nodes < detail_ptr->min_nodes)) {
		info("update_job: max_nodes < min_nodes (%u < %u) for job %u",
		     detail_ptr->max_nodes, detail_ptr->min_nodes,
		     job_specs->job_id);
		error_code = ESLURM_INVALID_NODE_COUNT;
		if (save_min_nodes) {
			detail_ptr->min_nodes = save_min_nodes;
			save_min_nodes = 0;
		}
		if (save_max_nodes) {
			detail_ptr->max_nodes = save_max_nodes;
			save_max_nodes = 0;
		}
	}
	if (error_code != SLURM_SUCCESS)
		goto fini;

	if (save_min_nodes && (save_min_nodes!= detail_ptr->min_nodes)) {
		info("update_job: setting min_nodes from "
		     "%u to %u for job_id %u",
		     save_min_nodes, detail_ptr->min_nodes, job_specs->job_id);
		job_ptr->limit_set_min_nodes = acct_policy_limit_set.min_nodes;
		update_accounting = true;
	}
	if (save_max_nodes && (save_max_nodes != detail_ptr->max_nodes)) {
		info("update_job: setting max_nodes from "
		     "%u to %u for job_id %u",
		     save_max_nodes, detail_ptr->max_nodes, job_specs->job_id);
		/* Always use the acct_policy_limit_set.* since if set by a
		 * super user it be set correctly */
		job_ptr->limit_set_max_nodes = acct_policy_limit_set.max_nodes;
		update_accounting = true;
	}

	if (job_specs->time_limit != NO_VAL) {
		if (IS_JOB_FINISHED(job_ptr) || job_ptr->preempt_time)
			error_code = ESLURM_DISABLED;
		else if (job_ptr->time_limit == job_specs->time_limit) {
			debug("sched: update_job: new time limit identical to "
			      "old time limit %u", job_specs->job_id);
		} else if (authorized ||
			   (job_ptr->time_limit > job_specs->time_limit)) {
			time_t old_time =  job_ptr->time_limit;
			if (old_time == INFINITE)	/* one year in mins */
				old_time = (365 * 24 * 60);
			job_ptr->time_limit = job_specs->time_limit;
			if (IS_JOB_RUNNING(job_ptr) ||
			    IS_JOB_SUSPENDED(job_ptr)) {
				if (job_ptr->time_limit == INFINITE) {
					/* Set end time in one year */
					job_ptr->end_time = now +
						(365 * 24 * 60 * 60);
				} else {
					/* Update end_time based upon change
					 * to preserve suspend time info */
					job_ptr->end_time = job_ptr->end_time +
						((job_ptr->time_limit -
						  old_time) * 60);
				}
				if (job_ptr->end_time < now)
					job_ptr->end_time = now;
				if (IS_JOB_RUNNING(job_ptr) &&
				    (list_is_empty(job_ptr->step_list) == 0)) {
					_xmit_new_end_time(job_ptr);
				}
			}
			info("sched: update_job: setting time_limit to %u for "
			     "job_id %u", job_specs->time_limit,
			     job_specs->job_id);
			/* Always use the acct_policy_limit_set.*
			 * since if set by a super user it be set correctly */
			job_ptr->limit_set_time = acct_policy_limit_set.time;
			update_accounting = true;
		} else if (IS_JOB_PENDING(job_ptr) && job_ptr->part_ptr &&
			   (job_ptr->part_ptr->max_time >=
			    job_specs->time_limit)) {
			job_ptr->time_limit = job_specs->time_limit;
			info("sched: update_job: setting time_limit to %u for "
			     "job_id %u", job_specs->time_limit,
			     job_specs->job_id);
			/* Always use the acct_policy_limit_set.*
			 * since if set by a super user it be set correctly */
			job_ptr->limit_set_time = acct_policy_limit_set.time;
			update_accounting = true;
		} else {
			info("sched: Attempt to increase time limit for job %u",
			     job_specs->job_id);
			error_code = ESLURM_ACCESS_DENIED;
		}
	}
	if (error_code != SLURM_SUCCESS)
		goto fini;

	if ((job_specs->time_min != NO_VAL) && IS_JOB_PENDING(job_ptr)) {
		if (job_specs->time_min > job_ptr->time_limit) {
			info("update_job: attempt to set TimeMin > TimeLimit "
			     "(%u > %u)",
			     job_specs->time_min, job_ptr->time_limit);
			error_code = ESLURM_INVALID_TIME_LIMIT;
		} else if (job_ptr->time_min != job_specs->time_min) {
			job_ptr->time_min = job_specs->time_min;
			info("update_job: setting TimeMin to %u for job_id %u",
			     job_specs->time_min, job_specs->job_id);
		}
	}
	if (error_code != SLURM_SUCCESS)
		goto fini;

	if (job_specs->end_time) {
		if (!IS_JOB_RUNNING(job_ptr)) {
			/* We may want to use this for deadline scheduling
			 * at some point in the future. For now only reset
			 * the time limit of running jobs. */
			error_code = ESLURM_DISABLED;
		} else if (job_specs->end_time < now) {
			error_code = ESLURM_INVALID_TIME_VALUE;
		} else if (authorized ||
			   (job_ptr->end_time > job_specs->end_time)) {
			int delta_t  = job_specs->end_time - job_ptr->end_time;
			job_ptr->end_time = job_specs->end_time;
			job_ptr->time_limit += (delta_t+30)/60; /* Sec->min */
			info("sched: update_job: setting time_limit to %u for "
			     "job_id %u", job_ptr->time_limit,
			     job_specs->job_id);
			/* Always use the acct_policy_limit_set.*
			 * since if set by a super user it be set correctly */
			job_ptr->limit_set_time = acct_policy_limit_set.time;
			update_accounting = true;
		} else {
			info("sched: Attempt to extend end time for job %u",
			     job_specs->job_id);
			error_code = ESLURM_ACCESS_DENIED;
		}
	}
	if (error_code != SLURM_SUCCESS)
		goto fini;

	/* this needs to be after partition and qos checks */
	if (job_specs->reservation) {
		if (!IS_JOB_PENDING(job_ptr) && !IS_JOB_RUNNING(job_ptr)) {
			error_code = ESLURM_DISABLED;
		} else {
			int rc;
			char *save_resv_name = job_ptr->resv_name;
			slurmctld_resv_t *save_resv_ptr = job_ptr->resv_ptr;

			job_ptr->resv_name = job_specs->reservation;
			job_specs->reservation = NULL;	/* Nothing to free */
			rc = validate_job_resv(job_ptr);
			/* Make sure this job isn't using a partition
			   or qos that requires it to be in a
			   reservation.
			*/
			if (rc == SLURM_SUCCESS && !job_ptr->resv_name) {
				struct part_record *part_ptr =
					job_ptr->part_ptr;
				slurmdb_qos_rec_t *qos_ptr =
					(slurmdb_qos_rec_t *)job_ptr->qos_ptr;

				if (part_ptr
				    && part_ptr->flags & PART_FLAG_REQ_RESV)
					rc = ESLURM_ACCESS_DENIED;

				if (qos_ptr
				    && qos_ptr->flags & QOS_FLAG_REQ_RESV)
					rc = ESLURM_INVALID_QOS;
			}

			if (rc == SLURM_SUCCESS) {
				info("sched: update_job: setting reservation "
				     "to %s for job_id %u", job_ptr->resv_name,
				     job_ptr->job_id);
				xfree(save_resv_name);
				update_accounting = true;
			} else {
				/* Restore reservation info */
				job_specs->reservation = job_ptr->resv_name;
				job_ptr->resv_name = save_resv_name;
				job_ptr->resv_ptr = save_resv_ptr;
				error_code = rc;
			}
		}
	}
	if (error_code != SLURM_SUCCESS)
		goto fini;

	if ((job_specs->requeue != (uint16_t) NO_VAL) && detail_ptr) {
		detail_ptr->requeue = job_specs->requeue;
		info("sched: update_job: setting requeue to %u for job_id %u",
		     job_specs->requeue, job_specs->job_id);
	}

	if (job_specs->priority != NO_VAL) {
		/* If we are doing time slicing we could update the
		   priority of the job while running to give better
		   position (larger time slices) than competing jobs
		*/
		if (IS_JOB_FINISHED(job_ptr) || (detail_ptr == NULL))
			error_code = ESLURM_DISABLED;
		else if (job_ptr->priority == job_specs->priority) {
			debug("update_job: setting priority to current value");
			if ((job_ptr->priority == 0) &&
			    (job_ptr->user_id != uid) && authorized) {
				/* Authorized user can change from user hold
				 * to admin hold or admin hold to user hold */
				if (job_specs->alloc_sid == ALLOC_SID_USER_HOLD)
					job_ptr->state_reason = WAIT_HELD_USER;
				else
					job_ptr->state_reason = WAIT_HELD;
			}
		} else if ((job_ptr->priority == 0) &&
			   (job_ptr->state_reason == WAIT_HELD_USER)) {
			job_ptr->direct_set_prio = 0;
			set_job_prio(job_ptr);
			info("sched: update_job: releasing user hold "
			     "for job_id %u", job_specs->job_id);
			job_ptr->state_reason = WAIT_NO_REASON;
			job_ptr->job_state &= ~JOB_SPECIAL_EXIT;
			xfree(job_ptr->state_desc);
		} else if (authorized ||
			 (job_ptr->priority > job_specs->priority)) {
			if (job_specs->priority != 0)
				job_ptr->details->nice = NICE_OFFSET;
			if (job_specs->priority == INFINITE) {
				job_ptr->direct_set_prio = 0;
				set_job_prio(job_ptr);
			} else {
				job_ptr->direct_set_prio = 1;
				job_ptr->priority = job_specs->priority;
			}
			info("sched: update_job: setting priority to %u for "
			     "job_id %u", job_ptr->priority,
			     job_specs->job_id);
			update_accounting = true;
			if (job_ptr->priority == 0) {
				if ((job_ptr->user_id == uid) ||
				    (job_specs->alloc_sid ==
				     ALLOC_SID_USER_HOLD)) {
					job_ptr->state_reason = WAIT_HELD_USER;
				} else
					job_ptr->state_reason = WAIT_HELD;
				xfree(job_ptr->state_desc);
			} else if ((job_ptr->state_reason == WAIT_HELD) ||
				   (job_ptr->state_reason == WAIT_HELD_USER)) {
				job_ptr->state_reason = WAIT_NO_REASON;
				job_ptr->job_state &= ~JOB_SPECIAL_EXIT;
				xfree(job_ptr->state_desc);
			}
		} else {
			error("sched: Attempt to modify priority for job %u",
			      job_specs->job_id);
			error_code = ESLURM_ACCESS_DENIED;
		}
	}
	if (error_code != SLURM_SUCCESS)
		goto fini;

	if (job_specs->nice != (uint16_t) NO_VAL) {
		if (IS_JOB_FINISHED(job_ptr) || (job_ptr->details == NULL))
			error_code = ESLURM_DISABLED;
		else if (authorized || (job_specs->nice >= NICE_OFFSET)) {
			int64_t new_prio = job_ptr->priority;
			new_prio += job_ptr->details->nice;
			new_prio -= job_specs->nice;
			job_ptr->priority = MAX(new_prio, 2);
			job_ptr->details->nice = job_specs->nice;
			info("sched: update_job: setting priority to %u for "
			     "job_id %u", job_ptr->priority,
			     job_specs->job_id);
			update_accounting = true;
		} else {
			error("sched: Attempt to modify nice for "
			      "job %u", job_specs->job_id);
			error_code = ESLURM_ACCESS_DENIED;
		}
	}
	if (error_code != SLURM_SUCCESS)
		goto fini;

	if (job_specs->pn_min_memory != NO_VAL) {
		if ((!IS_JOB_PENDING(job_ptr)) || (detail_ptr == NULL))
			error_code = ESLURM_DISABLED;
		else if (job_specs->pn_min_memory
			 == detail_ptr->pn_min_memory)
			debug("sched: update_job: new memory limit identical "
			      "to old limit for job %u", job_specs->job_id);
		else if (authorized) {
			char *entity;
			if (job_specs->pn_min_memory & MEM_PER_CPU)
				entity = "cpu";
			else
				entity = "job";

			detail_ptr->pn_min_memory = job_specs->pn_min_memory;
			info("sched: update_job: setting min_memory_%s to %u "
			     "for job_id %u", entity,
			     (job_specs->pn_min_memory & (~MEM_PER_CPU)),
			     job_specs->job_id);
			/* Always use the acct_policy_limit_set.*
			 * since if set by a super user it be set correctly */
			job_ptr->limit_set_pn_min_memory =
				acct_policy_limit_set.pn_min_memory;
		} else {
			error("sched: Attempt to modify pn_min_memory for "
			      "job %u", job_specs->job_id);
			error_code = ESLURM_ACCESS_DENIED;
		}
	}
	if (error_code != SLURM_SUCCESS)
		goto fini;

	if (job_specs->pn_min_tmp_disk != NO_VAL) {
		if ((!IS_JOB_PENDING(job_ptr)) || (detail_ptr == NULL))
			error_code = ESLURM_DISABLED;
		else if (authorized
			 || (detail_ptr->pn_min_tmp_disk
			     > job_specs->pn_min_tmp_disk)) {
			detail_ptr->pn_min_tmp_disk =
				job_specs->pn_min_tmp_disk;
			info("sched: update_job: setting job_min_tmp_disk to "
			     "%u for job_id %u", job_specs->pn_min_tmp_disk,
			     job_specs->job_id);
		} else {

			error("sched: Attempt to modify pn_min_tmp_disk "
			      "for job %u",
			      job_specs->job_id);
			error_code = ESLURM_ACCESS_DENIED;
		}
	}
	if (error_code != SLURM_SUCCESS)
		goto fini;

	if (job_specs->sockets_per_node != (uint16_t) NO_VAL) {
		if ((!IS_JOB_PENDING(job_ptr)) || (mc_ptr == NULL)) {
			error_code = ESLURM_DISABLED;
			goto fini;
		} else {
			mc_ptr->sockets_per_node = job_specs->sockets_per_node;
			info("sched: update_job: setting sockets_per_node to "
			     "%u for job_id %u", job_specs->sockets_per_node,
			     job_specs->job_id);
		}
	}

	if (job_specs->cores_per_socket != (uint16_t) NO_VAL) {
		if ((!IS_JOB_PENDING(job_ptr)) || (mc_ptr == NULL)) {
			error_code = ESLURM_DISABLED;
			goto fini;
		} else {
			mc_ptr->cores_per_socket = job_specs->cores_per_socket;
			info("sched: update_job: setting cores_per_socket to "
			     "%u for job_id %u", job_specs->cores_per_socket,
			     job_specs->job_id);
		}
	}

	if ((job_specs->threads_per_core != (uint16_t) NO_VAL)) {
		if ((!IS_JOB_PENDING(job_ptr)) || (mc_ptr == NULL)) {
			error_code = ESLURM_DISABLED;
			goto fini;
		} else {
			mc_ptr->threads_per_core = job_specs->threads_per_core;
			info("sched: update_job: setting threads_per_core to "
			     "%u for job_id %u", job_specs->threads_per_core,
			     job_specs->job_id);
		}
	}

	if (job_specs->shared != (uint16_t) NO_VAL) {
		if ((!IS_JOB_PENDING(job_ptr)) || (detail_ptr == NULL))
			error_code = ESLURM_DISABLED;
		else if (authorized
			 ||       (detail_ptr->shared > job_specs->shared)) {
			detail_ptr->shared = job_specs->shared;
			info("sched: update_job: setting shared to %u for "
			     "job_id %u",
			     job_specs->shared, job_specs->job_id);
		} else {
			error("sched: Attempt to remove sharing for job %u",
			      job_specs->job_id);
			error_code = ESLURM_ACCESS_DENIED;
		}
	}
	if (error_code != SLURM_SUCCESS)
		goto fini;

	if (job_specs->contiguous != (uint16_t) NO_VAL) {
		if ((!IS_JOB_PENDING(job_ptr)) || (detail_ptr == NULL))
			error_code = ESLURM_DISABLED;
		else if (authorized
			 || (detail_ptr->contiguous > job_specs->contiguous)) {
			detail_ptr->contiguous = job_specs->contiguous;
			info("sched: update_job: setting contiguous to %u "
			     "for job_id %u", job_specs->contiguous,
			     job_specs->job_id);
		} else {
			error("sched: Attempt to add contiguous for job %u",
			      job_specs->job_id);
			error_code = ESLURM_ACCESS_DENIED;
		}
	}
	if (error_code != SLURM_SUCCESS)
		goto fini;

	if (job_specs->core_spec != (uint16_t) NO_VAL) {
		if ((!IS_JOB_PENDING(job_ptr)) || (detail_ptr == NULL))
			error_code = ESLURM_DISABLED;
		else if (authorized) {
			detail_ptr->core_spec = job_specs->core_spec;
			info("sched: update_job: setting core_spec to %u "
			     "for job_id %u", job_specs->core_spec,
			     job_specs->job_id);
		} else {
			error("sched: Attempt to add core_spec for job %u",
			      job_specs->job_id);
			error_code = ESLURM_ACCESS_DENIED;
		}
	}
	if (error_code != SLURM_SUCCESS)
		goto fini;

	if (job_specs->features) {
		if ((!IS_JOB_PENDING(job_ptr)) || (detail_ptr == NULL))
			error_code = ESLURM_DISABLED;
		else if (job_specs->features[0] != '\0') {
			char *old_features = detail_ptr->features;
			List old_list = detail_ptr->feature_list;
			detail_ptr->features = job_specs->features;
			detail_ptr->feature_list = NULL;
			if (build_feature_list(job_ptr)) {
				info("sched: update_job: invalid features"
			 	     "(%s) for job_id %u",
				     job_specs->features, job_specs->job_id);
				if (detail_ptr->feature_list)
					list_destroy(detail_ptr->feature_list);
				detail_ptr->features = old_features;
				detail_ptr->feature_list = old_list;
				error_code = ESLURM_INVALID_FEATURE;
			} else {
				info("sched: update_job: setting features to "
			 	     "%s for job_id %u",
				     job_specs->features, job_specs->job_id);
				xfree(old_features);
				if (old_list)
					list_destroy(old_list);
				job_specs->features = NULL;
			}
		} else {
			info("sched: update_job: cleared features for job %u",
			     job_specs->job_id);
			xfree(detail_ptr->features);
			if (detail_ptr->feature_list) {
				list_destroy(detail_ptr->feature_list);
				detail_ptr->feature_list = NULL;
			}
		}
	}
	if (error_code != SLURM_SUCCESS)
		goto fini;

	if (job_specs->gres) {
		List tmp_gres_list = NULL;
		if ((!IS_JOB_PENDING(job_ptr)) || (detail_ptr == NULL) ||
		    (detail_ptr->expanding_jobid != 0)) {
			error_code = ESLURM_DISABLED;
		} else if (job_specs->gres[0] == '\0') {
			info("sched: update_job: cleared gres for job %u",
			     job_specs->job_id);
			xfree(job_ptr->gres);
			FREE_NULL_LIST(job_ptr->gres_list);
		} else if (gres_plugin_job_state_validate(job_specs->gres,
							  &tmp_gres_list)) {
			info("sched: update_job: invalid gres %s for job %u",
			     job_specs->gres, job_specs->job_id);
			error_code = ESLURM_INVALID_GRES;
			FREE_NULL_LIST(tmp_gres_list);
		} else {
			info("sched: update_job: setting gres to "
			     "%s for job_id %u",
			     job_specs->gres, job_specs->job_id);
			xfree(job_ptr->gres);
			job_ptr->gres = job_specs->gres;
			job_specs->gres = NULL;
			FREE_NULL_LIST(job_ptr->gres_list);
			job_ptr->gres_list = tmp_gres_list;
		}
	}
	if (error_code != SLURM_SUCCESS)
		goto fini;

	if (job_specs->name) {
		if (IS_JOB_FINISHED(job_ptr)) {
			error_code = ESLURM_DISABLED;
			goto fini;
		} else {
			job_ptr->name = job_specs->name;
			job_specs->name = NULL;

			info("sched: update_job: setting name to %s for "
			     "job_id %u", job_ptr->name, job_specs->job_id);
			update_accounting = true;
		}
	}

	if (job_specs->std_out) {
		if (!IS_JOB_PENDING(job_ptr))
			error_code = ESLURM_DISABLED;
		else if (detail_ptr) {
			xfree(detail_ptr->std_out);
			detail_ptr->std_out = job_specs->std_out;
			job_specs->std_out = NULL;
		}
	}
	if (error_code != SLURM_SUCCESS)
		goto fini;

	if (job_specs->wckey) {
		if (!IS_JOB_PENDING(job_ptr))
			error_code = ESLURM_DISABLED;
		else {
			int rc = update_job_wckey("update_job",
						  job_ptr,
						  job_specs->wckey);
			if (rc != SLURM_SUCCESS)
				error_code = rc;
			else
				update_accounting = true;
		}
	}
	if (error_code != SLURM_SUCCESS)
		goto fini;

	if ((job_specs->min_nodes != NO_VAL) &&
	    (IS_JOB_RUNNING(job_ptr) || IS_JOB_SUSPENDED(job_ptr))) {
		/* Use req_nodes to change the nodes associated with a running
		 * for lack of other field in the job request to use */
		if ((job_specs->min_nodes == 0) && (job_ptr->node_cnt > 0) &&
		    job_ptr->details && job_ptr->details->expanding_jobid) {
			struct job_record *expand_job_ptr;
			bitstr_t *orig_job_node_bitmap;

			expand_job_ptr = find_job_record(job_ptr->details->
							 expanding_jobid);
			if (expand_job_ptr == NULL) {
				info("Invalid node count (%u) for job %u "
				     "update, job %u to expand not found",
				     job_specs->min_nodes, job_specs->job_id,
				     job_ptr->details->expanding_jobid);
				error_code = ESLURM_INVALID_JOB_ID;
				goto fini;
			}
			if (IS_JOB_SUSPENDED(job_ptr) ||
			    IS_JOB_SUSPENDED(expand_job_ptr)) {
				info("Can not expand job %u from job %u, "
				     "job is suspended",
				     expand_job_ptr->job_id, job_ptr->job_id);
				error_code = ESLURM_JOB_SUSPENDED;
				goto fini;
			}
			if ((job_ptr->step_list != NULL) &&
			    (list_count(job_ptr->step_list) != 0)) {
				info("Attempt to merge job %u with active "
				     "steps into job %u",
				     job_specs->job_id,
				     job_ptr->details->expanding_jobid);
				error_code = ESLURMD_STEP_EXISTS;
				goto fini;
			}
			info("sched: killing job %u and moving all resources "
			     "to job %u", job_specs->job_id,
			     expand_job_ptr->job_id);
			job_pre_resize_acctg(job_ptr);
			job_pre_resize_acctg(expand_job_ptr);
			_send_job_kill(job_ptr);

			xassert(job_ptr->job_resrcs);
			xassert(job_ptr->job_resrcs->node_bitmap);
			orig_job_node_bitmap = bit_copy(expand_job_ptr->
							job_resrcs->
							node_bitmap);
			error_code = select_g_job_expand(job_ptr,
							 expand_job_ptr);
			if (error_code == SLURM_SUCCESS) {
				_merge_job_licenses(job_ptr, expand_job_ptr);
				rebuild_step_bitmaps(expand_job_ptr,
						     orig_job_node_bitmap);
			}
			bit_free(orig_job_node_bitmap);
			job_post_resize_acctg(job_ptr);
			job_post_resize_acctg(expand_job_ptr);
			/* Since job_post_resize_acctg will restart things,
			 * don't do it again. */
			update_accounting = false;
			if (error_code)
				goto fini;
		} else if ((job_specs->min_nodes == 0) ||
			   (job_specs->min_nodes > job_ptr->node_cnt) ||
			   job_ptr->details->expanding_jobid) {
			info("sched: Invalid node count (%u) for job %u update",
			     job_specs->min_nodes, job_specs->job_id);
			error_code = ESLURM_INVALID_NODE_COUNT;
			goto fini;
		} else if (job_specs->min_nodes == job_ptr->node_cnt) {
			debug2("No change in node count update for job %u",
			       job_specs->job_id);
		} else {
			int i, i_first, i_last, total;
			struct node_record *node_ptr;
			info("sched: update_job: set node count to %u for "
			     "job_id %u",
			     job_specs->min_nodes, job_specs->job_id);
			job_pre_resize_acctg(job_ptr);
			i_first = bit_ffs(job_ptr->node_bitmap);
			i_last  = bit_fls(job_ptr->node_bitmap);
			for (i=i_first, total=0; i<=i_last; i++) {
				if (!bit_test(job_ptr->node_bitmap, i))
					continue;
				if (++total <= job_specs->min_nodes)
					continue;
				node_ptr = node_record_table_ptr + i;
				kill_step_on_node(job_ptr, node_ptr, false);
				excise_node_from_job(job_ptr, node_ptr);
			}
			job_post_resize_acctg(job_ptr);
			info("sched: update_job: set nodes to %s for "
			     "job_id %u",
			     job_ptr->nodes, job_specs->job_id);
			/* Since job_post_resize_acctg will restart
			 * things don't do it again. */
			update_accounting = false;
		}
	}

	if (job_specs->ntasks_per_node != (uint16_t) NO_VAL) {
		if ((!IS_JOB_PENDING(job_ptr)) || (detail_ptr == NULL))
			error_code = ESLURM_DISABLED;
		else if (authorized) {
			detail_ptr->ntasks_per_node =
				job_specs->ntasks_per_node;
			info("sched: update_job: setting ntasks_per_node to %u"
			     " for job_id %u", job_specs->ntasks_per_node,
			     job_specs->job_id);
		} else {
			error("sched: Not super user: ignore ntasks_oper_node "
			      "change for job %u", job_specs->job_id);
			error_code = ESLURM_ACCESS_DENIED;
		}
	}
	if (error_code != SLURM_SUCCESS)
		goto fini;

	if (job_specs->dependency) {
		if ((!IS_JOB_PENDING(job_ptr)) || (job_ptr->details == NULL))
			error_code = ESLURM_DISABLED;
		else {
			int rc;
			rc = update_job_dependency(job_ptr,
						   job_specs->dependency);
			if (rc != SLURM_SUCCESS)
				error_code = rc;
			else {
				job_ptr->details->orig_dependency =
					xstrdup(job_ptr->details->dependency);
				info("sched: update_job: setting dependency to "
				     "%s for job_id %u",
				     job_ptr->details->dependency,
				     job_ptr->job_id);
			}
		}
	}
	if (error_code != SLURM_SUCCESS)
		goto fini;

	if (job_specs->begin_time) {
		if (IS_JOB_PENDING(job_ptr) && detail_ptr) {
			char time_str[32];
			/* Make sure this time is current, it does no good for
			 * accounting to say this job could have started before
			 * now */
			if (job_specs->begin_time < now)
				job_specs->begin_time = now;

			detail_ptr->begin_time = job_specs->begin_time;
			update_accounting = true;
			slurm_make_time_str(&detail_ptr->begin_time, time_str,
					    sizeof(time_str));
			info("sched: update_job: setting begin to %s for "
			     "job_id %u",
			     time_str, job_ptr->job_id);
		} else {
			error_code = ESLURM_DISABLED;
			goto fini;
		}
	}

	if (job_specs->licenses) {
		List license_list;
		bool valid;

		license_list = license_validate(job_specs->licenses, &valid);
		if (!valid) {
			info("sched: update_job: invalid licenses: %s",
			     job_specs->licenses);
			error_code = ESLURM_INVALID_LICENSES;
		} else if (IS_JOB_PENDING(job_ptr)) {
			FREE_NULL_LIST(job_ptr->license_list);
			job_ptr->license_list = license_list;
			info("sched: update_job: changing licenses from '%s' "
			     "to '%s' for pending job %u",
			     job_ptr->licenses, job_specs->licenses,
			     job_ptr->job_id);
			xfree(job_ptr->licenses);
			job_ptr->licenses = job_specs->licenses;
			job_specs->licenses = NULL; /* nothing to free */
		} else if (IS_JOB_RUNNING(job_ptr) &&
			   (authorized || (license_list == NULL))) {
			/* NOTE: This can result in oversubscription of
			 * licenses */
			license_job_return(job_ptr);
			FREE_NULL_LIST(job_ptr->license_list);
			job_ptr->license_list = license_list;
			info("sched: update_job: changing licenses from '%s' "
			     "to '%s' for running job %u",
			     job_ptr->licenses, job_specs->licenses,
			     job_ptr->job_id);
			xfree(job_ptr->licenses);
			job_ptr->licenses = job_specs->licenses;
			job_specs->licenses = NULL; /* nothing to free */
			license_job_get(job_ptr);
		} else {
			/* licenses are valid, but job state or user not
			 * allowed to make changes */
			info("sched: update_job: could not change licenses "
			     "for job %u", job_ptr->job_id);
			error_code = ESLURM_DISABLED;
			FREE_NULL_LIST(license_list);
		}
	}
	if (error_code != SLURM_SUCCESS)
		goto fini;

	fail_reason = job_limits_check(&job_ptr, false);
	if (fail_reason != WAIT_NO_REASON) {
		if (fail_reason == WAIT_QOS_THRES)
			error_code = ESLURM_QOS_THRES;
		else if ((fail_reason == WAIT_PART_TIME_LIMIT) ||
			 (fail_reason == WAIT_PART_NODE_LIMIT) ||
			 (fail_reason == WAIT_PART_DOWN) ||
			 (fail_reason == WAIT_HELD))
			error_code = SLURM_SUCCESS;
		else
			error_code = ESLURM_REQUESTED_PART_CONFIG_UNAVAILABLE;
		job_ptr->state_reason = fail_reason;
		xfree(job_ptr->state_desc);
		return error_code;
	} else if ((job_ptr->state_reason != WAIT_HELD) &&
		   (job_ptr->state_reason != WAIT_HELD_USER)) {
		job_ptr->state_reason = WAIT_NO_REASON;
	}

#ifdef HAVE_BG
	select_g_select_jobinfo_get(job_specs->select_jobinfo,
				    SELECT_JOBDATA_CONN_TYPE, &conn_type);
	if (conn_type[0] != (uint16_t) NO_VAL) {
		if ((!IS_JOB_PENDING(job_ptr)) || (detail_ptr == NULL))
			error_code = ESLURM_DISABLED;
		else {
			char *conn_type_char = conn_type_string_full(conn_type);
			if ((conn_type[0] >= SELECT_SMALL)
			   && (detail_ptr->min_cpus >= cpus_per_mp)) {
				info("update_job: could not change "
				     "conn_type to '%s' because cpu "
				     "count is %u for job %u making "
				     "the conn_type invalid.",
				     conn_type_char,
				     detail_ptr->min_cpus,
				     job_ptr->job_id);
				error_code = ESLURM_INVALID_NODE_COUNT;
			} else if (((conn_type[0] == SELECT_TORUS)
				   || (conn_type[0] == SELECT_MESH))
				  && (detail_ptr->min_cpus < cpus_per_mp)) {
				info("update_job: could not change "
				     "conn_type to '%s' because cpu "
				     "count is %u for job %u making "
				     "the conn_type invalid.",
				     conn_type_char,
				     detail_ptr->min_cpus,
				     job_ptr->job_id);
				error_code = ESLURM_INVALID_NODE_COUNT;
			} else {
				info("update_job: setting conn_type to '%s' "
				     "for jobid %u",
				     conn_type_char,
				     job_ptr->job_id);
				select_g_select_jobinfo_set(
					job_ptr->select_jobinfo,
					SELECT_JOBDATA_CONN_TYPE, &conn_type);
			}
			xfree(conn_type_char);
		}
	}

	if (error_code != SLURM_SUCCESS)
		goto fini;

	/* check to make sure we didn't mess up with the proc count */
	select_g_select_jobinfo_get(job_ptr->select_jobinfo,
				    SELECT_JOBDATA_CONN_TYPE, &conn_type);
	if (detail_ptr &&
	   (((conn_type[0] >= SELECT_SMALL)
	     && (detail_ptr->min_cpus >= cpus_per_mp))
	    || (((conn_type[0] == SELECT_TORUS)|| (conn_type[0] == SELECT_MESH))
		&& (detail_ptr->min_cpus < cpus_per_mp)))) {
		char *conn_type_char = conn_type_string_full(conn_type);
		info("update_job: With cpu count at %u our conn_type "
		     "of '%s' is invalid for job %u.",
		     detail_ptr->min_cpus,
		     conn_type_char,
		     job_ptr->job_id);
		xfree(conn_type_char);
		error_code = ESLURM_INVALID_NODE_COUNT;
		goto fini;
	}

	select_g_select_jobinfo_get(job_specs->select_jobinfo,
				    SELECT_JOBDATA_ROTATE, &rotate);
	if (rotate != (uint16_t) NO_VAL) {
		if (!IS_JOB_PENDING(job_ptr)) {
			error_code = ESLURM_DISABLED;
			goto fini;
		} else {
			info("sched: update_job: setting rotate to %u for "
			     "jobid %u", rotate, job_ptr->job_id);
			select_g_select_jobinfo_set(
				job_ptr->select_jobinfo,
				SELECT_JOBDATA_ROTATE, &rotate);
		}
	}

	select_g_select_jobinfo_get(job_specs->select_jobinfo,
				    SELECT_JOBDATA_REBOOT, &reboot);
	if (reboot != (uint16_t) NO_VAL) {
		if (!IS_JOB_PENDING(job_ptr)) {
			error_code = ESLURM_DISABLED;
			goto fini;
		} else {
			info("sched: update_job: setting reboot to %u for "
			     "jobid %u", reboot, job_ptr->job_id);
			select_g_select_jobinfo_set(
				job_ptr->select_jobinfo,
				SELECT_JOBDATA_REBOOT, &reboot);
		}
	}

	select_g_select_jobinfo_get(job_specs->select_jobinfo,
				    SELECT_JOBDATA_GEOMETRY, geometry);
	if (geometry[0] != (uint16_t) NO_VAL) {
		if (!IS_JOB_PENDING(job_ptr))
			error_code = ESLURM_DISABLED;
		else if (authorized) {
			uint32_t i, tot = 1;
			for (i=0; i<SYSTEM_DIMENSIONS; i++)
				tot *= geometry[i];
			info("sched: update_job: setting geometry to %ux%ux%u"
			     " min_nodes=%u for jobid %u",
			     geometry[0], geometry[1],
			     geometry[2], tot, job_ptr->job_id);
			select_g_select_jobinfo_set(job_ptr->select_jobinfo,
						    SELECT_JOBDATA_GEOMETRY,
						    geometry);
			detail_ptr->min_nodes = tot;
		} else {
			error("sched: Attempt to change geometry for job %u",
			      job_specs->job_id);
			error_code = ESLURM_ACCESS_DENIED;
		}
	}
	if (error_code != SLURM_SUCCESS)
		goto fini;

	select_g_select_jobinfo_get(job_specs->select_jobinfo,
				    SELECT_JOBDATA_BLRTS_IMAGE, &image);
	if (image) {
		if (!IS_JOB_PENDING(job_ptr)) {
			xfree(image);
			error_code = ESLURM_DISABLED;
			goto fini;
		} else {
			info("sched: update_job: setting BlrtsImage to %s "
			     "for jobid %u", image, job_ptr->job_id);
			select_g_select_jobinfo_set(
				job_ptr->select_jobinfo,
				SELECT_JOBDATA_BLRTS_IMAGE,
				image);
		}
		xfree(image);
	}
	select_g_select_jobinfo_get(job_specs->select_jobinfo,
				    SELECT_JOBDATA_LINUX_IMAGE, &image);
	if (image) {
		if (!IS_JOB_PENDING(job_ptr)) {
			error_code = ESLURM_DISABLED;
			xfree(image);
			goto fini;
		} else {
			info("sched: update_job: setting LinuxImage to %s "
			     "for jobid %u", image, job_ptr->job_id);
			select_g_select_jobinfo_set(
				job_ptr->select_jobinfo,
				SELECT_JOBDATA_LINUX_IMAGE, image);
		}
		xfree(image);
	}
	select_g_select_jobinfo_get(job_specs->select_jobinfo,
				    SELECT_JOBDATA_MLOADER_IMAGE, &image);
	if (image) {
		if (!IS_JOB_PENDING(job_ptr)) {
			error_code = ESLURM_DISABLED;
			xfree(image);
			goto fini;
		} else {
			info("sched: update_job: setting MloaderImage to %s "
			     "for jobid %u", image, job_ptr->job_id);
			select_g_select_jobinfo_set(
				job_ptr->select_jobinfo,
				SELECT_JOBDATA_MLOADER_IMAGE,
				image);
		}
		xfree(image);
	}
	select_g_select_jobinfo_get(job_specs->select_jobinfo,
				    SELECT_JOBDATA_RAMDISK_IMAGE, &image);
	if (image) {
		if (!IS_JOB_PENDING(job_ptr)) {
			error_code = ESLURM_DISABLED;
			xfree(image);
			goto fini;
		} else {
			info("sched: update_job: setting RamdiskImage to %s "
			     "for jobid %u", image, job_ptr->job_id);
			select_g_select_jobinfo_set(
				job_ptr->select_jobinfo,
				SELECT_JOBDATA_RAMDISK_IMAGE,
				image);
		}
		xfree(image);
	}
#endif

fini:
	if (update_accounting) {
		info("updating accounting");
		if (job_ptr->details && job_ptr->details->begin_time) {
			/* Update job record in accounting to reflect
			 * changes */
			jobacct_storage_g_job_start(acct_db_conn,
						    job_ptr);
		}
	}

	/* If job update is successful and priority is calculated (not only
	 * based upon job submit order), recalculate the job priority, since
	 * many factors of an update may affect priority considerations.
	 * If job has a hold then do nothing */
	if ((error_code == SLURM_SUCCESS) && (job_ptr->priority != 0) &&
	    strcmp(slurmctld_conf.priority_type, "priority/basic"))
		set_job_prio(job_ptr);

	return error_code;
}

static void _send_job_kill(struct job_record *job_ptr)
{
	static int select_serial = -1;
	kill_job_msg_t *kill_job = NULL;
	agent_arg_t *agent_args = NULL;
#ifdef HAVE_FRONT_END
	front_end_record_t *front_end_ptr;
#else
	int i;
	struct node_record *node_ptr;
#endif

	if (select_serial == -1) {
		if (strcmp(slurmctld_conf.select_type, "select/serial"))
			select_serial = 0;
		else
			select_serial = 1;
	}

	xassert(job_ptr);
	xassert(job_ptr->details);

	agent_args = xmalloc(sizeof(agent_arg_t));
	agent_args->msg_type = REQUEST_TERMINATE_JOB;
	agent_args->retry = 0;	/* re_kill_job() resends as needed */
	agent_args->hostlist = hostlist_create("");
	kill_job = xmalloc(sizeof(kill_job_msg_t));
	last_node_update    = time(NULL);
	kill_job->job_id    = job_ptr->job_id;
	kill_job->step_id   = NO_VAL;
	kill_job->job_state = job_ptr->job_state;
	kill_job->job_uid   = job_ptr->user_id;
	kill_job->nodes     = xstrdup(job_ptr->nodes);
	kill_job->time      = time(NULL);
	kill_job->start_time = job_ptr->start_time;
	kill_job->select_jobinfo = select_g_select_jobinfo_copy(
			job_ptr->select_jobinfo);
	kill_job->spank_job_env = xduparray(job_ptr->spank_job_env_size,
					    job_ptr->spank_job_env);
	kill_job->spank_job_env_size = job_ptr->spank_job_env_size;

#ifdef HAVE_FRONT_END
	if (job_ptr->batch_host &&
	    (front_end_ptr = job_ptr->front_end_ptr)) {
		hostlist_push(agent_args->hostlist, job_ptr->batch_host);
		agent_args->node_count++;
	}
#else
	if (!job_ptr->node_bitmap_cg)
		build_cg_bitmap(job_ptr);
	for (i = 0, node_ptr = node_record_table_ptr;
	     i < node_record_count; i++, node_ptr++) {
		if (!bit_test(job_ptr->node_bitmap_cg, i))
			continue;
		hostlist_push(agent_args->hostlist, node_ptr->name);
		agent_args->node_count++;
	}
#endif
	if (agent_args->node_count == 0) {
		if ((job_ptr->details->expanding_jobid == 0) &&
		    (select_serial == 0)) {
			error("Job %u allocated no nodes to be killed on",
			      job_ptr->job_id);
		}
		xfree(kill_job->nodes);
		xfree(kill_job);
		hostlist_destroy(agent_args->hostlist);
		xfree(agent_args);
		return;
	}

	agent_args->msg_args = kill_job;
	agent_queue_request(agent_args);
	return;
}

/* Record accounting information for a job immediately before changing size */
extern void job_pre_resize_acctg(struct job_record *job_ptr)
{
	/* if we don't have a db_index go a start this one up since if
	   running with the slurmDBD the job may not have started yet.
	*/
	if (!job_ptr->db_index)
		jobacct_storage_g_job_start(acct_db_conn, job_ptr);

	job_ptr->job_state |= JOB_RESIZING;
	job_ptr->resize_time = time(NULL);
	/* NOTE: job_completion_logger() calls
	 *	 acct_policy_remove_job_submit() */
	job_completion_logger(job_ptr, false);

	/* This doesn't happen in job_completion_logger, but gets
	 * added back in with job_post_resize_acctg so remove it here. */
	acct_policy_job_fini(job_ptr);

	/* NOTE: The RESIZING FLAG needed to be cleared with
	   job_post_resize_acctg */
}

/* Record accounting information for a job immediately after changing size */
extern void job_post_resize_acctg(struct job_record *job_ptr)
{
	/* NOTE: The RESIZING FLAG needed to be set with
	   job_pre_resize_acctg the assert is here to make sure we
	   code it that way. */
	xassert(IS_JOB_RESIZING(job_ptr));
	acct_policy_add_job_submit(job_ptr);
	acct_policy_job_begin(job_ptr);
	jobacct_storage_g_job_start(acct_db_conn, job_ptr);
	job_ptr->job_state &= (~JOB_RESIZING);
}

/*
 * validate_jobs_on_node - validate that any jobs that should be on the node
 *	are actually running, if not clean up the job records and/or node
 *	records, call this function after validate_node_specs() sets the node
 *	state properly
 * IN reg_msg - node registration message
 */
extern void
validate_jobs_on_node(slurm_node_registration_status_msg_t *reg_msg)
{
	int i, node_inx, jobs_on_node;
	struct node_record *node_ptr;
	struct job_record *job_ptr;
	struct step_record *step_ptr;
	time_t now = time(NULL);

	node_ptr = find_node_record(reg_msg->node_name);
	if (node_ptr == NULL) {
		error("slurmd registered on unknown node %s",
			reg_msg->node_name);
		return;
	}

	if (reg_msg->energy)
		memcpy(node_ptr->energy, reg_msg->energy,
		       sizeof(acct_gather_energy_t));

	if (node_ptr->up_time > reg_msg->up_time) {
		verbose("Node %s rebooted %u secs ago",
			reg_msg->node_name, reg_msg->up_time);
	}

	if (reg_msg->up_time <= now) {
		node_ptr->up_time = reg_msg->up_time;
		node_ptr->boot_time = now - reg_msg->up_time;
		node_ptr->slurmd_start_time = reg_msg->slurmd_start_time;
	} else {
		error("Node up_time is invalid: %u>%u", reg_msg->up_time,
		      (uint32_t) now);
	}

	node_inx = node_ptr - node_record_table_ptr;

	/* Check that jobs running are really supposed to be there */
	for (i = 0; i < reg_msg->job_count; i++) {
		if ( (reg_msg->job_id[i] >= MIN_NOALLOC_JOBID) &&
		     (reg_msg->job_id[i] <= MAX_NOALLOC_JOBID) ) {
			info("NoAllocate job %u.%u reported on node %s",
			     reg_msg->job_id[i], reg_msg->step_id[i],
			     reg_msg->node_name);
			continue;
		}

		job_ptr = find_job_record(reg_msg->job_id[i]);
		if (job_ptr == NULL) {
			error("Orphan job %u.%u reported on node %s",
			      reg_msg->job_id[i], reg_msg->step_id[i],
			      reg_msg->node_name);
			abort_job_on_node(reg_msg->job_id[i],
					  job_ptr, node_ptr->name);
		}

		else if (IS_JOB_RUNNING(job_ptr) ||
			 IS_JOB_SUSPENDED(job_ptr)) {
			if (bit_test(job_ptr->node_bitmap, node_inx)) {
				debug3("Registered job %u.%u on node %s ",
				       reg_msg->job_id[i],
				       reg_msg->step_id[i],
				       reg_msg->node_name);
				if ((job_ptr->batch_flag) &&
				    (node_inx == bit_ffs(
						job_ptr->node_bitmap))) {
					/* NOTE: Used for purging defunct
					 * batch jobs */
					job_ptr->time_last_active = now;
				}
				step_ptr = find_step_record(job_ptr,
							    reg_msg->
							    step_id[i]);
				if (step_ptr)
					step_ptr->time_last_active = now;
			} else {
				/* Typically indicates a job requeue and
				 * restart on another nodes. A node from the
				 * original allocation just responded here. */
				error("Registered job %u.%u on wrong node %s ",
				      reg_msg->job_id[i],
				      reg_msg->step_id[i],
				      reg_msg->node_name);
				abort_job_on_node(reg_msg->job_id[i], job_ptr,
						node_ptr->name);
			}
		}

		else if (IS_JOB_COMPLETING(job_ptr)) {
			/* Re-send kill request as needed,
			 * not necessarily an error */
			kill_job_on_node(reg_msg->job_id[i], job_ptr,
					 node_ptr);
		}


		else if (IS_JOB_PENDING(job_ptr)) {
			/* Typically indicates a job requeue and the hung
			 * slurmd that went DOWN is now responding */
			error("Registered PENDING job %u.%u on node %s ",
			      reg_msg->job_id[i], reg_msg->step_id[i],
			      reg_msg->node_name);
			abort_job_on_node(reg_msg->job_id[i],
					  job_ptr, node_ptr->name);
		}

		else {		/* else job is supposed to be done */
			error("Registered job %u.%u in state %s on node %s ",
			      reg_msg->job_id[i], reg_msg->step_id[i],
			      job_state_string(job_ptr->job_state),
			      reg_msg->node_name);
			kill_job_on_node(reg_msg->job_id[i], job_ptr,
					 node_ptr);
		}
	}

	jobs_on_node = node_ptr->run_job_cnt + node_ptr->comp_job_cnt;
	if (jobs_on_node)
		_purge_missing_jobs(node_inx, now);

	if (jobs_on_node != reg_msg->job_count) {
		/* slurmd will not know of a job unless the job has
		 * steps active at registration time, so this is not
		 * an error condition, slurmd is also reporting steps
		 * rather than jobs */
		debug3("resetting job_count on node %s from %d to %d",
			reg_msg->node_name, reg_msg->job_count, jobs_on_node);
		reg_msg->job_count = jobs_on_node;
	}

	return;
}

/* Purge any batch job that should have its script running on node
 * node_inx, but is not. Allow BatchStartTimeout + ResumeTimeout seconds
 * for startup.
 *
 * Purge all job steps that were started before the node was last booted.
 *
 * Also notify srun if any job steps should be active on this node
 * but are not found. */
static void _purge_missing_jobs(int node_inx, time_t now)
{
	ListIterator job_iterator;
	struct job_record *job_ptr;
	struct node_record *node_ptr = node_record_table_ptr + node_inx;
	uint16_t batch_start_timeout	= slurm_get_batch_start_timeout();
	uint16_t msg_timeout		= slurm_get_msg_timeout();
	uint16_t resume_timeout		= slurm_get_resume_timeout();
	uint32_t suspend_time		= slurm_get_suspend_time();
	time_t batch_startup_time, node_boot_time = (time_t) 0, startup_time;

	if (node_ptr->boot_time > (msg_timeout + 5)) {
		/* allow for message timeout and other delays */
		node_boot_time = node_ptr->boot_time - (msg_timeout + 5);
	}
	batch_startup_time  = now - batch_start_timeout;
	batch_startup_time -= msg_timeout;

	job_iterator = list_iterator_create(job_list);
	while ((job_ptr = (struct job_record *) list_next(job_iterator))) {
		bool job_active = IS_JOB_RUNNING(job_ptr) ||
				  IS_JOB_SUSPENDED(job_ptr);

		if ((!job_active) ||
		    (!bit_test(job_ptr->node_bitmap, node_inx)))
			continue;
		if ((job_ptr->batch_flag != 0)			&&
		    (suspend_time != 0) /* power mgmt on */	&&
		    (job_ptr->start_time < node_boot_time)) {
			startup_time = batch_startup_time - resume_timeout;
		} else
			startup_time = batch_startup_time;

		if ((job_ptr->batch_flag != 0)			&&
		    (job_ptr->time_last_active < startup_time)	&&
		    (job_ptr->start_time       < startup_time)	&&
		    (node_inx == bit_ffs(job_ptr->node_bitmap))) {
			bool requeue = false;
			if (slurmctld_conf.job_requeue &&
			    (job_ptr->start_time < node_ptr->boot_time))
				requeue = true;
			info("Batch JobId=%u missing from node 0",
			     job_ptr->job_id);
			job_complete(job_ptr->job_id, 0, requeue, true, NO_VAL);
		} else {
			_notify_srun_missing_step(job_ptr, node_inx,
						  now, node_boot_time);
		}
	}
	list_iterator_destroy(job_iterator);
}

static void _notify_srun_missing_step(struct job_record *job_ptr, int node_inx,
				      time_t now, time_t node_boot_time)
{
	ListIterator step_iterator;
	struct step_record *step_ptr;
	char *node_name = node_record_table_ptr[node_inx].name;

	xassert(job_ptr);
	step_iterator = list_iterator_create (job_ptr->step_list);
	while ((step_ptr = (struct step_record *) list_next (step_iterator))) {
		if (step_ptr->state != JOB_RUNNING)
			continue;
		if (!bit_test(step_ptr->step_node_bitmap, node_inx))
			continue;
		if (step_ptr->time_last_active >= now) {
			/* Back up timer in case more than one node
			 * registration happens at this same time.
			 * We don't want this node's registration
			 * to count toward a different node's
			 * registration message. */
			step_ptr->time_last_active = now - 1;
		} else if (step_ptr->host && step_ptr->port) {
			/* srun may be able to verify step exists on
			 * this node using I/O sockets and kill the
			 * job as needed */
			srun_step_missing(step_ptr, node_name);
		} else if ((step_ptr->start_time < node_boot_time) &&
			   (step_ptr->no_kill == 0)) {
			/* There is a risk that the job step's tasks completed
			 * on this node before its reboot, but that should be
			 * very rare and there is no srun to work with (POE) */
			info("Node %s rebooted, killing missing step %u.%u",
			     node_name, job_ptr->job_id, step_ptr->step_id);
			signal_step_tasks_on_node(node_name, step_ptr, SIGKILL,
						  REQUEST_TERMINATE_TASKS);
		}
	}
	list_iterator_destroy (step_iterator);
}

/*
 * abort_job_on_node - Kill the specific job_id on a specific node,
 *	the request is not processed immediately, but queued.
 *	This is to prevent a flood of pthreads if slurmctld restarts
 *	without saved state and slurmd daemons register with a
 *	multitude of running jobs. Slurmctld will not recognize
 *	these jobs and use this function to kill them - one
 *	agent request per node as they register.
 * IN job_id - id of the job to be killed
 * IN job_ptr - pointer to terminating job (NULL if unknown, e.g. orphaned)
 * IN node_name - name of the node on which the job resides
 */
extern void
abort_job_on_node(uint32_t job_id, struct job_record *job_ptr, char *node_name)
{
	agent_arg_t *agent_info;
	kill_job_msg_t *kill_req;

	kill_req = xmalloc(sizeof(kill_job_msg_t));
	kill_req->job_id	= job_id;
	kill_req->step_id	= NO_VAL;
	kill_req->time          = time(NULL);
	kill_req->nodes		= xstrdup(node_name);
	if (job_ptr) {  /* NULL if unknown */
		kill_req->start_time = job_ptr->start_time;
		kill_req->select_jobinfo =
			select_g_select_jobinfo_copy(job_ptr->select_jobinfo);
		kill_req->spank_job_env = xduparray(job_ptr->spank_job_env_size,
						    job_ptr->spank_job_env);
		kill_req->spank_job_env_size = job_ptr->spank_job_env_size;
	} else {
		/* kill_req->start_time = 0;  Default value */
	}

	agent_info = xmalloc(sizeof(agent_arg_t));
	agent_info->node_count	= 1;
	agent_info->retry	= 0;
	agent_info->hostlist	= hostlist_create(node_name);
#ifdef HAVE_FRONT_END
	debug("Aborting job %u on front end node %s", job_id, node_name);
#else

	debug("Aborting job %u on node %s", job_id, node_name);
#endif
	agent_info->msg_type	= REQUEST_ABORT_JOB;
	agent_info->msg_args	= kill_req;

	agent_queue_request(agent_info);
}

/*
 * kill_job_on_node - Kill the specific job_id on a specific node.
 * IN job_id - id of the job to be killed
 * IN job_ptr - pointer to terminating job (NULL if unknown, e.g. orphaned)
 * IN node_ptr - pointer to the node on which the job resides
 */
extern void
kill_job_on_node(uint32_t job_id, struct job_record *job_ptr,
		struct node_record *node_ptr)
{
	agent_arg_t *agent_info;
	kill_job_msg_t *kill_req;

	kill_req = xmalloc(sizeof(kill_job_msg_t));
	kill_req->job_id	= job_id;
	kill_req->step_id	= NO_VAL;
	kill_req->time          = time(NULL);
	kill_req->start_time	= job_ptr->start_time;
	kill_req->nodes		= xstrdup(node_ptr->name);
	if (job_ptr) {  /* NULL if unknown */
		kill_req->select_jobinfo =
			select_g_select_jobinfo_copy(job_ptr->select_jobinfo);
		kill_req->job_state = job_ptr->job_state;
	}
	kill_req->spank_job_env = xduparray(job_ptr->spank_job_env_size,
					    job_ptr->spank_job_env);
	kill_req->spank_job_env_size = job_ptr->spank_job_env_size;

	agent_info = xmalloc(sizeof(agent_arg_t));
	agent_info->node_count	= 1;
	agent_info->retry	= 0;
#ifdef HAVE_FRONT_END
	xassert(job_ptr->batch_host);
	agent_info->hostlist	= hostlist_create(job_ptr->batch_host);
	debug("Killing job %u on front end node %s", job_id,
	      job_ptr->batch_host);
#else
	agent_info->hostlist	= hostlist_create(node_ptr->name);
	debug("Killing job %u on node %s", job_id, node_ptr->name);
#endif
	agent_info->msg_type	= REQUEST_TERMINATE_JOB;
	agent_info->msg_args	= kill_req;

	agent_queue_request(agent_info);
}


/*
 * job_alloc_info - get details about an existing job allocation
 * IN uid - job issuing the code
 * IN job_id - ID of job for which info is requested
 * OUT job_pptr - set to pointer to job record
 */
extern int
job_alloc_info(uint32_t uid, uint32_t job_id, struct job_record **job_pptr)
{
	struct job_record *job_ptr;

	job_ptr = find_job_record(job_id);
	if (job_ptr == NULL)
		return ESLURM_INVALID_JOB_ID;
	if ((slurmctld_conf.private_data & PRIVATE_DATA_JOBS) &&
	    (job_ptr->user_id != uid) && !validate_operator(uid) &&
	    !assoc_mgr_is_user_acct_coord(acct_db_conn, uid, job_ptr->account))
		return ESLURM_ACCESS_DENIED;
	if (IS_JOB_PENDING(job_ptr))
		return ESLURM_JOB_PENDING;
	if (IS_JOB_FINISHED(job_ptr))
		return ESLURM_ALREADY_DONE;

	if (job_ptr->alias_list && !strcmp(job_ptr->alias_list, "TBD") &&
	    job_ptr->node_bitmap &&
	    (bit_overlap(power_node_bitmap, job_ptr->node_bitmap) == 0)) {
		set_job_alias_list(job_ptr);
	}

	*job_pptr = job_ptr;
	return SLURM_SUCCESS;
}

/*
 * Synchronize the batch job in the system with their files.
 * All pending batch jobs must have script and environment files
 * No other jobs should have such files
 * NOTE: READ lock_slurmctld config before entry
 */
int sync_job_files(void)
{
	List batch_dirs;

	batch_dirs = list_create(_del_batch_list_rec);
	_get_batch_job_dir_ids(batch_dirs);
	_validate_job_files(batch_dirs);
	_remove_defunct_batch_dirs(batch_dirs);
	list_destroy(batch_dirs);
	return SLURM_SUCCESS;
}

/* Append to the batch_dirs list the job_id's associated with
 *	every batch job directory in existence
 * NOTE: READ lock_slurmctld config before entry
 */
static void _get_batch_job_dir_ids(List batch_dirs)
{
	DIR *f_dir;
	struct dirent *dir_ent;
	long long_job_id;
	uint32_t *job_id_ptr;
	char *endptr;

	xassert(slurmctld_conf.state_save_location);
	f_dir = opendir(slurmctld_conf.state_save_location);
	if (!f_dir) {
		error("opendir(%s): %m",
		      slurmctld_conf.state_save_location);
		return;
	}

	while ((dir_ent = readdir(f_dir))) {
		if (strncmp("job.#", dir_ent->d_name, 4))
			continue;
		long_job_id = strtol(&dir_ent->d_name[4], &endptr, 10);
		if ((long_job_id == 0) || (endptr[0] != '\0'))
			continue;
		debug3("found batch directory for job_id %ld", long_job_id);
		job_id_ptr = xmalloc(sizeof(uint32_t));
		*job_id_ptr = long_job_id;
		list_append (batch_dirs, job_id_ptr);
	}

	closedir(f_dir);
}

/* All pending batch jobs must have a batch_dir entry,
 *	otherwise we flag it as FAILED and don't schedule
 * If the batch_dir entry exists for a PENDING or RUNNING batch job,
 *	remove it the list (of directories to be deleted) */
static void _validate_job_files(List batch_dirs)
{
	ListIterator job_iterator;
	struct job_record *job_ptr;
	int del_cnt;

	job_iterator = list_iterator_create(job_list);
	while ((job_ptr = (struct job_record *) list_next(job_iterator))) {
		if (!job_ptr->batch_flag)
			continue;
		if (IS_JOB_FINISHED(job_ptr))
			continue;
		/* Want to keep this job's files */
		del_cnt = list_delete_all(batch_dirs, _find_batch_dir,
					  &(job_ptr->job_id));
		if ((del_cnt == 0) && IS_JOB_PENDING(job_ptr)) {
			error("Script for job %u lost, state set to FAILED",
			      job_ptr->job_id);
			job_ptr->job_state = JOB_FAILED;
			job_ptr->exit_code = 1;
			job_ptr->state_reason = FAIL_SYSTEM;
			xfree(job_ptr->state_desc);
			job_ptr->start_time = job_ptr->end_time = time(NULL);
			job_completion_logger(job_ptr, false);
		}
	}
	list_iterator_destroy(job_iterator);
}

/* List matching function, see common/list.h */
static int _find_batch_dir(void *x, void *key)
{
	uint32_t *key1 = x;
	uint32_t *key2 = key;
	return (int)(*key1 == *key2);
}
/* List entry deletion function, see common/list.h */
static void _del_batch_list_rec(void *x)
{
	xfree(x);
}

/* Remove all batch_dir entries in the list
 * NOTE: READ lock_slurmctld config before entry */
static void _remove_defunct_batch_dirs(List batch_dirs)
{
	ListIterator batch_dir_inx;
	uint32_t *job_id_ptr;

	batch_dir_inx = list_iterator_create(batch_dirs);
	while ((job_id_ptr = list_next(batch_dir_inx))) {
		info("Purging files for defunct batch job %u",
		     *job_id_ptr);
		_delete_job_desc_files(*job_id_ptr);
	}
	list_iterator_destroy(batch_dir_inx);
}

/*
 *  _xmit_new_end_time
 *	Tell all slurmd's associated with a job of its new end time
 * IN job_ptr - pointer to terminating job
 * globals: node_record_count - number of nodes in the system
 *	node_record_table_ptr - pointer to global node table
 */
static void
_xmit_new_end_time(struct job_record *job_ptr)
{
#ifndef HAVE_FRONT_END
	int i;
#endif
	job_time_msg_t *job_time_msg_ptr;
	agent_arg_t *agent_args;

	agent_args = xmalloc(sizeof(agent_arg_t));
	agent_args->msg_type = REQUEST_UPDATE_JOB_TIME;
	agent_args->retry = 1;
	agent_args->hostlist = hostlist_create("");
	job_time_msg_ptr = xmalloc(sizeof(job_time_msg_t));
	job_time_msg_ptr->job_id          = job_ptr->job_id;
	job_time_msg_ptr->expiration_time = job_ptr->end_time;

#ifdef HAVE_FRONT_END
	xassert(job_ptr->batch_host);
	hostlist_push(agent_args->hostlist, job_ptr->batch_host);
	agent_args->node_count  = 1;
#else
	for (i = 0; i < node_record_count; i++) {
		if (bit_test(job_ptr->node_bitmap, i) == 0)
			continue;
		hostlist_push(agent_args->hostlist,
			      node_record_table_ptr[i].name);
		agent_args->node_count++;
	}
#endif

	agent_args->msg_args = job_time_msg_ptr;
	agent_queue_request(agent_args);
	return;
}


/*
 * job_epilog_complete - Note the completion of the epilog script for a
 *	given job
 * IN job_id      - id of the job for which the epilog was executed
 * IN node_name   - name of the node on which the epilog was executed
 * IN return_code - return code from epilog script
 * RET true if job is COMPLETED, otherwise false
 */
extern bool job_epilog_complete(uint32_t job_id, char *node_name,
		uint32_t return_code)
{
#ifdef HAVE_FRONT_END
	int i;
#endif
	struct job_record  *job_ptr = find_job_record(job_id);
	struct node_record *node_ptr;

	if (job_ptr == NULL)
		return true;

	/* There is a potential race condition this handles.
	 * If slurmctld cold-starts while slurmd keeps running,
	 * slurmd could notify slurmctld of a job epilog completion
	 * before getting synced up with slurmctld state. If
	 * a new job arrives and the job_id is reused, we
	 * could try to note the termination of a job that
	 * hasn't really started. Very rare obviously. */
	if ((IS_JOB_PENDING(job_ptr) && (!IS_JOB_COMPLETING(job_ptr))) ||
	    (job_ptr->node_bitmap == NULL)) {
#ifndef HAVE_FRONT_END
		uint16_t base_state = NODE_STATE_UNKNOWN;
		node_ptr = find_node_record(node_name);
		if (node_ptr)
			base_state = node_ptr->node_state & NODE_STATE_BASE;
		if (base_state == NODE_STATE_DOWN) {
			debug("Epilog complete response for job %u from DOWN "
			      "node %s", job_id, node_name);
		} else if (job_ptr->restart_cnt) {
			/* Duplicate epilog complete can be due to race
			 * condition, especially with select/serial */
			debug("Duplicate epilog complete response for job %u",
			      job_id);
		} else {

			error("Epilog complete response for non-running job "
			      "%u, slurmctld and slurmd out of sync", job_id);
		}
#endif
		return false;
	}

#ifdef HAVE_FRONT_END
	xassert(job_ptr->batch_host);
	/* If there is a bad epilog error don't down the frontend
	   node.  If needed (not on a bluegene) the nodes in use by
	   the job will be downed below.
	*/
	if (return_code)
		error("Epilog error for job %u on %s",
		      job_ptr->job_id, job_ptr->batch_host);

	if (job_ptr->front_end_ptr && IS_JOB_COMPLETING(job_ptr)) {
		front_end_record_t *front_end_ptr = job_ptr->front_end_ptr;
		if (front_end_ptr->job_cnt_comp)
			front_end_ptr->job_cnt_comp--;
		else {
			error("job_cnt_comp underflow for for job %u on "
			      "front end %s",
			      job_ptr->job_id, front_end_ptr->name);
		}
		if (front_end_ptr->job_cnt_comp == 0)
			front_end_ptr->node_state &= (~NODE_STATE_COMPLETING);
	}

	if ((job_ptr->total_nodes == 0) && IS_JOB_COMPLETING(job_ptr)) {
		/* Job resources moved into another job and
		 *  tasks already killed */
		front_end_record_t *front_end_ptr = job_ptr->front_end_ptr;
		if (front_end_ptr)
			front_end_ptr->node_state &= (~NODE_STATE_COMPLETING);
	} else {
		for (i = 0; i < node_record_count; i++) {
			if (!bit_test(job_ptr->node_bitmap, i))
				continue;
			node_ptr = &node_record_table_ptr[i];
#ifndef HAVE_BG
			/* If this is a bluegene system we do not want to mark
			 * the entire midplane down if we have an epilog error.
			 * This would most likely kill other jobs sharing that
			 * midplane and that is not what we want. */
			if (return_code) {
				static uint32_t slurm_user_id = NO_VAL;
				if (slurm_user_id == NO_VAL)
					slurm_user_id=slurm_get_slurm_user_id();
				drain_nodes(node_ptr->name, "Epilog error",
					    slurm_user_id);
			}
#endif
			/* Change job from completing to completed */
			make_node_idle(node_ptr, job_ptr);
		}
	}
#else
	if (return_code) {
		error("Epilog error on %s, draining the node", node_name);
		drain_nodes(node_name, "Epilog error",
			    slurm_get_slurm_user_id());
	}
	/* Change job from completing to completed */
	node_ptr = find_node_record(node_name);
	if (node_ptr)
		make_node_idle(node_ptr, job_ptr);
#endif

	step_epilog_complete(job_ptr, node_name);
	/* nodes_completing is out of date, rebuild when next saved */
	xfree(job_ptr->nodes_completing);
	if (!IS_JOB_COMPLETING(job_ptr)) {	/* COMPLETED */
		batch_requeue_fini(job_ptr);
		return true;
	} else
		return false;
}

/* Complete a batch job requeue logic after all steps complete so that
 * subsequent jobs appear in a separate accounting record. */
void batch_requeue_fini(struct job_record  *job_ptr)
{
	time_t now;

	if (IS_JOB_COMPLETING(job_ptr) ||
	    !IS_JOB_PENDING(job_ptr) || !job_ptr->batch_flag)
		return;

	info("requeue batch job %u", job_ptr->job_id);
	now = time(NULL);
	/* Clear everything so this appears to be a new job and then restart
	 * it in accounting. */
	job_ptr->start_time = job_ptr->end_time = 0;
	job_ptr->total_cpus = 0;
	/* Current code (<= 2.1) has it so we start the new job with the next
	 * step id.  This could be used when restarting to figure out which
	 * step the previous run of this job stopped on. */
	//job_ptr->next_step_id = 0;

	job_ptr->node_cnt = 0;
#ifdef HAVE_BG
	select_g_select_jobinfo_set(job_ptr->select_jobinfo,
				    SELECT_JOBDATA_BLOCK_ID, "unassigned");
#endif
	xfree(job_ptr->nodes);
	xfree(job_ptr->nodes_completing);
	FREE_NULL_BITMAP(job_ptr->node_bitmap);
	if (job_ptr->details) {
		/* the time stamp on the new batch launch credential must be
		 * larger than the time stamp on the revoke request. Also the
		 * I/O must be all cleared out and the named socket purged,
		 * so delay for at least ten seconds. */
		job_ptr->details->begin_time = now + 10;
		if (!with_slurmdbd)
			jobacct_storage_g_job_start(acct_db_conn, job_ptr);
		/* Since this could happen on a launch we need to make sure the
		 * submit isn't the same as the last submit so put now + 1 so
		 * we get different records in the database */
		if (now == job_ptr->details->submit_time)
			now++;
		job_ptr->details->submit_time = now;
	}

	/* Reset this after the batch step has finished or the batch step
	 * information will be attributed to the next run of the job. */
	job_ptr->db_index = 0;
}


/* job_fini - free all memory associated with job records */
void job_fini (void)
{
	if (job_list) {
		list_destroy(job_list);
		job_list = NULL;
	}
	xfree(job_hash);
}

/* log the completion of the specified job */
extern void job_completion_logger(struct job_record  *job_ptr, bool requeue)
{
	int base_state;

	xassert(job_ptr);

#ifdef HAVE_BG
	/* If on a bluegene system we want to remove the job_resrcs so
	 * we don't get an error message about them already existing
	 * when the job goes to run again. */
	if (requeue)
		free_job_resources(&job_ptr->job_resrcs);
#endif
	acct_policy_remove_job_submit(job_ptr);

	if (!IS_JOB_RESIZING(job_ptr)) {
		/* Remove configuring state just to make sure it isn't there
		 * since it will throw off displays of the job. */
		job_ptr->job_state &= (~JOB_CONFIGURING);

		/* make sure all parts of the job are notified */
		srun_job_complete(job_ptr);

		/* mail out notifications of completion */
		base_state = job_ptr->job_state & JOB_STATE_BASE;
		if ((base_state == JOB_COMPLETE) ||
		    (base_state == JOB_CANCELLED)) {
			if (requeue && (job_ptr->mail_type & MAIL_JOB_REQUEUE))
				mail_job_info(job_ptr, MAIL_JOB_REQUEUE);
			if (!requeue && (job_ptr->mail_type & MAIL_JOB_END))
				mail_job_info(job_ptr, MAIL_JOB_END);
		} else {	/* JOB_FAILED, JOB_TIMEOUT, etc. */
			if (job_ptr->mail_type & MAIL_JOB_FAIL)
				mail_job_info(job_ptr, MAIL_JOB_FAIL);
			else if (job_ptr->mail_type & MAIL_JOB_END)
				mail_job_info(job_ptr, MAIL_JOB_END);
		}
	}

	g_slurm_jobcomp_write(job_ptr);

	/* When starting the resized job everything is taken care of
	 * elsewhere, so don't call it here. */
	if (IS_JOB_RESIZING(job_ptr))
		return;

	if (!job_ptr->assoc_id) {
		slurmdb_association_rec_t assoc_rec;
		/* In case accounting enabled after starting the job */
		memset(&assoc_rec, 0, sizeof(slurmdb_association_rec_t));
		assoc_rec.acct      = job_ptr->account;
		if (job_ptr->part_ptr)
			assoc_rec.partition = job_ptr->part_ptr->name;
		assoc_rec.uid       = job_ptr->user_id;

		if (!(assoc_mgr_fill_in_assoc(acct_db_conn, &assoc_rec,
					      accounting_enforce,
					      (slurmdb_association_rec_t **)
					      &job_ptr->assoc_ptr))) {
			job_ptr->assoc_id = assoc_rec.id;
			/* we have to call job start again because the
			 * associd does not get updated in job complete */
			jobacct_storage_g_job_start(acct_db_conn, job_ptr);
		}
	}

	if (!with_slurmdbd && !job_ptr->db_index)
		jobacct_storage_g_job_start(acct_db_conn, job_ptr);

	jobacct_storage_g_job_complete(acct_db_conn, job_ptr);
}

/*
 * job_independent - determine if this job has a dependent job pending
 *	or if the job's scheduled begin time is in the future
 * IN job_ptr - pointer to job being tested
 * RET - true if job no longer must be deferred for another job
 */
extern bool job_independent(struct job_record *job_ptr, int will_run)
{
	struct job_details *detail_ptr = job_ptr->details;
	time_t now = time(NULL);
	int depend_rc;

	if ((job_ptr->state_reason == WAIT_HELD) ||
	    (job_ptr->state_reason == WAIT_HELD_USER))
		return false;

	/* Test dependencies first so we can cancel jobs before dependent
	 * job records get purged (e.g. afterok, afternotok) */
	depend_rc = test_job_dependency(job_ptr);
	if (depend_rc == 1) {
		job_ptr->state_reason = WAIT_DEPENDENCY;
		xfree(job_ptr->state_desc);
		return false;
	} else if (depend_rc == 2) {
		time_t now = time(NULL);
		info("Job dependency can't be satisfied, cancelling job %u",
		     job_ptr->job_id);
		job_ptr->job_state	= JOB_CANCELLED;
		xfree(job_ptr->state_desc);
		job_ptr->start_time	= now;
		job_ptr->end_time	= now;
		srun_allocate_abort(job_ptr);
		job_completion_logger(job_ptr, false);
		srun_allocate_abort(job_ptr);
		return false;
	}

	if (detail_ptr && (detail_ptr->begin_time > now)) {
		job_ptr->state_reason = WAIT_TIME;
		xfree(job_ptr->state_desc);
		return false;	/* not yet time */
	}

	if (job_test_resv_now(job_ptr) != SLURM_SUCCESS) {
		job_ptr->state_reason = WAIT_RESERVATION;
		xfree(job_ptr->state_desc);
		return false;	/* not yet time */
	}

	/* Job is eligible to start now */
	if (job_ptr->state_reason == WAIT_DEPENDENCY) {
		job_ptr->state_reason = WAIT_NO_REASON;
		xfree(job_ptr->state_desc);
	}
	if ((detail_ptr && (detail_ptr->begin_time == 0) &&
	    (job_ptr->priority != 0))) {
		detail_ptr->begin_time = now;
	} else if (job_ptr->state_reason == WAIT_TIME) {
		job_ptr->state_reason = WAIT_NO_REASON;
		xfree(job_ptr->state_desc);
	}
	return true;
}

/*
 * determine if job is ready to execute per the node select plugin
 * IN job_id - job to test
 * OUT ready - 1 if job is ready to execute 0 otherwise
 * RET SLURM error code
 */
extern int job_node_ready(uint32_t job_id, int *ready)
{
	int rc;
	struct job_record *job_ptr;
	xassert(ready);

	*ready = 0;
	job_ptr = find_job_record(job_id);
	if (job_ptr == NULL)
		return ESLURM_INVALID_JOB_ID;

	/* Always call select_g_job_ready() so that select/bluegene can
	 * test and update block state information. */
	rc = select_g_job_ready(job_ptr);
	if (rc == READY_JOB_FATAL)
		return ESLURM_INVALID_PARTITION_NAME;
	if (rc == READY_JOB_ERROR)
		return EAGAIN;
	if (rc)
		rc = READY_NODE_STATE;

	if (job_ptr->details && job_ptr->details->prolog_running)
		rc &= (~READY_NODE_STATE);

	if (IS_JOB_RUNNING(job_ptr) || IS_JOB_SUSPENDED(job_ptr))
		rc |= READY_JOB_STATE;
	if ((rc == (READY_NODE_STATE | READY_JOB_STATE)) &&
	    job_ptr->alias_list && !strcmp(job_ptr->alias_list, "TBD") &&
	    job_ptr->node_bitmap &&
	    (bit_overlap(power_node_bitmap, job_ptr->node_bitmap) == 0)) {
		set_job_alias_list(job_ptr);
	}

	*ready = rc;
	return SLURM_SUCCESS;
}

/* Send specified signal to all steps associated with a job */
static void _signal_job(struct job_record *job_ptr, int signal)
{
#ifndef HAVE_FRONT_END
	int i;
#endif
	agent_arg_t *agent_args = NULL;
	signal_job_msg_t *signal_job_msg = NULL;
	static int notify_srun_static = -1;
	int notify_srun = 0;

	if (notify_srun_static == -1) {
		char *launch_type = slurm_get_launch_type();
		/* do this for all but slurm (poe, aprun, etc...) */
		if (strcmp(launch_type, "launch/slurm"))
			notify_srun_static = 1;
		else
			notify_srun_static = 0;
		xfree(launch_type);
	}

#ifdef HAVE_FRONT_END
	/* On a front end system always notify_srun instead of slurmd */
	if (notify_srun_static)
		notify_srun = 1;
#else
	/* For launch/poe all signals are forwarded by srun to poe to tasks
	 * except SIGSTOP/SIGCONT, which are used for job preemption. In that
	 * case the slurmd must directly suspend tasks and switch resources. */
	if (notify_srun_static && (signal != SIGSTOP) && (signal != SIGCONT))
		notify_srun = 1;
#endif

	if (notify_srun) {
		ListIterator step_iterator;
		struct step_record *step_ptr;
		step_iterator = list_iterator_create(job_ptr->step_list);
		while ((step_ptr = list_next(step_iterator))) {
			/* Since we have already checked the uid,
			 * we can send this signal as uid 0. */
			job_step_signal(job_ptr->job_id, step_ptr->step_id,
					signal, 0);
		}
		list_iterator_destroy (step_iterator);

		return;
	}

	agent_args = xmalloc(sizeof(agent_arg_t));
	agent_args->msg_type = REQUEST_SIGNAL_JOB;
	agent_args->retry = 1;
	agent_args->hostlist = hostlist_create("");
	signal_job_msg = xmalloc(sizeof(kill_tasks_msg_t));
	signal_job_msg->job_id = job_ptr->job_id;
	signal_job_msg->signal = signal;

#ifdef HAVE_FRONT_END
	xassert(job_ptr->batch_host);
	hostlist_push(agent_args->hostlist, job_ptr->batch_host);
	agent_args->node_count = 1;
#else
	for (i = 0; i < node_record_count; i++) {
		if (bit_test(job_ptr->node_bitmap, i) == 0)
			continue;
		hostlist_push(agent_args->hostlist,
			      node_record_table_ptr[i].name);
		agent_args->node_count++;
	}
#endif

	if (agent_args->node_count == 0) {
		xfree(signal_job_msg);
		xfree(agent_args);
		return;
	}

	agent_args->msg_args = signal_job_msg;
	agent_queue_request(agent_args);
	return;
}

static void *_switch_suspend_info(struct job_record *job_ptr)
{
	ListIterator step_iterator;
	struct step_record *step_ptr;
	void *switch_suspend_info = NULL;

	step_iterator = list_iterator_create (job_ptr->step_list);
	while ((step_ptr = (struct step_record *) list_next (step_iterator))) {
		if (step_ptr->state != JOB_RUNNING)
			continue;
		switch_g_job_suspend_info_get(step_ptr->switch_job,
					      &switch_suspend_info);
	}
	list_iterator_destroy (step_iterator);

	return switch_suspend_info;
}

/* Send suspend request to slumrd of all nodes associated with a job
 * job_ptr IN - job to be suspended or resumed
 * op IN - SUSPEND_JOB or RESUME_JOB
 * indf_susp IN - set if job is being suspended indefinitely by user
 *                or admin, otherwise suspended for gang scheduling
 */
static void _suspend_job(struct job_record *job_ptr, uint16_t op,
			 bool indf_susp)
{
#ifndef HAVE_FRONT_END
	int i;
#endif
	agent_arg_t *agent_args;
	suspend_int_msg_t *sus_ptr;

	agent_args = xmalloc(sizeof(agent_arg_t));
	agent_args->msg_type = REQUEST_SUSPEND_INT;
	agent_args->retry = 0;	/* don't resend, gang scheduler
				 * sched/wiki or sched/wiki2 can
				 * quickly induce huge backlog
				 * of agent.c RPCs */
	agent_args->hostlist = hostlist_create("");
	sus_ptr = xmalloc(sizeof(suspend_int_msg_t));
	sus_ptr->job_id = job_ptr->job_id;
	sus_ptr->op = op;
	sus_ptr->indf_susp = indf_susp;
	sus_ptr->switch_info = _switch_suspend_info(job_ptr);

#ifdef HAVE_FRONT_END
	xassert(job_ptr->batch_host);
	hostlist_push(agent_args->hostlist, job_ptr->batch_host);
	agent_args->node_count = 1;
#else
	for (i = 0; i < node_record_count; i++) {
		if (bit_test(job_ptr->node_bitmap, i) == 0)
			continue;
		hostlist_push(agent_args->hostlist,
			      node_record_table_ptr[i].name);
		agent_args->node_count++;
	}
#endif

	if (agent_args->node_count == 0) {
		slurm_free_suspend_int_msg(sus_ptr);
		xfree(agent_args);
		return;
	}

	agent_args->msg_args = sus_ptr;
	agent_queue_request(agent_args);
	return;
}

/*
 * Specified job is being suspended, release allocated nodes
 * job_ptr IN - job to be suspended
 * indf_susp IN - set if job is being suspended indefinitely by user
 *                or admin, otherwise suspended for gang scheduling
 */
static int _suspend_job_nodes(struct job_record *job_ptr, bool indf_susp)
{
	int i, rc = SLURM_SUCCESS;
	struct node_record *node_ptr = node_record_table_ptr;
	uint16_t node_flags;
	time_t now = time(NULL);

	if ((rc = select_g_job_suspend(job_ptr, indf_susp)) != SLURM_SUCCESS)
		return rc;

	for (i=0; i<node_record_count; i++, node_ptr++) {
		if (bit_test(job_ptr->node_bitmap, i) == 0)
			continue;

		node_ptr->sus_job_cnt++;
		if (node_ptr->run_job_cnt)
			(node_ptr->run_job_cnt)--;
		else {
			error("Node %s run_job_cnt underflow",
				node_ptr->name);
		}
		if (job_ptr->details && (job_ptr->details->shared == 0)) {
			if (node_ptr->no_share_job_cnt)
				(node_ptr->no_share_job_cnt)--;
			else {
				error("Node %s no_share_job_cnt "
					"underflow", node_ptr->name);
			}
			if (node_ptr->no_share_job_cnt == 0)
				bit_set(share_node_bitmap, i);
		}
		node_flags = node_ptr->node_state & NODE_STATE_FLAGS;
		if ((node_ptr->run_job_cnt  == 0) &&
		    (node_ptr->comp_job_cnt == 0)) {
			bit_set(idle_node_bitmap, i);
		}
		if (IS_NODE_DOWN(node_ptr)) {
			debug3("_suspend_job_nodes: Node %s left DOWN",
				node_ptr->name);
		} else if (node_ptr->run_job_cnt) {
			node_ptr->node_state = NODE_STATE_ALLOCATED |
					       node_flags;
		} else {
			node_ptr->node_state = NODE_STATE_IDLE | node_flags;
			node_ptr->last_idle  = now;
		}
	}
	last_job_update = last_node_update = now;
	return rc;
}

/*
 * Specified job is being resumed, re-allocate the nodes
 * job_ptr IN - job to be resumed
 * indf_susp IN - set i f job is being resumed from indefinite suspend by user
 *                or admin, otherwise resume from gang scheduling
 */
static int _resume_job_nodes(struct job_record *job_ptr, bool indf_susp)
{
	int i, rc = SLURM_SUCCESS;
	struct node_record *node_ptr = node_record_table_ptr;
	uint16_t node_flags;

	if ((rc = select_g_job_resume(job_ptr, indf_susp)) != SLURM_SUCCESS)
		return rc;

	for (i=0; i<node_record_count; i++, node_ptr++) {
		if (bit_test(job_ptr->node_bitmap, i) == 0)
			continue;
		if (IS_NODE_DOWN(node_ptr))
			return SLURM_ERROR;
	}

	node_ptr = node_record_table_ptr;
	for (i=0; i<node_record_count; i++, node_ptr++) {
		if (bit_test(job_ptr->node_bitmap, i) == 0)
			continue;

		if (node_ptr->sus_job_cnt)
			(node_ptr->sus_job_cnt)--;
		else {
			error("Node %s sus_job_cnt underflow",
			      node_ptr->name);
		}
		node_ptr->run_job_cnt++;
		if (job_ptr->details &&
		    (job_ptr->details->shared == 0)) {
			node_ptr->no_share_job_cnt++;
			if (node_ptr->no_share_job_cnt)
				bit_clear(share_node_bitmap, i);
		}
		bit_clear(idle_node_bitmap, i);
		node_flags = node_ptr->node_state & NODE_STATE_FLAGS;
		node_ptr->node_state = NODE_STATE_ALLOCATED | node_flags;
	}
	last_job_update = last_node_update = time(NULL);
	return rc;
}

static int _job_suspend_switch_test(struct job_record *job_ptr)
{
	int rc = SLURM_SUCCESS;
	ListIterator step_iterator;
	struct step_record *step_ptr;

	step_iterator = list_iterator_create(job_ptr->step_list);
	while ((step_ptr = (struct step_record *) list_next (step_iterator))) {
		if (step_ptr->state != JOB_RUNNING)
			continue;
		rc = switch_g_job_suspend_test(step_ptr->switch_job);
		if (rc != SLURM_SUCCESS)
			break;
	}
	list_iterator_destroy (step_iterator);

	return rc;
}

/*
 * job_suspend - perform some suspend/resume operation
 * IN sus_ptr - suspend/resume request message
 * IN uid - user id of the user issuing the RPC
 * IN conn_fd - file descriptor on which to send reply,
 *              -1 if none
 * indf_susp IN - set if job is being suspended indefinitely by user or admin
 *                and we should clear it's priority, otherwise suspended
 *		  temporarily for gang scheduling
 * IN protocol_version - slurm protocol version of client
 * RET 0 on success, otherwise ESLURM error code
 */
extern int job_suspend(suspend_msg_t *sus_ptr, uid_t uid,
		       slurm_fd_t conn_fd, bool indf_susp,
		       uint16_t protocol_version)
{
	int rc = SLURM_SUCCESS;
	time_t now = time(NULL);
	struct job_record *job_ptr = NULL;
	slurm_msg_t resp_msg;
	return_code_msg_t rc_msg;
#ifdef HAVE_BG
	rc = ESLURM_NOT_SUPPORTED;
#endif
	if (rc)
		goto reply;

	/* find the job */
	job_ptr = find_job_record (sus_ptr->job_id);
	if (job_ptr == NULL) {
		rc = ESLURM_INVALID_JOB_ID;
		goto reply;
	}

	/* validate the request */
	if ((uid != 0) && (uid != getuid())) {
		rc = ESLURM_ACCESS_DENIED;
		goto reply;
	}
	if (IS_JOB_PENDING(job_ptr)) {
		rc = ESLURM_JOB_PENDING;
		goto reply;
	}
	if (IS_JOB_FINISHED(job_ptr)) {
		rc = ESLURM_ALREADY_DONE;
		goto reply;
	}
	if ((sus_ptr->op == SUSPEND_JOB) &&
	    (_job_suspend_switch_test(job_ptr) != SLURM_SUCCESS)) {
		rc = ESLURM_NOT_SUPPORTED;
		goto reply;
	}

	/* Notify salloc/srun of suspend/resume */
	srun_job_suspend(job_ptr, sus_ptr->op);

	/* perform the operation */
	if (sus_ptr->op == SUSPEND_JOB) {
		if (!IS_JOB_RUNNING(job_ptr)) {
			rc = ESLURM_DISABLED;
			goto reply;
		}
		rc = _suspend_job_nodes(job_ptr, indf_susp);
		if (rc != SLURM_SUCCESS)
			goto reply;
		_suspend_job(job_ptr, sus_ptr->op, indf_susp);
		job_ptr->job_state = JOB_SUSPENDED;
		if (indf_susp)
			job_ptr->priority = 0;
		if (job_ptr->suspend_time) {
			job_ptr->pre_sus_time +=
				difftime(now,
				job_ptr->suspend_time);
		} else {
			job_ptr->pre_sus_time +=
				difftime(now,
				job_ptr->start_time);
		}
		suspend_job_step(job_ptr);
	} else if (sus_ptr->op == RESUME_JOB) {
		if (!IS_JOB_SUSPENDED(job_ptr)) {
			rc = ESLURM_DISABLED;
			goto reply;
		}
		rc = _resume_job_nodes(job_ptr, indf_susp);
		if (rc != SLURM_SUCCESS)
			goto reply;
		_suspend_job(job_ptr, sus_ptr->op, indf_susp);
		if (job_ptr->priority == 0)
			set_job_prio(job_ptr);
		job_ptr->job_state = JOB_RUNNING;
		job_ptr->tot_sus_time +=
			difftime(now, job_ptr->suspend_time);
		if (!wiki_sched_test) {
			char *sched_type = slurm_get_sched_type();
			if (strcmp(sched_type, "sched/wiki") == 0)
				wiki_sched  = true;
			if (strcmp(sched_type, "sched/wiki2") == 0) {
				wiki_sched  = true;
				wiki2_sched = true;
			}
			xfree(sched_type);
			wiki_sched_test = true;
		}
		if ((job_ptr->time_limit != INFINITE) && (!wiki2_sched)) {
 			debug3("Job %u resumed, updating end_time",
 			       job_ptr->job_id);
			job_ptr->end_time = now +
				(job_ptr->time_limit * 60)
				- job_ptr->pre_sus_time;
		}
		resume_job_step(job_ptr);
	}

	job_ptr->time_last_active = now;
	job_ptr->suspend_time = now;
	jobacct_storage_g_job_suspend(acct_db_conn, job_ptr);

    reply:
	if (conn_fd >= 0) {
		slurm_msg_t_init(&resp_msg);
		resp_msg.protocol_version = protocol_version;
		resp_msg.msg_type  = RESPONSE_SLURM_RC;
		rc_msg.return_code = rc;
		resp_msg.data      = &rc_msg;
		slurm_send_node_msg(conn_fd, &resp_msg);
	}
	return rc;
}

/*
 * job_requeue - Requeue a running or pending batch job
 * IN uid - user id of user issuing the RPC
 * IN job_id - id of the job to be requeued
 * IN conn_fd - file descriptor on which to send reply
 * IN protocol_version - slurm protocol version of client
 * IN preempt - true if job being preempted
 * RET 0 on success, otherwise ESLURM error code
 */
extern int job_requeue(uid_t uid,
                       uint32_t job_id,
                       slurm_fd_t conn_fd,
                       uint16_t protocol_version,
                       bool preempt)
{
	int rc = SLURM_SUCCESS;
	struct job_record *job_ptr = NULL;
	bool suspended = false;
	slurm_msg_t resp_msg;
	return_code_msg_t rc_msg;
	time_t now = time(NULL);
	bool is_running;

	/* find the job */
	job_ptr = find_job_record(job_id);
	if (job_ptr == NULL) {
		rc = ESLURM_INVALID_JOB_ID;
		goto reply;
	}

	/* validate the request */
	if ((uid != job_ptr->user_id) && !validate_operator(uid) &&
	    !assoc_mgr_is_user_acct_coord(acct_db_conn, uid,
					  job_ptr->account)) {
		rc = ESLURM_ACCESS_DENIED;
		goto reply;
	}

	if ((job_ptr->details == NULL) || (job_ptr->details->requeue == 0)) {
		rc = ESLURM_DISABLED;
		goto reply;
	}

	/* In the process of completing or
	 * already requeued.
	 */
	if (IS_JOB_COMPLETING(job_ptr)
		|| (IS_JOB_PENDING(job_ptr)))
		goto reply;

	/* nothing else to do if pending */
	if (IS_JOB_PENDING(job_ptr))
		goto reply;

	if (job_ptr->batch_flag == 0) {
		debug("Job-requeue can only be done for batch jobs");
		rc = ESLURM_BATCH_ONLY;
		goto reply;
	}

	slurm_sched_g_requeue(job_ptr, "Job requeued by user/admin");
	last_job_update = now;

	if (IS_JOB_SUSPENDED(job_ptr)) {
		enum job_states suspend_job_state = job_ptr->job_state;
		/* we can't have it as suspended when we call the
		 * accounting stuff.
		 */
		job_ptr->job_state = JOB_CANCELLED;
		jobacct_storage_g_job_suspend(acct_db_conn, job_ptr);
		job_ptr->job_state = suspend_job_state;
		suspended = true;
	}

	job_ptr->time_last_active  = now;
	if (suspended)
		job_ptr->end_time = job_ptr->suspend_time;
	else
		job_ptr->end_time = now;

	/* Save the state of the job so that
	 * we deallocate the nodes if is in
	 * running state.
	 */
	is_running = false;
	if (IS_JOB_SUSPENDED(job_ptr)
	    || IS_JOB_RUNNING(job_ptr))
		is_running = true;

	/* We want this job to look like it was cancelled in the
	 * accounting logs. Set a new submit time so the restarted
	 * job looks like a new job. */
	job_ptr->job_state  = JOB_CANCELLED;
	build_cg_bitmap(job_ptr);
	job_completion_logger(job_ptr, true);

	/* Deallocate resources only if the job
	 * has some.
	 */
	if (is_running)
		deallocate_nodes(job_ptr, false, suspended, preempt);

	xfree(job_ptr->details->req_node_layout);

	/* do this after the epilog complete, setting it here is too early */
	//job_ptr->db_index = 0;
	//job_ptr->details->submit_time = now;

	job_ptr->job_state = JOB_PENDING;
	if (job_ptr->node_cnt)
		job_ptr->job_state |= JOB_COMPLETING;

	job_ptr->pre_sus_time = (time_t) 0;
	job_ptr->suspend_time = (time_t) 0;
	job_ptr->tot_sus_time = (time_t) 0;

	job_ptr->restart_cnt++;
	/* Since the job completion logger removes the submit we need
	 * to add it again. */
	acct_policy_add_job_submit(job_ptr);

reply:
	if (conn_fd >= 0) {
		slurm_msg_t_init(&resp_msg);
		resp_msg.protocol_version = protocol_version;
		resp_msg.msg_type  = RESPONSE_SLURM_RC;
		rc_msg.return_code = rc;
		resp_msg.data      = &rc_msg;
		slurm_send_node_msg(conn_fd, &resp_msg);
	}
	return rc;
}

/*
 * job_end_time - Process JOB_END_TIME
 * IN time_req_msg - job end time request
 * OUT timeout_msg - job timeout response to be sent
 * RET SLURM_SUCESS or an error code
 */
extern int job_end_time(job_alloc_info_msg_t *time_req_msg,
			srun_timeout_msg_t *timeout_msg)
{
	struct job_record *job_ptr;
	xassert(timeout_msg);

	job_ptr = find_job_record(time_req_msg->job_id);
	if (!job_ptr)
		return ESLURM_INVALID_JOB_ID;

	timeout_msg->job_id  = time_req_msg->job_id;
	timeout_msg->step_id = NO_VAL;
	timeout_msg->timeout = job_ptr->end_time;
	return SLURM_SUCCESS;
}

/* Reset nodes_completing field for all jobs.
 * Job write lock must be set before calling. */
extern void update_job_nodes_completing(void)
{
	ListIterator job_iterator;
	struct job_record *job_ptr;

	if (!job_list)
		return;

	job_iterator = list_iterator_create(job_list);
	while ((job_ptr = (struct job_record *) list_next(job_iterator))) {
		if ((!IS_JOB_COMPLETING(job_ptr)) ||
		    (job_ptr->node_bitmap == NULL))
			continue;
		xfree(job_ptr->nodes_completing);
		if (job_ptr->node_bitmap_cg) {
			job_ptr->nodes_completing =
				bitmap2node_name(job_ptr->node_bitmap_cg);
		} else {
			job_ptr->nodes_completing =
				bitmap2node_name(job_ptr->node_bitmap);
		}
	}
	list_iterator_destroy(job_iterator);
}

/*
 * job_hold_by_assoc_id - Hold all pending jobs with a given
 *	association ID. This happens when an association is deleted (e.g. when
 *	a user is removed from the association database).
 * RET count of held jobs
 */
extern int job_hold_by_assoc_id(uint32_t assoc_id)
{
	int cnt = 0;
	ListIterator job_iterator;
	struct job_record *job_ptr;
	/* Write lock on jobs */
	slurmctld_lock_t job_write_lock =
		{ NO_LOCK, WRITE_LOCK, NO_LOCK, NO_LOCK };

	if (!job_list)
		return cnt;

	lock_slurmctld(job_write_lock);
	job_iterator = list_iterator_create(job_list);
	while ((job_ptr = (struct job_record *) list_next(job_iterator))) {
		if (job_ptr->assoc_id != assoc_id)
			continue;

		/* move up to the parent that should still exist */
		if (job_ptr->assoc_ptr) {
			/* Force a start so the association doesn't
			   get lost.  Since there could be some delay
			   in the start of the job when running with
			   the slurmdbd.
			*/
			if (!job_ptr->db_index) {
				jobacct_storage_g_job_start(acct_db_conn,
							    job_ptr);
			}

			job_ptr->assoc_ptr =
				((slurmdb_association_rec_t *)
				 job_ptr->assoc_ptr)->usage->parent_assoc_ptr;
			if (job_ptr->assoc_ptr)
				job_ptr->assoc_id =
					((slurmdb_association_rec_t *)
					 job_ptr->assoc_ptr)->id;
		}

		if (IS_JOB_FINISHED(job_ptr))
			continue;

		info("Association deleted, holding job %u",
		     job_ptr->job_id);
		xfree(job_ptr->state_desc);
		job_ptr->state_reason = FAIL_ACCOUNT;
		cnt++;
	}
	list_iterator_destroy(job_iterator);
	unlock_slurmctld(job_write_lock);
	return cnt;
}

/*
 * job_hold_by_qos_id - Hold all pending jobs with a given
 *	QOS ID. This happens when a QOS is deleted (e.g. when
 *	a QOS is removed from the association database).
 * RET count of held jobs
 */
extern int job_hold_by_qos_id(uint32_t qos_id)
{
	int cnt = 0;
	ListIterator job_iterator;
	struct job_record *job_ptr;
	/* Write lock on jobs */
	slurmctld_lock_t job_write_lock =
		{ NO_LOCK, WRITE_LOCK, NO_LOCK, NO_LOCK };

	if (!job_list)
		return cnt;

	lock_slurmctld(job_write_lock);
	job_iterator = list_iterator_create(job_list);
	while ((job_ptr = (struct job_record *) list_next(job_iterator))) {
		if (job_ptr->qos_id != qos_id)
			continue;

		/* move up to the parent that should still exist */
		if (job_ptr->qos_ptr) {
			/* Force a start so the association doesn't
			   get lost.  Since there could be some delay
			   in the start of the job when running with
			   the slurmdbd.
			*/
			if (!job_ptr->db_index) {
				jobacct_storage_g_job_start(acct_db_conn,
							    job_ptr);
			}
			job_ptr->qos_ptr = NULL;
		}

		if (IS_JOB_FINISHED(job_ptr))
			continue;

		info("QOS deleted, holding job %u", job_ptr->job_id);
		xfree(job_ptr->state_desc);
		job_ptr->state_reason = FAIL_QOS;
		cnt++;
	}
	list_iterator_destroy(job_iterator);
	unlock_slurmctld(job_write_lock);
	return cnt;
}

/*
 * Modify the account associated with a pending job
 * IN module - where this is called from
 * IN job_ptr - pointer to job which should be modified
 * IN new_account - desired account name
 * RET SLURM_SUCCESS or error code
 */
extern int update_job_account(char *module, struct job_record *job_ptr,
			      char *new_account)
{
	slurmdb_association_rec_t assoc_rec;

	if ((!IS_JOB_PENDING(job_ptr)) || (job_ptr->details == NULL)) {
		info("%s: attempt to modify account for non-pending "
		     "job_id %u", module, job_ptr->job_id);
		return ESLURM_DISABLED;
	}


	memset(&assoc_rec, 0, sizeof(slurmdb_association_rec_t));
	assoc_rec.acct      = new_account;
	if (job_ptr->part_ptr)
		assoc_rec.partition = job_ptr->part_ptr->name;
	assoc_rec.uid       = job_ptr->user_id;
	if (assoc_mgr_fill_in_assoc(acct_db_conn, &assoc_rec,
				    accounting_enforce,
				    (slurmdb_association_rec_t **)
				    &job_ptr->assoc_ptr)) {
		info("%s: invalid account %s for job_id %u",
		     module, new_account, job_ptr->job_id);
		return ESLURM_INVALID_ACCOUNT;
	} else if (association_based_accounting &&
		   !job_ptr->assoc_ptr          &&
		   !(accounting_enforce & ACCOUNTING_ENFORCE_ASSOCS)) {
		/* if not enforcing associations we want to look for
		 * the default account and use it to avoid getting
		 * trash in the accounting records.
		 */
		assoc_rec.acct = NULL;
		assoc_mgr_fill_in_assoc(acct_db_conn, &assoc_rec,
					accounting_enforce,
					(slurmdb_association_rec_t **)
					&job_ptr->assoc_ptr);
		if (!job_ptr->assoc_ptr) {
			debug("%s: we didn't have an association for account "
			      "'%s' and user '%u', and we can't seem to find "
			      "a default one either.  Keeping new account "
			      "'%s'.  This will produce trash in accounting.  "
			      "If this is not what you desire please put "
			      "AccountStorageEnforce=associations "
			      "in your slurm.conf "
			      "file.", module, new_account,
			      job_ptr->user_id, new_account);
			assoc_rec.acct = new_account;
		}
	}

	xfree(job_ptr->account);
	if (assoc_rec.acct && assoc_rec.acct[0] != '\0') {
		job_ptr->account = xstrdup(assoc_rec.acct);
		info("%s: setting account to %s for job_id %u",
		     module, assoc_rec.acct, job_ptr->job_id);
	} else {
		info("%s: cleared account for job_id %u",
		     module, job_ptr->job_id);
	}
	job_ptr->assoc_id = assoc_rec.id;

	last_job_update = time(NULL);

	return SLURM_SUCCESS;
}

/*
 * Modify the account associated with a pending job
 * IN module - where this is called from
 * IN job_ptr - pointer to job which should be modified
 * IN new_wckey - desired wckey name
 * RET SLURM_SUCCESS or error code
 */
extern int update_job_wckey(char *module, struct job_record *job_ptr,
			    char *new_wckey)
{
	slurmdb_wckey_rec_t wckey_rec, *wckey_ptr;

	if ((!IS_JOB_PENDING(job_ptr)) || (job_ptr->details == NULL)) {
		info("%s: attempt to modify account for non-pending "
		     "job_id %u", module, job_ptr->job_id);
		return ESLURM_DISABLED;
	}

	memset(&wckey_rec, 0, sizeof(slurmdb_wckey_rec_t));
	wckey_rec.uid       = job_ptr->user_id;
	wckey_rec.name      = new_wckey;
	if (assoc_mgr_fill_in_wckey(acct_db_conn, &wckey_rec,
				    accounting_enforce, &wckey_ptr)) {
		info("%s: invalid wckey %s for job_id %u",
		     module, new_wckey, job_ptr->job_id);
		return ESLURM_INVALID_WCKEY;
	} else if (association_based_accounting
		  && !wckey_ptr
		  && !(accounting_enforce & ACCOUNTING_ENFORCE_WCKEYS)) {
		/* if not enforcing associations we want to look for
		   the default account and use it to avoid getting
		   trash in the accounting records.
		*/
		wckey_rec.name = NULL;
		assoc_mgr_fill_in_wckey(acct_db_conn, &wckey_rec,
					accounting_enforce, &wckey_ptr);
		if (!wckey_ptr) {
			debug("%s: we didn't have a wckey record for wckey "
			      "'%s' and user '%u', and we can't seem to find "
			      "a default one either.  Setting it anyway. "
			      "This will produce trash in accounting.  "
			      "If this is not what you desire please put "
			      "AccountStorageEnforce=wckeys in your slurm.conf "
			      "file.", module, new_wckey,
			      job_ptr->user_id);
			wckey_rec.name = new_wckey;
		}
	}

	xfree(job_ptr->wckey);
	if (wckey_rec.name && wckey_rec.name[0] != '\0') {
		job_ptr->wckey = xstrdup(wckey_rec.name);
		info("%s: setting wckey to %s for job_id %u",
		     module, wckey_rec.name, job_ptr->job_id);
	} else {
		info("%s: cleared wckey for job_id %u",
		     module, job_ptr->job_id);
	}

	last_job_update = time(NULL);

	return SLURM_SUCCESS;
}

extern int send_jobs_to_accounting(void)
{
	ListIterator itr = NULL;
	struct job_record *job_ptr;
	slurmctld_lock_t job_write_lock = {
		NO_LOCK, WRITE_LOCK, READ_LOCK, READ_LOCK };

	/* send jobs in pending or running state */
	lock_slurmctld(job_write_lock);
	itr = list_iterator_create(job_list);
	while ((job_ptr = list_next(itr))) {
		if (!job_ptr->assoc_id) {
			slurmdb_association_rec_t assoc_rec;
			memset(&assoc_rec, 0,
			       sizeof(slurmdb_association_rec_t));
			assoc_rec.acct      = job_ptr->account;
			if (job_ptr->part_ptr)
				assoc_rec.partition = job_ptr->part_ptr->name;
			assoc_rec.uid       = job_ptr->user_id;

			if (assoc_mgr_fill_in_assoc(
				   acct_db_conn, &assoc_rec,
				   accounting_enforce,
				   (slurmdb_association_rec_t **)
				   &job_ptr->assoc_ptr) &&
			    (accounting_enforce & ACCOUNTING_ENFORCE_ASSOCS)
			    && (!IS_JOB_FINISHED(job_ptr))) {
				info("Holding job %u with "
				     "invalid association",
				     job_ptr->job_id);
				xfree(job_ptr->state_desc);
				job_ptr->state_reason = FAIL_ACCOUNT;
				continue;
			} else
				job_ptr->assoc_id = assoc_rec.id;
		}

		/* we only want active, un accounted for jobs */
		if (job_ptr->db_index || IS_JOB_FINISHED(job_ptr))
			continue;

		debug("first reg: starting job %u in accounting",
		      job_ptr->job_id);
		jobacct_storage_g_job_start(acct_db_conn, job_ptr);

		if (IS_JOB_SUSPENDED(job_ptr))
			jobacct_storage_g_job_suspend(acct_db_conn, job_ptr);
	}
	list_iterator_destroy(itr);
	unlock_slurmctld(job_write_lock);

	return SLURM_SUCCESS;
}

/* Perform checkpoint operation on a job */
extern int job_checkpoint(checkpoint_msg_t *ckpt_ptr, uid_t uid,
			  slurm_fd_t conn_fd, uint16_t protocol_version)
{
	int rc = SLURM_SUCCESS;
	struct job_record *job_ptr;
	struct step_record *step_ptr;
	checkpoint_resp_msg_t resp_data;
	slurm_msg_t resp_msg;

	slurm_msg_t_init(&resp_msg);
	resp_msg.protocol_version = protocol_version;

	/* find the job */
	job_ptr = find_job_record (ckpt_ptr->job_id);
	if (job_ptr == NULL) {
		rc = ESLURM_INVALID_JOB_ID;
		goto reply;
	}
	if ((uid != job_ptr->user_id) && !validate_slurm_user(uid)) {
		rc = ESLURM_ACCESS_DENIED ;
		goto reply;
	}
	if (IS_JOB_PENDING(job_ptr)) {
		rc = ESLURM_JOB_PENDING;
		goto reply;
	} else if (IS_JOB_SUSPENDED(job_ptr)) {
		/* job can't get cycles for checkpoint
		 * if it is already suspended */
		rc = ESLURM_DISABLED;
		goto reply;
	} else if (!IS_JOB_RUNNING(job_ptr)) {
		rc = ESLURM_ALREADY_DONE;
		goto reply;
	}

	memset((void *)&resp_data, 0, sizeof(checkpoint_resp_msg_t));

	if (job_ptr->batch_flag) { /* operate on batch job */
		if ((ckpt_ptr->op == CHECK_CREATE)  ||
		    (ckpt_ptr->op == CHECK_REQUEUE) ||
		    (ckpt_ptr->op == CHECK_VACATE)) {
			if (job_ptr->details == NULL) {
				rc = ESLURM_DISABLED;
				goto reply;
			}
			if (ckpt_ptr->image_dir == NULL) {
				if (job_ptr->details->ckpt_dir == NULL) {
					rc = ESLURM_DISABLED;
					goto reply;
				}
				ckpt_ptr->image_dir = xstrdup(job_ptr->details
							      ->ckpt_dir);
			}

			rc = _checkpoint_job_record(job_ptr,
						    ckpt_ptr->image_dir);
			if (rc != SLURM_SUCCESS)
				goto reply;
		}
		/* append job id to ckpt image dir */
		xstrfmtcat(ckpt_ptr->image_dir, "/%u", job_ptr->job_id);
		rc = checkpoint_op(ckpt_ptr->job_id, ckpt_ptr->step_id, NULL,
				   ckpt_ptr->op, ckpt_ptr->data,
				   ckpt_ptr->image_dir, &resp_data.event_time,
				   &resp_data.error_code,
				   &resp_data.error_msg);
		info("checkpoint_op %u of %u.%u complete, rc=%d",
		     ckpt_ptr->op, ckpt_ptr->job_id, ckpt_ptr->step_id, rc);
		last_job_update = time(NULL);
	} else {		/* operate on all of a job's steps */
		int update_rc = -2;
		ListIterator step_iterator;

		step_iterator = list_iterator_create (job_ptr->step_list);
		while ((step_ptr = (struct step_record *)
					list_next (step_iterator))) {
			char *image_dir = NULL;
			if (step_ptr->state != JOB_RUNNING)
				continue;
			if (ckpt_ptr->image_dir) {
				image_dir = xstrdup(ckpt_ptr->image_dir);
			} else {
				image_dir = xstrdup(step_ptr->ckpt_dir);
			}
			xstrfmtcat(image_dir, "/%u.%u", job_ptr->job_id,
				   step_ptr->step_id);
			update_rc = checkpoint_op(ckpt_ptr->job_id,
						  step_ptr->step_id,
						  step_ptr,
						  ckpt_ptr->op,
						  ckpt_ptr->data,
						  image_dir,
						  &resp_data.event_time,
						  &resp_data.error_code,
						  &resp_data.error_msg);
			info("checkpoint_op %u of %u.%u complete, rc=%d",
			     ckpt_ptr->op, ckpt_ptr->job_id,
			     step_ptr->step_id, rc);
			rc = MAX(rc, update_rc);
			xfree(image_dir);
		}
		if (update_rc != -2)	/* some work done */
			last_job_update = time(NULL);
		list_iterator_destroy (step_iterator);
	}

    reply:
	if (conn_fd < 0)	/* periodic checkpoint */
		return rc;

	if ((rc == SLURM_SUCCESS) &&
	    ((ckpt_ptr->op == CHECK_ABLE) || (ckpt_ptr->op == CHECK_ERROR))) {
		resp_msg.msg_type = RESPONSE_CHECKPOINT;
		resp_msg.data = &resp_data;
		(void) slurm_send_node_msg(conn_fd, &resp_msg);
	} else {
		return_code_msg_t rc_msg;
		rc_msg.return_code = rc;
		resp_msg.msg_type  = RESPONSE_SLURM_RC;
		resp_msg.data      = &rc_msg;
		(void) slurm_send_node_msg(conn_fd, &resp_msg);
	}
	return rc;
}

/*
 * _checkpoint_job_record - save job to file for checkpoint
 *
 */
static int _checkpoint_job_record (struct job_record *job_ptr, char *image_dir)
{
	static int high_buffer_size = (1024*1024);
	char *ckpt_file = NULL, *old_file = NULL, *new_file = NULL;
	int ckpt_fd, error_code = SLURM_SUCCESS;
	Buf buffer = init_buf(high_buffer_size);

	ckpt_file = xstrdup(slurmctld_conf.job_ckpt_dir);
	xstrfmtcat(ckpt_file, "/%u.ckpt", job_ptr->job_id);

	debug("_checkpoint_job_record: checkpoint job record of %u to file %s",
	      job_ptr->job_id, ckpt_file);

	old_file = xstrdup(ckpt_file);
	xstrcat(old_file, ".old");

	new_file = xstrdup(ckpt_file);
	xstrcat(new_file, ".new");

	/* save version string */
	packstr(JOB_CKPT_VERSION, buffer);

	/* save checkpoint image directory */
	packstr(image_dir, buffer);

	_pack_job_for_ckpt(job_ptr, buffer);

	ckpt_fd = creat(new_file, 0600);
	if (ckpt_fd < 0) {
		error("Can't ckpt job, create file %s error: %m",
		      new_file);
		error_code = errno;
	} else {
		int pos = 0, nwrite = get_buf_offset(buffer), amount, rc;
		char *data = (char *)get_buf_data(buffer);
		while (nwrite > 0) {
			amount = write(ckpt_fd, &data[pos], nwrite);
			if ((amount < 0) && (errno != EINTR)) {
				error("Error writing file %s, %m", new_file);
				error_code = errno;
				break;
			} else if (amount >= 0) {
				nwrite -= amount;
				pos    += amount;
			}
		}

		rc = fsync_and_close(ckpt_fd, "checkpoint");
		if (rc && !error_code)
			error_code = rc;
	}
	if (error_code)
		(void) unlink(new_file);
	else {			/* file shuffle */
		(void) unlink(old_file);
		if (link(ckpt_file, old_file))
			debug4("unable to create link for %s -> %s: %m",
			       ckpt_file, old_file);
		(void) unlink(ckpt_file);
		if (link(new_file, ckpt_file))
			debug4("unable to create link for %s -> %s: %m",
			       new_file, ckpt_file);
		(void) unlink(new_file);
	}

	xfree(ckpt_file);
	xfree(old_file);
	xfree(new_file);
	free_buf(buffer);

	return error_code;
}

/*
 * _pack_job_for_ckpt - save RUNNING job to buffer for checkpoint
 *
 *   Just save enough information to restart it
 *
 * IN job_ptr - id of the job to be checkpointed
 * IN buffer - buffer to save the job state
 */
static void _pack_job_for_ckpt (struct job_record *job_ptr, Buf buffer)
{
	slurm_msg_t msg;
	job_desc_msg_t *job_desc;

	/* save allocated nodes */
	packstr(job_ptr->nodes, buffer);

	/* save job req */
	job_desc = _copy_job_record_to_job_desc(job_ptr);
	msg.msg_type = REQUEST_SUBMIT_BATCH_JOB;
	msg.protocol_version = SLURM_PROTOCOL_VERSION;
	msg.data = job_desc;
	pack_msg(&msg, buffer);

	/* free the environment since all strings are stored in one
	 * xmalloced buffer */
	if (job_desc->environment) {
		xfree(job_desc->environment[0]);
		xfree(job_desc->environment);
		job_desc->env_size = 0;
	}
	slurm_free_job_desc_msg(job_desc);
}

/*
 * _copy_job_record_to_job_desc - construct a job_desc_msg_t for a job.
 * IN job_ptr - the job record
 * RET the job_desc_msg_t, NULL on error
 */
static job_desc_msg_t *
_copy_job_record_to_job_desc(struct job_record *job_ptr)
{
	job_desc_msg_t *job_desc;
	struct job_details *details = job_ptr->details;
	multi_core_data_t *mc_ptr = details->mc_ptr;
	int i;

	/* construct a job_desc_msg_t from job */
	job_desc = xmalloc(sizeof(job_desc_msg_t));

	job_desc->account           = xstrdup(job_ptr->account);
	job_desc->acctg_freq        = xstrdup(details->acctg_freq);
	job_desc->alloc_node        = xstrdup(job_ptr->alloc_node);
	/* Since the allocating salloc or srun is not expected to exist
	 * when this checkpointed job is restarted, do not save these:
	 *
	 * job_desc->alloc_resp_port   = job_ptr->alloc_resp_port;
	 * job_desc->alloc_sid         = job_ptr->alloc_sid;
	 */
	job_desc->argc              = details->argc;
	job_desc->argv              = xmalloc(sizeof(char *) * job_desc->argc);
	for (i = 0; i < job_desc->argc; i ++)
		job_desc->argv[i]   = xstrdup(details->argv[i]);
	job_desc->begin_time        = details->begin_time;
	job_desc->ckpt_interval     = job_ptr->ckpt_interval;
	job_desc->ckpt_dir          = xstrdup(details->ckpt_dir);
	job_desc->comment           = xstrdup(job_ptr->comment);
	job_desc->contiguous        = details->contiguous;
	job_desc->core_spec         = details->core_spec;
	job_desc->cpu_bind          = xstrdup(details->cpu_bind);
	job_desc->cpu_bind_type     = details->cpu_bind_type;
	job_desc->dependency        = xstrdup(details->dependency);
	job_desc->end_time          = 0; /* Unused today */
	job_desc->environment       = get_job_env(job_ptr,
						  &job_desc->env_size);
	job_desc->exc_nodes         = xstrdup(details->exc_nodes);
	job_desc->features          = xstrdup(details->features);
	job_desc->gres              = xstrdup(job_ptr->gres);
	job_desc->group_id          = job_ptr->group_id;
	job_desc->immediate         = 0; /* nowhere to get this value */
	job_desc->job_id            = job_ptr->job_id;
	job_desc->kill_on_node_fail = job_ptr->kill_on_node_fail;
	job_desc->licenses          = xstrdup(job_ptr->licenses);
	job_desc->mail_type         = job_ptr->mail_type;
	job_desc->mail_user         = xstrdup(job_ptr->mail_user);
	job_desc->mem_bind          = xstrdup(details->mem_bind);
	job_desc->mem_bind_type     = details->mem_bind_type;
	job_desc->name              = xstrdup(job_ptr->name);
	job_desc->network           = xstrdup(job_ptr->network);
	job_desc->nice              = details->nice;
	job_desc->num_tasks         = details->num_tasks;
	job_desc->open_mode         = details->open_mode;
	job_desc->other_port        = job_ptr->other_port;
	job_desc->overcommit        = details->overcommit;
	job_desc->partition         = xstrdup(job_ptr->partition);
	job_desc->plane_size        = details->plane_size;
	job_desc->priority          = job_ptr->priority;
	if (job_ptr->qos_ptr) {
		slurmdb_qos_rec_t *qos_ptr =
			(slurmdb_qos_rec_t *)job_ptr->qos_ptr;
		job_desc->qos       = xstrdup(qos_ptr->name);
	}
	job_desc->resp_host         = xstrdup(job_ptr->resp_host);
	job_desc->req_nodes         = xstrdup(details->req_nodes);
	job_desc->requeue           = details->requeue;
	job_desc->reservation       = xstrdup(job_ptr->resv_name);
	job_desc->script            = get_job_script(job_ptr);
	job_desc->shared            = details->shared;
	job_desc->spank_job_env_size = job_ptr->spank_job_env_size;
	job_desc->spank_job_env      = xmalloc(sizeof(char *) *
					       job_desc->spank_job_env_size);
	for (i = 0; i < job_desc->spank_job_env_size; i ++)
		job_desc->spank_job_env[i]= xstrdup(job_ptr->spank_job_env[i]);
	job_desc->std_err           = xstrdup(details->std_err);
	job_desc->std_in            = xstrdup(details->std_in);
	job_desc->std_out           = xstrdup(details->std_out);
	job_desc->task_dist         = details->task_dist;
	job_desc->time_limit        = job_ptr->time_limit;
	job_desc->time_min          = job_ptr->time_min;
	job_desc->user_id           = job_ptr->user_id;
	job_desc->wait_all_nodes    = job_ptr->wait_all_nodes;
	job_desc->warn_flags        = job_ptr->warn_flags;
	job_desc->warn_signal       = job_ptr->warn_signal;
	job_desc->warn_time         = job_ptr->warn_time;
	job_desc->wckey             = xstrdup(job_ptr->wckey);
	job_desc->work_dir          = xstrdup(details->work_dir);
	job_desc->pn_min_cpus       = details->pn_min_cpus;
	job_desc->pn_min_memory     = details->pn_min_memory;
	job_desc->pn_min_tmp_disk   = details->pn_min_tmp_disk;
	job_desc->min_cpus          = details->min_cpus;
	job_desc->max_cpus          = details->max_cpus;
	job_desc->min_nodes         = details->min_nodes;
	job_desc->max_nodes         = details->max_nodes;
	if (job_desc->max_nodes == 0) /* set 0 in _job_create() */
		job_desc->max_nodes = NO_VAL;
	job_desc->sockets_per_node  = mc_ptr->sockets_per_node;
	job_desc->cores_per_socket  = mc_ptr->cores_per_socket;
	job_desc->threads_per_core  = mc_ptr->threads_per_core;
	job_desc->cpus_per_task     = details->cpus_per_task;
	job_desc->ntasks_per_node   = details->ntasks_per_node;
	job_desc->ntasks_per_socket = mc_ptr->ntasks_per_socket;
	job_desc->ntasks_per_core   = mc_ptr->ntasks_per_core;
#if 0
	/* select_jobinfo is unused at job submit time, only it's
	 * components are set. We recover those from the structure below.
	 * job_desc->select_jobinfo = select_g_select_jobinfo_copy(job_ptr->
							    select_jobinfo); */

	/* The following fields are used only on BlueGene systems.
	 * Since BlueGene does not use the checkpoint/restart logic today,
	 * we do not them. */
	select_g_select_jobinfo_get(job_ptr->select_jobinfo,
				    SELECT_JOBDATA_GEOMETRY,
				    &job_desc->geometry);
	select_g_select_jobinfo_get(job_ptr->select_jobinfo,
				    SELECT_JOBDATA_CONN_TYPE,
				    &job_desc->conn_type);
	select_g_select_jobinfo_get(job_ptr->select_jobinfo,
				    SELECT_JOBDATA_REBOOT,
				    &job_desc->reboot);
	select_g_select_jobinfo_get(job_ptr->select_jobinfo,
				    SELECT_JOBDATA_ROTATE,
				    &job_desc->rotate);
	select_g_select_jobinfo_get(job_ptr->select_jobinfo,
				    SELECT_JOBDATA_BLRTS_IMAGE,
				    &job_desc->blrtsimage);
	select_g_select_jobinfo_get(job_ptr->select_jobinfo,
				    SELECT_JOBDATA_LINUX_IMAGE,
				    &job_desc->linuximage);
	select_g_select_jobinfo_get(job_ptr->select_jobinfo,
				    SELECT_JOBDATA_MLOADER_IMAGE,
				    &job_desc->mloaderimage);
	select_g_select_jobinfo_get(job_ptr->select_jobinfo,
				    SELECT_JOBDATA_RAMDISK_IMAGE,
				    &job_desc->ramdiskimage);
#endif

	return job_desc;
}


/*
 * job_restart - Restart a batch job from checkpointed state
 *
 * Restarting a job is similar to submitting a new job, except that
 * the job requirements are loaded from the checkpoint file, and
 * the job id is restored.
 *
 * IN ckpt_ptr - checkpoint request message
 * IN uid - user id of the user issuing the RPC
 * IN conn_fd - file descriptor on which to send reply
 * IN protocol_version - slurm protocol version of client
 * RET 0 on success, otherwise ESLURM error code
 */
extern int job_restart(checkpoint_msg_t *ckpt_ptr, uid_t uid, slurm_fd_t conn_fd,
		       uint16_t protocol_version)
{
	struct job_record *job_ptr;
	char *image_dir, *ckpt_file, *data, *ver_str = NULL;
	char *alloc_nodes = NULL;
	int data_size = 0;
	Buf buffer;
	uint32_t tmp_uint32;
	slurm_msg_t msg, resp_msg;
	return_code_msg_t rc_msg;
	job_desc_msg_t *job_desc = NULL;
	int rc = SLURM_SUCCESS;
	uint16_t ckpt_version = (uint16_t) NO_VAL;

	if (ckpt_ptr->step_id != SLURM_BATCH_SCRIPT) {
		rc = ESLURM_NOT_SUPPORTED;
		goto reply;
	}

	if ((job_ptr = find_job_record(ckpt_ptr->job_id)) &&
	    ! IS_JOB_FINISHED(job_ptr)) {
		rc = ESLURM_DISABLED;
		goto reply;
	}

	ckpt_file = xstrdup(slurmctld_conf.job_ckpt_dir);
	xstrfmtcat(ckpt_file, "/%u.ckpt", ckpt_ptr->job_id);

	data = _read_job_ckpt_file(ckpt_file, &data_size);
	xfree(ckpt_file);

	if (data == NULL) {
		rc = errno;
		xfree (ckpt_file);
		goto reply;
	}
	buffer = create_buf(data, data_size);

	/* unpack version string */
	safe_unpackstr_xmalloc(&ver_str, &tmp_uint32, buffer);
	debug3("Version string in job_ckpt header is %s", ver_str);
	if (ver_str) {
		if (!strcmp(ver_str, JOB_CKPT_VERSION)) {
			ckpt_version = SLURM_PROTOCOL_VERSION;
		}
	}

	if (ckpt_version == (uint16_t)NO_VAL) {
		error("***************************************************");
		error("Can not restart from job ckpt, incompatible version");
		error("***************************************************");
		rc = EINVAL;
		goto unpack_error;
	}

	/* unpack checkpoint image directory */
	safe_unpackstr_xmalloc(&image_dir, &tmp_uint32, buffer);

	/* unpack the allocated nodes */
	safe_unpackstr_xmalloc(&alloc_nodes, &tmp_uint32, buffer);

	/* unpack the job req */
	msg.msg_type = REQUEST_SUBMIT_BATCH_JOB;
	msg.protocol_version = ckpt_version;
	if (unpack_msg(&msg, buffer) != SLURM_SUCCESS)
		goto unpack_error;

	job_desc = msg.data;

	/* sanity check */
	if (job_desc->job_id != ckpt_ptr->job_id) {
		error("saved job id(%u) is different from required job id(%u)",
		      job_desc->job_id, ckpt_ptr->job_id);
		rc = EINVAL;
		goto unpack_error;
	}
	if (!validate_slurm_user(uid) && (job_desc->user_id != uid)) {
		error("Security violation, user %u not allowed to restart "
		      "job %u of user %u",
		      uid, ckpt_ptr->job_id, job_desc->user_id);
		rc = EPERM;
		goto unpack_error;
	}

	if (ckpt_ptr->data == 1) { /* stick to nodes */
		xfree(job_desc->req_nodes);
		job_desc->req_nodes = alloc_nodes;
		alloc_nodes = NULL;	/* Nothing left to xfree */
	}

	/* set open mode to append */
	job_desc->open_mode = OPEN_MODE_APPEND;

	/* Set new job priority */
	job_desc->priority = NO_VAL;

	/*
	 * XXX: we set submit_uid to 0 in the following job_allocate() call
	 * This is for setting the job_id to the original one.
	 * But this will bypass some partition access permission checks.
	 * TODO: fix this.
	 */
	rc = job_allocate(job_desc,
			  0,		/* immediate */
			  0,		/* will_run */
			  NULL, 	/* resp */
			  0,		/* allocate */
			  0,		/* submit_uid. set to 0 to set job_id */
			  &job_ptr, NULL);

	/* set restart directory */
	if (job_ptr) {
		if (ckpt_ptr->image_dir) {
			xfree (image_dir);
			image_dir = xstrdup(ckpt_ptr->image_dir);
		}
		xstrfmtcat(image_dir, "/%u", ckpt_ptr->job_id);

		job_ptr->details->restart_dir = image_dir;
		image_dir = NULL;	/* Nothing left to xfree */

		last_job_update = time(NULL);
	}

 unpack_error:
	free_buf(buffer);
	xfree(ver_str);
	xfree(image_dir);
	xfree(alloc_nodes);
	xfree(ckpt_file);

 reply:
	slurm_msg_t_init(&resp_msg);
	resp_msg.protocol_version = protocol_version;
	rc_msg.return_code = rc;
	resp_msg.msg_type  = RESPONSE_SLURM_RC;
	resp_msg.data      = &rc_msg;
	(void) slurm_send_node_msg(conn_fd, &resp_msg);

	return rc;
}

static char *
_read_job_ckpt_file(char *ckpt_file, int *size_ptr)
{
	int ckpt_fd, error_code = 0;
	int data_allocated, data_read, data_size = 0;
	char *data = NULL;

	ckpt_fd = open(ckpt_file, O_RDONLY);
	if (ckpt_fd < 0) {
		info("No job ckpt file (%s) to read", ckpt_file);
		error_code = ENOENT;
	} else {
		data_allocated = BUF_SIZE;
		data = xmalloc(data_allocated);
		while (1) {
			data_read = read(ckpt_fd, &data[data_size],
					 BUF_SIZE);
			if (data_read < 0) {
				if (errno == EINTR)
					continue;
				else {
					error("Read error on %s: %m",
					      ckpt_file);
					error_code = errno;
					break;
				}
			} else if (data_read == 0)	/* eof */
				break;
			data_size      += data_read;
			data_allocated += data_read;
			xrealloc(data, data_allocated);
		}
		close(ckpt_fd);
	}

	if (error_code) {
		xfree(data);
		return NULL;
	}
	*size_ptr = data_size;
	return data;
}

/* Build a bitmap of nodes completing this job */
extern void build_cg_bitmap(struct job_record *job_ptr)
{
	FREE_NULL_BITMAP(job_ptr->node_bitmap_cg);
	if (job_ptr->node_bitmap) {
		job_ptr->node_bitmap_cg = bit_copy(job_ptr->node_bitmap);
		if (bit_set_count(job_ptr->node_bitmap_cg) == 0)
			job_ptr->job_state &= (~JOB_COMPLETING);
	} else {
		error("build_cg_bitmap: node_bitmap is NULL");
		job_ptr->node_bitmap_cg = bit_alloc(node_record_count);
		job_ptr->job_state &= (~JOB_COMPLETING);
	}
}

/* job_hold_requeue()
 *
 * Requeue the job either in JOB_SPECIAL_EXIT state
 * in which is put on hold or if JOB_REQUEUE_HOLD is
 * specified don't change its state. The requeue
 * can happen directly from job_requeue() or from
 * job_epilog_complete() after the last component
 * has finished.
 */
void
job_hold_requeue(struct job_record *job_ptr)
{
	uint32_t state;
	uint32_t flags;

	xassert(job_ptr);

	state = job_ptr->job_state;

	if (! (state & JOB_SPECIAL_EXIT)
	    && ! (state & JOB_REQUEUE_HOLD)
	    && ! (state & JOB_REQUEUE))
		return;

	debug("%s: job %u state 0x%x", __func__, job_ptr->job_id, state);

	/* We have to set the state here in case
	 * we are not requeueing the job from
	 * job_requeue() but from job_epilog_complete().
	 */
	flags = job_ptr->job_state & JOB_STATE_FLAGS;
	job_ptr->job_state = JOB_PENDING | flags;

	/* Test if user wants to requeue the job
	 * in hold or with a special exit value.
	 */
	if (state & JOB_SPECIAL_EXIT) {
		/* JOB_SPECIAL_EXIT means requeue the
		 * the job, put it on hold and display
		 * it as JOB_SPECIAL_EXIT.
		 */
		job_ptr->job_state |= JOB_SPECIAL_EXIT;
		job_ptr->state_reason = WAIT_HELD_USER;
		job_ptr->priority = 0;
	}

	if (state & JOB_REQUEUE_HOLD) {
		/* The job will be requeued in status
		 * PENDING and held
		 */
		job_ptr->state_reason = WAIT_HELD_USER;
		job_ptr->priority = 0;
	}

	job_ptr->job_state &= ~JOB_REQUEUE_HOLD;
	job_ptr->job_state &= ~JOB_REQUEUE;

	debug("%s: job %u state 0x%x reason %u priority %d", __func__,
	      job_ptr->job_id, job_ptr->job_state,
	      job_ptr->state_reason, job_ptr->priority);
}<|MERGE_RESOLUTION|>--- conflicted
+++ resolved
@@ -5,11 +5,7 @@
  *****************************************************************************
  *  Copyright (C) 2002-2007 The Regents of the University of California.
  *  Copyright (C) 2008-2010 Lawrence Livermore National Security.
-<<<<<<< HEAD
- *  Portions Copyright (C) 2010-2013 SchedMD <http://www.schedmd.com>.
-=======
  *  Portions Copyright (C) 2010-2014 SchedMD <http://www.schedmd.com>.
->>>>>>> 65d9196c
  *  Produced at Lawrence Livermore National Laboratory (cf, DISCLAIMER).
  *  Written by Morris Jette <jette1@llnl.gov>
  *  CODE-OCEC-09-009. All rights reserved.
