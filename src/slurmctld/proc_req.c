--- conflicted
+++ resolved
@@ -3093,13 +3093,9 @@
 	slurm_mutex_unlock(&sched_cnt_mutex);
 	if (sched_now_cnt)
 		(void) schedule(sched_now_cnt); /* has own locks */
-<<<<<<< HEAD
-
-	xfree(err_msg);
-=======
 	schedule_job_save();	/* has own locks */
 	schedule_node_save();	/* has own locks */
->>>>>>> 0503f383
+	xfree(err_msg);
 }
 
 /* _slurm_rpc_update_job - process RPC to update the configuration of a
