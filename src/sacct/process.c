/*****************************************************************************\
 *  process.c - process functions for sacct
 *
 *  $Id: process.c 7541 2006-03-18 01:44:58Z da $
 *****************************************************************************
 *  Copyright (C) 2006 The Regents of the University of California.
 *  Produced at Lawrence Livermore National Laboratory (cf, DISCLAIMER).
 *  Written by Danny Auble <da@llnl.gov>.
 *  UCRL-CODE-226842.
 *  
 *  This file is part of SLURM, a resource management program.
 *  For details, see <http://www.llnl.gov/linux/slurm/>.
 *  
 *  SLURM is free software; you can redistribute it and/or modify it under
 *  the terms of the GNU General Public License as published by the Free
 *  Software Foundation; either version 2 of the License, or (at your option)
 *  any later version.
 *
 *  In addition, as a special exception, the copyright holders give permission 
<<<<<<< HEAD
 *  to link the code of portions of this program with the OpenSSL library under
=======
 *  to link the code of portions of this program with the OpenSSL library under 
>>>>>>> e77a2066
 *  certain conditions as described in each individual source file, and 
 *  distribute linked combinations including the two. You must obey the GNU 
 *  General Public License in all respects for all of the code used other than 
 *  OpenSSL. If you modify file(s) with this exception, you may extend this 
 *  exception to your version of the file(s), but you are not obligated to do 
 *  so. If you do not wish to do so, delete this exception statement from your
 *  version.  If you delete this exception statement from all source files in 
 *  the program, then also delete it here.
 *  
 *  SLURM is distributed in the hope that it will be useful, but WITHOUT ANY
 *  WARRANTY; without even the implied warranty of MERCHANTABILITY or FITNESS
 *  FOR A PARTICULAR PURPOSE.  See the GNU General Public License for more
 *  details.
 *  
 *  You should have received a copy of the GNU General Public License along
 *  with SLURM; if not, write to the Free Software Foundation, Inc.,
 *  51 Franklin Street, Fifth Floor, Boston, MA 02110-1301  USA.
\*****************************************************************************/

#include "sacct.h"

job_rec_t *_find_job_record(acct_header_t header, int type);
int _remove_job_record(uint32_t jobnum);
step_rec_t *_find_step_record(job_rec_t *job, long jobstep);
job_rec_t *_init_job_rec(acct_header_t header);
step_rec_t *_init_step_rec(acct_header_t header);
int _parse_line(char *f[], void **data, int len);

job_rec_t *_find_job_record(acct_header_t header, int type)
{
	job_rec_t *job = NULL;
	ListIterator itr = list_iterator_create(jobs);

	while((job = (job_rec_t *)list_next(itr)) != NULL) {
		if (job->header.jobnum == header.jobnum) {
			if(job->header.job_submit == 0 && type == JOB_START) {
				list_remove(itr);
				destroy_job(job);
				job = NULL;
				break;
			}
		
			if(job->header.job_submit == BATCH_JOB_TIMESTAMP) {
				job->header.job_submit = header.job_submit;
				break;
			}
			
			if(job->header.job_submit == header.job_submit)
				break;
			else {
				/* If we're looking for a later
				 * record with this job number, we
				 * know that this one is an older,
				 * duplicate record.
				 *   We assume that the newer record
				 * will be created if it doesn't
				 * already exist. */
				job->jobnum_superseded = 1;
			}
		}
	}
	list_iterator_destroy(itr);
	return job;
}

int _remove_job_record(uint32_t jobnum)
{
	job_rec_t *job = NULL;
	int rc = SLURM_ERROR;
	ListIterator itr = list_iterator_create(jobs);

	while((job = (job_rec_t *)list_next(itr)) != NULL) {
		if (job->header.jobnum == jobnum) {
			list_remove(itr);
			destroy_job(job);
			rc = SLURM_SUCCESS;
		}
	}
	list_iterator_destroy(itr);
	return rc;
}

step_rec_t *_find_step_record(job_rec_t *job, long stepnum)
{
	step_rec_t *step = NULL;
	ListIterator itr = NULL;

	if(!list_count(job->steps))
		return step;
	
	itr = list_iterator_create(job->steps);
	while((step = (step_rec_t *)list_next(itr)) != NULL) {
		if (step->stepnum == stepnum)
			break;
	}
	list_iterator_destroy(itr);
	return step;
}

job_rec_t *_init_job_rec(acct_header_t header)
{
	job_rec_t *job = xmalloc(sizeof(job_rec_t));
	memcpy(&job->header, &header, sizeof(acct_header_t));
	memset(&job->rusage, 0, sizeof(struct rusage));
	memset(&job->sacct, 0, sizeof(sacct_t));
	job->sacct.min_cpu = (float)NO_VAL;
	job->job_start_seen = 0;
	job->job_step_seen = 0;
	job->job_terminated_seen = 0;
	job->jobnum_superseded = 0;
	job->jobname = xstrdup("(unknown)");
	job->status = JOB_PENDING;
	job->nodes = NULL;
	job->jobname = NULL;
	job->exitcode = 0;
	job->priority = 0;
	job->ntasks = 0;
	job->ncpus = 0;
	job->elapsed = 0;
	job->tot_cpu_sec = 0;
	job->tot_cpu_usec = 0;
	job->steps = list_create(destroy_step);
	job->nodes = NULL;
	job->track_steps = 0;
	job->account = NULL;
	job->requid = -1;

      	return job;
}

step_rec_t *_init_step_rec(acct_header_t header)
{
	step_rec_t *step = xmalloc(sizeof(job_rec_t));
	memcpy(&step->header, &header, sizeof(acct_header_t));
	memset(&step->rusage, 0, sizeof(struct rusage));
	memset(&step->sacct, 0, sizeof(sacct_t));
	step->stepnum = (uint32_t)NO_VAL;
	step->nodes = NULL;
	step->stepname = NULL;
	step->status = NO_VAL;
	step->exitcode = NO_VAL;
	step->ntasks = (uint32_t)NO_VAL;
	step->ncpus = (uint32_t)NO_VAL;
	step->elapsed = (uint32_t)NO_VAL;
	step->tot_cpu_sec = (uint32_t)NO_VAL;
	step->tot_cpu_usec = (uint32_t)NO_VAL;
	step->account = NULL;
	step->requid = -1;

	return step;
}

int _parse_header(char *f[], acct_header_t *header)
{
	header->jobnum = atoi(f[F_JOB]);
	header->partition = xstrdup(f[F_PARTITION]);
	header->job_submit = atoi(f[F_JOB_SUBMIT]);
	header->timestamp = atoi(f[F_TIMESTAMP]);
	header->uid = atoi(f[F_UID]);
	header->gid = atoi(f[F_GID]);
	header->blockid = xstrdup(f[F_BLOCKID]);
	return SLURM_SUCCESS;
}

int _parse_line(char *f[], void **data, int len)
{
	int i = atoi(f[F_RECTYPE]);
	job_rec_t **job = (job_rec_t **)data;
	step_rec_t **step = (step_rec_t **)data;
	acct_header_t header;
	_parse_header(f, &header);
		
	switch(i) {
	case JOB_START:
		*job = _init_job_rec(header);
		(*job)->jobname = xstrdup(f[F_JOBNAME]);
		(*job)->track_steps = atoi(f[F_TRACK_STEPS]);
		(*job)->priority = atoi(f[F_PRIORITY]);
		(*job)->ncpus = atoi(f[F_NCPUS]);
		(*job)->nodes = xstrdup(f[F_NODES]);
		for (i=0; (*job)->nodes[i]; i++) { /* discard trailing <CR> */
			if (isspace((*job)->nodes[i]))
				(*job)->nodes[i] = '\0';
		}
		if (!strcmp((*job)->nodes, "(null)")) {
			xfree((*job)->nodes);
			(*job)->nodes = xstrdup("(unknown)");
<<<<<<< HEAD
		}
		if (len > F_JOB_ACCOUNT) {
			(*job)->account = xstrdup(f[F_JOB_ACCOUNT]);
			for (i=0; (*job)->account[i]; i++) {
				/* discard trailing <CR> */
				if (isspace((*job)->account[i]))
					(*job)->account[i] = '\0';
			}
=======
>>>>>>> e77a2066
		}
		break;
	case JOB_STEP:
		*step = _init_step_rec(header);
		(*step)->stepnum = atoi(f[F_JOBSTEP]);
		(*step)->status = atoi(f[F_STATUS]);
		(*step)->exitcode = atoi(f[F_EXITCODE]);
		(*step)->ntasks = atoi(f[F_NTASKS]);
		(*step)->ncpus = atoi(f[F_STEPNCPUS]);
		(*step)->elapsed = atoi(f[F_ELAPSED]);
		(*step)->tot_cpu_sec = atoi(f[F_CPU_SEC]);
		(*step)->tot_cpu_usec = atoi(f[F_CPU_USEC]);
		(*step)->rusage.ru_utime.tv_sec = atoi(f[F_USER_SEC]);
		(*step)->rusage.ru_utime.tv_usec = atoi(f[F_USER_USEC]);
		(*step)->rusage.ru_stime.tv_sec = atoi(f[F_SYS_SEC]);
		(*step)->rusage.ru_stime.tv_usec = atoi(f[F_SYS_USEC]);
		(*step)->rusage.ru_maxrss = atoi(f[F_RSS]);
		(*step)->rusage.ru_ixrss = atoi(f[F_IXRSS]);
		(*step)->rusage.ru_idrss = atoi(f[F_IDRSS]);
		(*step)->rusage.ru_isrss = atoi(f[F_ISRSS]);
		(*step)->rusage.ru_minflt = atoi(f[F_MINFLT]);
		(*step)->rusage.ru_majflt = atoi(f[F_MAJFLT]);
		(*step)->rusage.ru_nswap = atoi(f[F_NSWAP]);
		(*step)->rusage.ru_inblock = atoi(f[F_INBLOCKS]);
		(*step)->rusage.ru_oublock = atoi(f[F_OUBLOCKS]);
		(*step)->rusage.ru_msgsnd = atoi(f[F_MSGSND]);
		(*step)->rusage.ru_msgrcv = atoi(f[F_MSGRCV]);
		(*step)->rusage.ru_nsignals = atoi(f[F_NSIGNALS]);
		(*step)->rusage.ru_nvcsw = atoi(f[F_NVCSW]);
		(*step)->rusage.ru_nivcsw = atoi(f[F_NIVCSW]);
		(*step)->sacct.max_vsize = atoi(f[F_MAX_VSIZE]) * 1024;
<<<<<<< HEAD
		if(len > F_STEPNODES) {
=======
		if(len >= F_STEPNODES) {
>>>>>>> e77a2066
			(*step)->sacct.max_vsize_id.taskid = 
				atoi(f[F_MAX_VSIZE_TASK]);
			(*step)->sacct.ave_vsize = atof(f[F_AVE_VSIZE]) * 1024;
			(*step)->sacct.max_rss = atoi(f[F_MAX_RSS]) * 1024;
			(*step)->sacct.max_rss_id.taskid = 
				atoi(f[F_MAX_RSS_TASK]);
			(*step)->sacct.ave_rss = atof(f[F_AVE_RSS]) * 1024;
			(*step)->sacct.max_pages = atoi(f[F_MAX_PAGES]);
			(*step)->sacct.max_pages_id.taskid = 
				atoi(f[F_MAX_PAGES_TASK]);
			(*step)->sacct.ave_pages = atof(f[F_AVE_PAGES]);
			(*step)->sacct.min_cpu = atof(f[F_MIN_CPU]);
			(*step)->sacct.min_cpu_id.taskid = 
				atoi(f[F_MIN_CPU_TASK]);
			(*step)->sacct.ave_cpu = atof(f[F_AVE_CPU]);
			(*step)->stepname = xstrdup(f[F_STEPNAME]);
			(*step)->nodes = xstrdup(f[F_STEPNODES]);
		} else {
			(*step)->sacct.max_vsize_id.taskid = (uint16_t)NO_VAL;
			(*step)->sacct.ave_vsize = (float)NO_VAL;
			(*step)->sacct.max_rss = (uint32_t)NO_VAL;
			(*step)->sacct.max_rss_id.taskid = (uint16_t)NO_VAL;
			(*step)->sacct.ave_rss = (float)NO_VAL;
			(*step)->sacct.max_pages = (uint32_t)NO_VAL;
			(*step)->sacct.max_pages_id.taskid = (uint16_t)NO_VAL;
			(*step)->sacct.ave_pages = (float)NO_VAL;
			(*step)->sacct.min_cpu = (uint32_t)NO_VAL;
			(*step)->sacct.min_cpu_id.taskid = (uint16_t)NO_VAL;
			(*step)->sacct.ave_cpu =  (float)NO_VAL;
			(*step)->stepname = NULL;
			(*step)->nodes = NULL;
		}
<<<<<<< HEAD
		if(len > F_MIN_CPU_NODE) {
=======
		if(len >= F_MIN_CPU_NODE) {
>>>>>>> e77a2066
			(*step)->sacct.max_vsize_id.nodeid = 
				atoi(f[F_MAX_VSIZE_NODE]);
			(*step)->sacct.max_rss_id.nodeid = 
				atoi(f[F_MAX_RSS_NODE]);
			(*step)->sacct.max_pages_id.nodeid = 
				atoi(f[F_MAX_PAGES_NODE]);
			(*step)->sacct.min_cpu_id.nodeid = 
				atoi(f[F_MIN_CPU_NODE]);
		} else {
			(*step)->sacct.max_vsize_id.nodeid = 
				(uint32_t)NO_VAL;
			(*step)->sacct.max_rss_id.nodeid = 
				(uint32_t)NO_VAL;
			(*step)->sacct.max_pages_id.nodeid = 
				(uint32_t)NO_VAL;
			(*step)->sacct.min_cpu_id.nodeid = 
				(uint32_t)NO_VAL;
		}
<<<<<<< HEAD
		if(len > F_STEP_ACCOUNT)
			(*step)->account = xstrdup(f[F_STEP_ACCOUNT]);
		if(len > F_STEP_REQUID)
			(*step)->requid = atoi(f[F_STEP_REQUID]);
=======
>>>>>>> e77a2066
		break;
	case JOB_SUSPEND:
	case JOB_TERMINATED:
		*job = _init_job_rec(header);
		(*job)->elapsed = atoi(f[F_TOT_ELAPSED]);
		(*job)->status = atoi(f[F_STATUS]);		
		if(len > F_JOB_REQUID) 
			(*job)->requid = atoi(f[F_JOB_REQUID]);
		break;
	default:
		printf("UNKOWN TYPE %d",i);
		break;
	}
	return SLURM_SUCCESS;
}

void process_start(char *f[], int lc, int show_full, int len)
{
	job_rec_t *job = NULL;
	job_rec_t *temp = NULL;

	_parse_line(f, (void **)&temp, len);
	job = _find_job_record(temp->header, JOB_START);
	if (job) {	/* Hmmm... that's odd */
		printf("job->header.job_submit = %d", (int)job->header.job_submit);
		if(job->header.job_submit == 0)
			_remove_job_record(job->header.jobnum);
		else {
			fprintf(stderr,
				"Conflicting JOB_START for job %u at"
				" line %d -- ignoring it\n",
				job->header.jobnum, lc);
			input_error++;
			destroy_job(temp);
			return;
		}
	}
	
	job = temp;
	job->show_full = show_full;
	list_append(jobs, job);
	job->job_start_seen = 1;
	
}

void process_step(char *f[], int lc, int show_full, int len)
{
	job_rec_t *job = NULL;
	
	step_rec_t *step = NULL;
	step_rec_t *temp = NULL;

	_parse_line(f, (void **)&temp, len);

	job = _find_job_record(temp->header, JOB_STEP);
	
	if (temp->stepnum == -2) {
		destroy_step(temp);
		return;
	}
	if (!job) {	/* fake it for now */
		job = _init_job_rec(temp->header);
		if (params.opt_verbose > 1) 
			fprintf(stderr, 
				"Note: JOB_STEP record %u.%u preceded "
				"JOB_START record at line %d\n",
				temp->header.jobnum, temp->stepnum, lc);
	}
	job->show_full = show_full;
	
	if ((step = _find_step_record(job, temp->stepnum))) {
		
		if (temp->status == JOB_RUNNING) {
			destroy_step(temp);
			return;/* if "R" record preceded by F or CD; unusual */
		}
		if (step->status != JOB_RUNNING) { /* if not JOB_RUNNING */
			fprintf(stderr,
				"Conflicting JOB_STEP record for "
				"jobstep %u.%u at line %d "
				"-- ignoring it\n",
				step->header.jobnum, 
				step->stepnum, lc);
			input_error++;
			
			destroy_step(temp);
			return;
		}
		step->status = temp->status;
		step->exitcode = temp->exitcode;
		step->ntasks = temp->ntasks;
		step->ncpus = temp->ncpus;
		step->elapsed = temp->elapsed;
		step->tot_cpu_sec = temp->tot_cpu_sec;
		step->tot_cpu_usec = temp->tot_cpu_usec;
		job->requid = temp->requid;
		step->requid = temp->requid;
		memcpy(&step->rusage, &temp->rusage, sizeof(struct rusage));
		memcpy(&step->sacct, &temp->sacct, sizeof(sacct_t));
		xfree(step->stepname);
		step->stepname = xstrdup(temp->stepname);
		step->end = temp->header.timestamp;
		destroy_step(temp);
		goto got_step;
	}
	step = temp;
	temp = NULL;
	list_append(job->steps, step);
	if(job->header.timestamp == 0)
		job->header.timestamp = step->header.timestamp;
	job->job_step_seen = 1;
	job->ntasks += step->ntasks;
	if(!job->nodes || !strcmp(job->nodes, "(unknown)")) {
		xfree(job->nodes);
		job->nodes = xstrdup(step->nodes);
	}
	
got_step:
	
		
	if (job->job_terminated_seen == 0) {	/* If the job is still running,
						   this is the most recent
						   status */
		if ( job->exitcode == 0 )
			job->exitcode = step->exitcode;
		job->status = JOB_RUNNING;
		job->elapsed = step->header.timestamp - job->header.timestamp;
	}
	/* now aggregate the aggregatable */
	job->ncpus = MAX(job->ncpus, step->ncpus);
	if(step->status < JOB_COMPLETE)
		return;
	job->tot_cpu_sec += step->tot_cpu_sec;
	job->tot_cpu_usec += step->tot_cpu_usec;
	job->rusage.ru_utime.tv_sec += step->rusage.ru_utime.tv_sec;
	job->rusage.ru_utime.tv_usec += step->rusage.ru_utime.tv_usec;
	job->rusage.ru_stime.tv_sec += step->rusage.ru_stime.tv_sec;
	job->rusage.ru_stime.tv_usec += step->rusage.ru_stime.tv_usec;
	job->rusage.ru_inblock += step->rusage.ru_inblock;
	job->rusage.ru_oublock += step->rusage.ru_oublock;
	job->rusage.ru_msgsnd += step->rusage.ru_msgsnd;
	job->rusage.ru_msgrcv += step->rusage.ru_msgrcv;
	job->rusage.ru_nsignals += step->rusage.ru_nsignals;
	job->rusage.ru_nvcsw += step->rusage.ru_nvcsw;
	job->rusage.ru_nivcsw += step->rusage.ru_nivcsw;
		
	/* and finally the maximums for any process */
	job->rusage.ru_maxrss = MAX(job->rusage.ru_maxrss, 
				    step->rusage.ru_maxrss);
	job->rusage.ru_ixrss = MAX(job->rusage.ru_ixrss,
				   step->rusage.ru_ixrss);
	job->rusage.ru_idrss = MAX(job->rusage.ru_idrss,
				   step->rusage.ru_idrss);
	job->rusage.ru_isrss = MAX(job->rusage.ru_isrss,
				   step->rusage.ru_isrss);
	job->rusage.ru_minflt = MAX(job->rusage.ru_minflt,
				    step->rusage.ru_minflt);
	job->rusage.ru_majflt = MAX(job->rusage.ru_majflt,
				    step->rusage.ru_majflt);
	job->rusage.ru_nswap = MAX(job->rusage.ru_nswap,
				   step->rusage.ru_nswap);

	/* get the max for all the sacct_t struct */
	aggregate_sacct(&job->sacct, &step->sacct);
}

void process_suspend(char *f[], int lc, int show_full, int len)
{
	job_rec_t *job = NULL;
	job_rec_t *temp = NULL;

	_parse_line(f, (void **)&temp, len);
	job = _find_job_record(temp->header, JOB_SUSPEND);
	if (!job)    
		job = _init_job_rec(temp->header);
	
	job->show_full = show_full;
	if (job->status == JOB_SUSPENDED) 
		job->elapsed -= temp->elapsed;

	//job->header.timestamp = temp->header.timestamp;
	job->status = temp->status;
	destroy_job(temp);
}
	
void process_terminated(char *f[], int lc, int show_full, int len)
{
	job_rec_t *job = NULL;
	job_rec_t *temp = NULL;

	_parse_line(f, (void **)&temp, len);
	job = _find_job_record(temp->header, JOB_TERMINATED);
	if (!job) {	/* fake it for now */
		job = _init_job_rec(temp->header);
		if (params.opt_verbose > 1) 
			fprintf(stderr, "Note: JOB_TERMINATED record for job "
				"%u preceded "
				"other job records at line %d\n",
				temp->header.jobnum, lc);
	} else if (job->job_terminated_seen) {
		if (temp->status == JOB_NODE_FAIL) {
			/* multiple node failures - extra TERMINATED records */
			if (params.opt_verbose > 1)
				fprintf(stderr, 
					"Note: Duplicate JOB_TERMINATED "
					"record (nf) for job %u at "
					"line %d\n", 
					temp->header.jobnum, lc);
			/* JOB_TERMINATED/NF records may be preceded
			 * by a JOB_TERMINATED/CA record; NF is much
			 * more interesting.
			 */
			job->status = temp->status;
			goto finished;
		}
		
		fprintf(stderr,
			"Conflicting JOB_TERMINATED record (%s) for "
			"job %u at line %d -- ignoring it\n",
			decode_status_int(temp->status), 
			job->header.jobnum, lc);
		input_error++;
		goto finished;
	}
	job->job_terminated_seen = 1;
	job->elapsed = temp->elapsed;
	job->end = temp->header.timestamp;
	job->status = temp->status;
	job->requid = temp->requid;
	if(list_count(job->steps) > 1)
		job->track_steps = 1;
	job->show_full = show_full;
	
finished:
	destroy_job(temp);
}

void find_hostname(uint32_t pos, char *hosts, char *host)
{
<<<<<<< HEAD
	hostlist_t hostlist = NULL;
	char *temp = NULL;

	if(pos == (uint32_t)NO_VAL) {
		snprintf(host, 50, "'N/A'");
		return;
	}
	hostlist = hostlist_create(hosts);
	temp = hostlist_nth(hostlist, pos);
	if(temp) {
		snprintf(host, 50, "%s", temp);
		free(temp);
	} else {
		snprintf(host, 50, "'N/A'");
=======
	char *unit = "\0KMGP";
	int count = 0;
	if(num == (float)NO_VAL) {
		snprintf(buf, 20, "'N/A'");
		return;
	}
		
	while(num>1024) {
		num /= 1024;
		count++;
>>>>>>> e77a2066
	}
	return;
}

void find_hostname(uint32_t pos, char *hosts, char *host)
{
	hostlist_t hostlist = NULL;
	char *temp = NULL;

	if(pos == (uint32_t)NO_VAL) {
		snprintf(host, 50, "'N/A'");
		return;
	}
	hostlist = hostlist_create(hosts);
	temp = hostlist_nth(hostlist, pos);
	if(temp) {
		snprintf(host, 50, "%s", temp);
		free(temp);
	} else {
		snprintf(host, 50, "'N/A'");
	}
	return;
}

void aggregate_sacct(sacct_t *dest, sacct_t *from)
{
	if(dest->max_vsize < from->max_vsize) {
		dest->max_vsize = from->max_vsize;
		dest->max_vsize_id = from->max_vsize_id;
	}
	dest->ave_vsize += from->ave_vsize;
	
	if(dest->max_rss < from->max_rss) {
		dest->max_rss = from->max_rss;
		dest->max_rss_id = from->max_rss_id;
	}
	dest->ave_rss += from->ave_rss;
	
	if(dest->max_pages < from->max_pages) {
		dest->max_pages = from->max_pages;
		dest->max_pages_id = from->max_pages_id;
	}
	dest->ave_pages += from->ave_pages;
	
	if((dest->min_cpu > from->min_cpu) 
	   || (dest->min_cpu == (float)NO_VAL)) {
		dest->min_cpu = from->min_cpu;
		dest->min_cpu_id = from->min_cpu_id;
	}
	dest->ave_cpu += from->ave_cpu;
}

void destroy_acct_header(void *object)
{
	acct_header_t *header = (acct_header_t *)object;
	if(header) {
		xfree(header->partition);
		xfree(header->blockid);
	}
}
void destroy_job(void *object)
{
	job_rec_t *job = (job_rec_t *)object;
	if (job) {
		if(job->steps)
			list_destroy(job->steps);
		destroy_acct_header(&job->header);
		xfree(job->jobname);
		xfree(job->nodes);
		xfree(job);
	}
}

void destroy_step(void *object)
{
	step_rec_t *step = (step_rec_t *)object;
	if (step) {
		destroy_acct_header(&step->header);
		xfree(step->stepname);
		xfree(step->nodes);
		xfree(step);
	}
}<|MERGE_RESOLUTION|>--- conflicted
+++ resolved
@@ -6,7 +6,7 @@
  *  Copyright (C) 2006 The Regents of the University of California.
  *  Produced at Lawrence Livermore National Laboratory (cf, DISCLAIMER).
  *  Written by Danny Auble <da@llnl.gov>.
- *  UCRL-CODE-226842.
+ *  UCRL-CODE-217948.
  *  
  *  This file is part of SLURM, a resource management program.
  *  For details, see <http://www.llnl.gov/linux/slurm/>.
@@ -17,11 +17,7 @@
  *  any later version.
  *
  *  In addition, as a special exception, the copyright holders give permission 
-<<<<<<< HEAD
- *  to link the code of portions of this program with the OpenSSL library under
-=======
  *  to link the code of portions of this program with the OpenSSL library under 
->>>>>>> e77a2066
  *  certain conditions as described in each individual source file, and 
  *  distribute linked combinations including the two. You must obey the GNU 
  *  General Public License in all respects for all of the code used other than 
@@ -146,8 +142,6 @@
 	job->steps = list_create(destroy_step);
 	job->nodes = NULL;
 	job->track_steps = 0;
-	job->account = NULL;
-	job->requid = -1;
 
       	return job;
 }
@@ -168,9 +162,7 @@
 	step->elapsed = (uint32_t)NO_VAL;
 	step->tot_cpu_sec = (uint32_t)NO_VAL;
 	step->tot_cpu_usec = (uint32_t)NO_VAL;
-	step->account = NULL;
-	step->requid = -1;
-
+	
 	return step;
 }
 
@@ -202,24 +194,12 @@
 		(*job)->priority = atoi(f[F_PRIORITY]);
 		(*job)->ncpus = atoi(f[F_NCPUS]);
 		(*job)->nodes = xstrdup(f[F_NODES]);
-		for (i=0; (*job)->nodes[i]; i++) { /* discard trailing <CR> */
+		for (i=0; (*job)->nodes[i]; i++)  /* discard trailing <CR> */
 			if (isspace((*job)->nodes[i]))
-				(*job)->nodes[i] = '\0';
-		}
+				(*job)->nodes[i] = 0;
 		if (!strcmp((*job)->nodes, "(null)")) {
 			xfree((*job)->nodes);
 			(*job)->nodes = xstrdup("(unknown)");
-<<<<<<< HEAD
-		}
-		if (len > F_JOB_ACCOUNT) {
-			(*job)->account = xstrdup(f[F_JOB_ACCOUNT]);
-			for (i=0; (*job)->account[i]; i++) {
-				/* discard trailing <CR> */
-				if (isspace((*job)->account[i]))
-					(*job)->account[i] = '\0';
-			}
-=======
->>>>>>> e77a2066
 		}
 		break;
 	case JOB_STEP:
@@ -251,11 +231,7 @@
 		(*step)->rusage.ru_nvcsw = atoi(f[F_NVCSW]);
 		(*step)->rusage.ru_nivcsw = atoi(f[F_NIVCSW]);
 		(*step)->sacct.max_vsize = atoi(f[F_MAX_VSIZE]) * 1024;
-<<<<<<< HEAD
-		if(len > F_STEPNODES) {
-=======
 		if(len >= F_STEPNODES) {
->>>>>>> e77a2066
 			(*step)->sacct.max_vsize_id.taskid = 
 				atoi(f[F_MAX_VSIZE_TASK]);
 			(*step)->sacct.ave_vsize = atof(f[F_AVE_VSIZE]) * 1024;
@@ -288,11 +264,7 @@
 			(*step)->stepname = NULL;
 			(*step)->nodes = NULL;
 		}
-<<<<<<< HEAD
-		if(len > F_MIN_CPU_NODE) {
-=======
 		if(len >= F_MIN_CPU_NODE) {
->>>>>>> e77a2066
 			(*step)->sacct.max_vsize_id.nodeid = 
 				atoi(f[F_MAX_VSIZE_NODE]);
 			(*step)->sacct.max_rss_id.nodeid = 
@@ -311,21 +283,12 @@
 			(*step)->sacct.min_cpu_id.nodeid = 
 				(uint32_t)NO_VAL;
 		}
-<<<<<<< HEAD
-		if(len > F_STEP_ACCOUNT)
-			(*step)->account = xstrdup(f[F_STEP_ACCOUNT]);
-		if(len > F_STEP_REQUID)
-			(*step)->requid = atoi(f[F_STEP_REQUID]);
-=======
->>>>>>> e77a2066
 		break;
 	case JOB_SUSPEND:
 	case JOB_TERMINATED:
 		*job = _init_job_rec(header);
 		(*job)->elapsed = atoi(f[F_TOT_ELAPSED]);
 		(*job)->status = atoi(f[F_STATUS]);		
-		if(len > F_JOB_REQUID) 
-			(*job)->requid = atoi(f[F_JOB_REQUID]);
 		break;
 	default:
 		printf("UNKOWN TYPE %d",i);
@@ -413,8 +376,6 @@
 		step->elapsed = temp->elapsed;
 		step->tot_cpu_sec = temp->tot_cpu_sec;
 		step->tot_cpu_usec = temp->tot_cpu_usec;
-		job->requid = temp->requid;
-		step->requid = temp->requid;
 		memcpy(&step->rusage, &temp->rusage, sizeof(struct rusage));
 		memcpy(&step->sacct, &temp->sacct, sizeof(sacct_t));
 		xfree(step->stepname);
@@ -546,7 +507,6 @@
 	job->elapsed = temp->elapsed;
 	job->end = temp->header.timestamp;
 	job->status = temp->status;
-	job->requid = temp->requid;
 	if(list_count(job->steps) > 1)
 		job->track_steps = 1;
 	job->show_full = show_full;
@@ -555,24 +515,8 @@
 	destroy_job(temp);
 }
 
-void find_hostname(uint32_t pos, char *hosts, char *host)
-{
-<<<<<<< HEAD
-	hostlist_t hostlist = NULL;
-	char *temp = NULL;
-
-	if(pos == (uint32_t)NO_VAL) {
-		snprintf(host, 50, "'N/A'");
-		return;
-	}
-	hostlist = hostlist_create(hosts);
-	temp = hostlist_nth(hostlist, pos);
-	if(temp) {
-		snprintf(host, 50, "%s", temp);
-		free(temp);
-	} else {
-		snprintf(host, 50, "'N/A'");
-=======
+void convert_num(float num, char *buf)
+{
 	char *unit = "\0KMGP";
 	int count = 0;
 	if(num == (float)NO_VAL) {
@@ -583,9 +527,8 @@
 	while(num>1024) {
 		num /= 1024;
 		count++;
->>>>>>> e77a2066
-	}
-	return;
+	}
+	snprintf(buf, 20, "%.2f%c", num, unit[count]);
 }
 
 void find_hostname(uint32_t pos, char *hosts, char *host)
