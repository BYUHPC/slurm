--- conflicted
+++ resolved
@@ -115,13 +115,11 @@
 /* Define to 1 if you have the `fdatasync' function. */
 #undef HAVE_FDATASYNC
 
-<<<<<<< HEAD
+/* Define to 1 if you have the <float.h> header file. */
+#undef HAVE_FLOAT_H
+
 /* Define to 1 if freeipmi library found */
 #undef HAVE_FREEIPMI
-=======
-/* Define to 1 if you have the <float.h> header file. */
-#undef HAVE_FLOAT_H
->>>>>>> bf9e7e44
 
 /* Define to 1 if running slurmd on front-end only */
 #undef HAVE_FRONT_END
