--- conflicted
+++ resolved
@@ -111,17 +111,13 @@
 		wait
 	}
 }
-<<<<<<< HEAD
 if {$part_share_force != 0} {
 	send_user "\nWARNING: This test is incompatible with forced sharing of nodes\n"
 	exit 0
 }
 
-=======
-
 # Add sleep for any epilog clean up of previous jobs
 sleep 2
->>>>>>> a3295afc
 set fd [open "|$scontrol --oneliner show node $def_hostlist"]
 exp_internal 1
 while {[gets $fd line] != -1} {
