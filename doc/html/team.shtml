<!--#include virtual="header.txt"-->

<h1>Slurm Team</h1>
<p>Slurm development has been a joint effort of many companies and
organizations. Over 130 individuals have contributed to the project.
Lead Slurm developers are:
<ul>
<li>Danny Auble (SchedMD, formerly with Lawrence Livermore National Laboratory)</li>
<li>Morris Jette (SchedMD, formerly with Lawrence Livermore National Laboratory)</li>
</ul>

<p>Slurm contributors include:</p>
<ul>
<!-- FUNDING ORGANIZATIONS, PLEASE KEEP IN ALPHABETICAL ORDER -->
<li><a href="http://www.bsc.es">Barcelona Supercomputing Center</a></li>
<li><a href="http://www.bull.com">Bull</a></li>
<li><a href="http://www.cea.fr">CEA</a></li>
<li><a href="http://www.fhcrc.org">Fred Hutchinson Cancer Research Center</a></li>
<li><a href="http://www.hp.com">HP</a></li>
<li><a href="http://www.llnl.gov">Lawrence Livermore National Laboratory</a></li>
<li><a href="http://www.lanl.gov">Los Alamos National Laboratory</a></li>
<li><a href="http://english.nudt.edu.cn">National University of Defense Technology (NUDT, China)</a></li>
<li><a href="http://www.nvidia.com">NVIDIA</a></li>
<li><a href="http://www.ornl.gov">Oak Ridge National Laboratory</a></li>
<li><a href="http://www.schedmd.com">SchedMD</a></li>
<li><a href="http://www.cscs.ch">Swiss National Supercomputing Centre</a></li>
<br><!-- INDIVIDUALS, PLEASE KEEP IN ALPHABETICAL ORDER --><br>
<li>Ramiro Alba (Centre Tecnol&ograve;gic de Tranfer&egrave;ncia de Calor, Spain)</li>
<li>Amjad Majid Ali (Colorado State University)</li>
<li>P&auml;r Andersson (National Supercomputer Centre, Sweden)</li>
<li>Don Albert (Bull)</li>
<li>Ernest Artiaga (Barcelona Supercomputing Center, Spain)</li>
<br>
<li>Jason W. Bacon</li>
<li>Leith Bade (Australian National University)</li>
<li>Troy Baer (The University of Tennessee, Knoxville)</li>
<li>Susanne Balle (HP)</li>
<li>Dominik Bartkiewicz (University of Warsaw, Poland)</li>
<li>Ralph Bean (Rochester Institute of Technology)</li>
<li>Alexander Bersenev (Institute of Mathematics and Mechanics, Russia)</li>
<li>David Bigagli (SchedMD)</li>
<li>Nicolas Bigaouette</li>
<li>Anton Blanchard (Samba)</li>
<li>Janne Blomqvist (Aalto University, Finland)</li>
<li>David Bremer (Lawrence Livermore National Laboratory)</li>
<li>Jon Bringhurst (Los Alamos National Laboratory)</li>
<li>Bill Brophy (Bull)</li>
<li>John Brunelle (Harvard University FAS Research Computing)</li>
<br>
<li>Luis Cabellos (Instituto de Fisica de Cantabria, Spain)</li>
<li>Thomas Cadeau (Bull)</li>
<li>Hongjia Cao (National University of Defense Technology, China)</li>
<li>Jimmy Cao (Greenplum/EMC)</li>
<li>Ralph Castain (Intel, Greenplum/EMC, Los Alamos National Laboratory)</li>
<li>Fran&ccedil;ois Chevallier (CEA)</li>
<li>Daniel Christians (HP)</li>
<li>Gilles Civario (Bull)</li>
<li>Chuck Clouston (Bull)</li>
<br>
<li>Yuri D'Elia (Center for Biomedicine, EURAC Research, Italy)</li>
<li>Francois Diakhate (CEA, France)</li>
<li>Joseph Donaghy (Lawrence Livermore National Laboratory)</li>
<li>Chris Dunlap (Lawrence Livermore National Laboratory)</li>
<br>
<li>Phil Eckert (Lawrence Livermore National Laboratory)</li>
<li>Joey Ekstrom (Lawrence Livermore National Laboratory/Bringham Young University)</li>
<li>Andrew Elwell</li>
<li>Josh England (TGS Management Corporation)</li>
<li>Kent Engstr&ouml;m  (National Supercomputer Centre, Sweden)</li>
<br>
<li>Carles Fenoy (Barcelona Supercomputing Center, Spain)</li>
<li>Damien Fran&ccedil;ois (Universit&eacute; catholique de Louvain, Belgium)</li>
<br>
<li>Jim Garlick (Lawrence Livermore National Laboratory)</li>
<li>Didier Gazen (Laboratoire d'Aerologie, France)</li>
<li>Raphael Geissert (Debian)</li>
<li>Yiannis Georgiou (Bull)</li>
<li>Armin Gr&ouml;&szlig;linger (University Passau, Germany)</li>
<li>Mark Grondona (Lawrence Livermore National Laboratory)</li>
<li>Dmitri Gribenko</li>
<li>Andriy Grytsenko (Massive Solutions Limited, Ukraine)</li>
<li>Michael Gutteridge (Fred Hutchinson Cancer Research Center)</li>
<br>
<li>Chris Harwell (D. E. Shaw Research)</li>
<li>Takao Hatazaki (HP)</li>
<li>Matthieu Hautreux (CEA, France)</li>
<li>Dave Henseler (Cray)</li>
<li>Chris Holmes (HP)</li>
<li>David H&ouml;ppner</li>
<li>Nathan Huff (North Dakota State University)</li>
<li>Doug Hughes (D. E. Shaw Research)</li>
<li>Michel Hummel (Thales Group)</li>
<br>
<li>Martins Innus (University of Buffalo)</li>
<br>
<li>David Jackson (Adaptive Computing)</li>
<li>Alec Jensen (SchedMD)</li>
<li>Klaus Joas (University Karlsruhe, Germany)</li>
<li>Greg Johnson (Los Alamos National Laboratory)</li>
<li>Magnus Jonsson (Ume&aring; University, Sweden)</li>
<li>Matthias Jurenz (ZIH, TU Dresden, Germany)</li>
<br>
<li>Jason King (Lawrence Livermore National Laboratory)</li>
<li>Yury Kiryanov (Intel)</li>
<li>Aaron Knister (Environmental Protection Agency, UMBC)</li>
<li>Nancy Kritkausky (Bull)</li>
<li>Roman Kurakin (Institute of Natural Science and Ecology, Russia)</li>
<br>
<li>Sam Lang</li>
<li>Puenlap Lee (Bull)</li>
<li>Dennis Leepow</li>
<li>Olli-Pekka Lehto (CSC-IT Center for Science Ltd., Finland)</li>
<li>Piotr Lesnicki (Bull)</li>
<li>Bernard Li (Genome Sciences Centre, Canada)</li>
<li>Eric Lin (Bull)</li>
<li>Donald Lipari (Lawrence Livermore National Laboratory)</li>
<br>
<li>Komoto Masahiro</li>
<li>Steven McDougall (SiCortex)</li>
<li>Donna Mecozzi (Lawrence Livermore National Laboratory)</li>
<li>Bj&oslash;rn-Helge Mevik (University of Oslo, Norway)</li>
<li>Chris Morrone (Lawrence Livermore National Laboratory)</li>
<li>Pere Munt (Barcelona Supercomputing Center, Spain)</li>
<br>
<li>Denis Nadeau</li>
<li>Mark Nelson (IBM)</li>
<li>Michal Novotny (Masaryk University, Czech Republic)</li>
<br>
<li>Bryan O'Sullivan (Pathscale)</li>
<li>Gennaro Oliva (Institute of High Performance Computing and Networking, Italy)</li>
<li>Alan Orth (International Livestock Research Institute, Kenya)</li>
<br>
<li>Juan Pancorbo (Leibniz-Rechenzentrum, Germany)</li>
<li>Chrysovalantis Paschoulas (Juelich Supercomputing Centre, Germany)</li>
<li>R&eacute;mi Palancher</li>
<li>Alejandro Lucero Palau (Barcelona Supercomputing Center, Spain)</li>
<li>Daniel Palermo (HP)</li>
<li>Martin Perry (Bull)</li>
<li>Dan Phung (Lawrence Livermore National Laboratory/Columbia University)</li>
<li>Ashley Pittman (Quadrics, UK)</li>
<li>Ludovic Prevost (NEC, France)</li>
<br>
<li>Vijay Ramasubramanian (University of Maryland)</li>
<li>Krishnakumar Ravi[KK] (HP)</li>
<li>Chris Read</li>
<li>Petter Reinholdtsen (University of Oslo, Norway)</li>
<li>Gerrit Renker (Swiss National Supercomputing Centre)</li>
<li>Andy Riebs (HP)</li>
<li>Asier Roa (Barcelona Supercomputing Center, Spain)</li>
<li>Andy Roosen (University of Deleware)</li>
<li>Miguel Ros (Barcelona Supercomputing Center, Spain)</li>
<li>Beat Rubischon (DALCO AG, Switzerland)</li>
<li>Simon Ruderich</li>
<li>Dan Rusak (Bull)</li>
<li>Eygene Ryabinkin (Kurchatov Institute, Russia)</li>
<br>
<li>Federico Sacerdoti (D. E. Shaw Research)</li>
<li>Aleksej Saushev</li>
<li>Chris Scheller (University of Michigan)</li>
<li>Rod Schultz (Bull)</li>
<li>Filip Skalski (University of Warsaw, Poland)</li>
<li>Jason Sollom (Cray)</li>
<li>Eric Soyez (Science+Computing)</li>
<li>Marcin Stolarek</li>
<li>Tyler Strickland (University of Florida)</li>
<li>Jeff Squyres (LAM MPI)</li>
<br>
<li>Prashanth Tamraparni (HP, India)</li>
<li>Jimmy Tang (Trinity College, Ireland)</li>
<li>Kevin Tew (Lawrence Livermore National Laboratory/Bringham Young University)</li>
<li>John Thiltges (University of Nebraska-Lincoln)</li>
<li>Adam Todorski (Rensselaer Polytechnic Institute)</li>
<li>Stephen Trofinoff (Swiss National Supercomputing Centre)</li>
<br>
<li>Garrison Vaughan</li>
<br>
<li>Daniel M. Weeks (Rensselaer Polytechnic Institute)</li>
<li>Nathan Weeks (Iowa State University)</li>
<li>Andy Wettstein (University of Chicago)</li>
<li>Tim Wickberg (Rensselaer Polytechnic Institute)</li>
<li>Ramiro Brito Willmersdorf (Universidade Federal de Pemambuco, Brazil)</li>
<li>Jay Windley (Linux NetworX)</li>
<li>Eric Winter</li>
<li>Anne-Marie Wunderlin (Bull)</li>
<br>
<li>Yair Yarom (The Hebrew University of Jerusalem, Israel)</li>
<li>Nathan Yee (SchedMD)</li>
<!-- INDIVIDUALS, PLEASE KEEP IN ALPHABETICAL ORDER -->
</ul>

<<<<<<< HEAD
<p style="text-align:center;">Last modified 18 November 2013</p>
=======
<p style="text-align:center;">Last modified 5 February 2014</p>
>>>>>>> 9f97c2e9

<!--#include virtual="footer.txt"--><|MERGE_RESOLUTION|>--- conflicted
+++ resolved
@@ -188,10 +188,6 @@
 <!-- INDIVIDUALS, PLEASE KEEP IN ALPHABETICAL ORDER -->
 </ul>
 
-<<<<<<< HEAD
-<p style="text-align:center;">Last modified 18 November 2013</p>
-=======
 <p style="text-align:center;">Last modified 5 February 2014</p>
->>>>>>> 9f97c2e9
 
 <!--#include virtual="footer.txt"-->