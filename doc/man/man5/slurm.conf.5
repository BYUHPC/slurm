--- conflicted
+++ resolved
@@ -1,4 +1,4 @@
-.TH "slurm.conf" "5" "February 2010" "slurm.conf 2.2" "Slurm configuration file"
+.TH "slurm.conf" "5" "August 2009" "slurm.conf 2.1" "Slurm configuration file"
 
 .SH "NAME"
 slurm.conf \- Slurm configuration file
@@ -187,7 +187,7 @@
 
 .TP
 \fBCacheGroups\fR
-If set to 1, the slurmd daemon will cache /etc/groups entries.
+If set to 1, the slurmd daemon will  cache /etc/groups entries.
 This can improve performance for highly parallel jobs if NIS servers
 are used and unable to respond very quickly.
 The default value is 0 to disable caching group data.
@@ -463,25 +463,6 @@
 The default value is 2 seconds.
 
 .TP
-\fBGroupUpdateForce\fR
-If set to a non\-zero value, then information about which users are members
-of groups allowed to use a partition will be updated periodically, even when
-there have been no changes to the /etc/group file.
-Otherwise group member information will be updated periodically only after the
-/etc/group file is updated
-The default vaue is 0.
-Also see the \fBGroupUpdateTime\fR parameter.
-
-.TP
-\fBGroupUpdateTime\fR
-Controls how frequently information about which users are members of groups
-allowed to use a partition will be updated.
-The time interval is given in seconds with a default value of 600 seconds and
-a maximum value of 4095 seconds.
-A value of zero will prevent periodic updating of group membership information.
-Also see the \fBGroupUpdateForce\fR parameter.
-
-.TP
 \fBHealthCheckInterval\fR
 The interval in seconds between executions of \fBHealthCheckProgram\fR.
 The default value is zero, which disables execution.
@@ -493,8 +474,7 @@
 verify the node is fully operational and DRAIN the node or send email
 if a problem is detected.
 Any action to be taken must be explicitly performed by the program
-(e.g. execute
-"scontrol update NodeName=foo State=drain Reason=tmp_file_system_full"
+(e.g. execute "scontrol update NodeName=foo State=drain Reason=tmp_file_system_full"
 to drain a node).
 The interval is controlled using the \fBHealthCheckInterval\fR parameter.
 Note that the \fBHealthCheckProgram\fR will be executed at the same time
@@ -860,7 +840,8 @@
 
 .TP
 \fBPriorityFavorSmall\fR
-Specifies that small jobs should be given preferential scheduling priority.
+
+Specifies that small jobs should be given preferencial scheduling priority.
 Applicable only if PriorityType=priority/multifactor.
 Supported values are "YES" and "NO".  The default value is "NO".
 
@@ -1008,26 +989,22 @@
 NOTE: "proctrack/linuxproc" is not compatible with "switch/elan."
 Acceptable values at present include:
 .RS
-.TP 20
-\fBproctrack/aix\fR
-which uses an AIX kernel extension and is the default for AIX systems
-.TP
-\fBproctrack/cgroup\fR
-which uses linux cgroups to constrain and track processes. 
-NOTE: see "man cgroup.conf" for configuration details
-.TP
-\fBproctrack/linuxproc\fR
-which uses linux process tree using parent process IDs
-.TP
-\fBproctrack/rms\fR
-which uses Quadrics kernel patch and is the default if "SwitchType=switch/elan"
-.TP
-\fBproctrack/sgi_job\fR
-which uses SGI's Process Aggregates (PAGG) kernel module, 
-see \fIhttp://oss.sgi.com/projects/pagg/\fR for more information
-.TP
-\fBproctrack/pgid\fR
-which uses process group IDs and is the default for all other systems
+.TP
+\fBproctrack/aix\fR which uses an AIX kernel extension and is
+the default for AIX systems
+.TP
+\fBproctrack/linuxproc\fR which uses linux process tree using
+parent process IDs
+.TP
+\fBproctrack/rms\fR which uses Quadrics kernel patch and is the
+default if "SwitchType=switch/elan"
+.TP
+\fBproctrack/sgi_job\fR which uses SGI's Process Aggregates (PAGG)
+kernel module, see \fIhttp://oss.sgi.com/projects/pagg/\fR
+for more information
+.TP
+\fBproctrack/pgid\fR which uses process group IDs and is the
+default for all other systems
 .RE
 
 .TP
@@ -1058,25 +1035,11 @@
 
 .TP
 \fBPropagatePrioProcess\fR
-Controls the scheduling priority (nice value) of user spawned tasks.
-.RS
-.TP 5
-\fB0\fR
-The tasks will inherit the scheduling priority from the slurm daemon.
-This is the default value.
-.TP
-\fB1\fR
-The tasks will inherit the scheduling priority of the command used to
-submit them (e.g. \fBsrun\fR or \fBsbatch\fR).
-Unless the job is submitted by user root, the tasks will have a scheduling
-priority no higher than the slurm daemon spawning them.
-.TP
-\fB2\fR
-The tasks will inherit the scheduling priority of the command used to
-submit them (e.g. \fBsrun\fR or \fBsbatch\fR) with the restriction that
-their nice value will always be one higher than the slurm daemon (i.e.
-the tasks scheduling priority will be lower than the slurm daemon).
-.RE
+Setting \fBPropagatePrioProcess\fR to "1", will cause a users job to run
+with the same priority (aka nice value) as the users process which
+launched the job on the submit node.
+If set to "0", or left unset, the users job will inherit the
+scheduling priority from the slurm daemon.
 
 .TP
 \fBPropagateResourceLimits\fR
@@ -1361,8 +1324,7 @@
 The permitted values of \fBSelectTypeParameters\fR depend upon the
 configured value of \fBSelectType\fR.
 \fBSelectType=select/bluegene\fR supports no \fBSelectTypeParameters\fR.
-The only supported option for \fBSelectType=select/linear\fR are
-\fBCR_ONE_TASK_PER_CORE\fR and 
+The only supported option for \fBSelectType=select/linear\fR is
 \fBCR_Memory\fR, which treats memory as a consumable resource and
 prevents memory over subscription with job preemption or gang scheduling.
 The following values are supported for \fBSelectType=select/cons_res\fR:
@@ -1399,11 +1361,6 @@
 satisfy a job's resource requirement, but multiple jobs are not
 allocated threads on the same core.
 Setting a value for \fBDefMemPerCPU\fR is strongly recommended.
-.TP
-\fBCR_ONE_TASK_PER_CORE\fR
-Allocate one task per core by default.
-Without this option, by default one task will be allocated per 
-thread on nodes with more than one \fBThreadsPerCore\fR configured.
 .TP
 \fBCR_Socket\fR
 Sockets are consumable resources.
@@ -1534,25 +1491,6 @@
 daemons in order to minimize system noise and overhead.
 The default value is 300 seconds.
 The value may not exceed 65533 seconds.
-
-.TP
-\fBSlurmSchedLogFile\fR
-Fully qualified pathname of the scheduling event logging file. 
-The syntax of this parameter is the same as for \fBSlurmctldLogFile\fR. 
-In order to configure scheduler logging, set both the \fBSlurmSchedLogFile\fR
-and \fBSlurmSchedLogLevel\fR parameters.
-
-.TP
-\fBSlurmSchedLogLevel\fR
-The initial level of scheduling event logging, similar to the 
-\fBSlurmctlDebug\fR parameter used to control the initial level of 
-\fBslurmctld\fR logging.  
-Valid values for \fBSlurmSchedLogLevel\fR are "0" (scheduler logging 
-disabled) and "1" (scheduler logging enabled).  
-If this parameter is omitted, the value defaults to "0" (disabled). 
-In order to configure scheduler logging, set both the \fBSlurmSchedLogFile\fR
-and \fBSlurmSchedLogLevel\fR parameters.
-The scheduler logging level can be changed dynamically using \fBscontrol\fR.
 
 .TP
 \fBSrunEpilog\fR
@@ -1858,20 +1796,6 @@
 .br
 For sites configuring PAM with a general configuration file, the appropriate
 lines (see above), where \fBslurm\fR is the service\-name, should be added.
-
-.TP
-\fBVSizeFactor\fR
-Memory specifications in job requests apply to real memory size (also known 
-as resident set size). It is possible to enforce virtual memory limits for 
-both jobs and job steps by limiting their virtual memory to some percentage
-of their real memory allocation. The \fBVSizeFactor\fR parameter specifies 
-the job's or job step's virtual memory limit as a percentage of its real 
-memory limit. For example, if a job's real memory limit is 500MB and 
-VSizeFactor is set to 101 then the job will be killed if its real memory
-exceeds 500MB or its virtual memory exceeds 505MB (101 percent of the 
-real memory limit).
-The default valus is 0, which disables enforcement of virtual memory limits.
-The value may not exceed 65533 percent.
 
 .TP
 \fBWaitTime\fR
@@ -2143,39 +2067,25 @@
 State of the node with respect to the initiation of user jobs.
 Acceptable values are "BUSY", "DOWN", "DRAIN", "FAIL",
 "FAILING, "IDLE", and "UNKNOWN".
-.RS
-.TP 10
-\fBDOWN\fP
-Indicates the node failed and is unavailable to be allocated work.
-.TP
-\fBDRAIN\fP
-Indicates the node is unavailable to be allocated work.on.
-.TP
-\fBFAIL\fP
-Indicates the node is expected to fail soon, has
+"DOWN" indicates the node failed and is unavailable to be allocated work.
+"DRAIN" indicates the node is unavailable to be allocated work.
+"FAIL" indicates the node is expected to fail soon, has
 no jobs allocated to it, and will not be allocated
 to any new jobs.
-.TP
-\fBFAILING\fP
-Indicates the node is expected to fail soon, has
+"FAILING" indicates the node is expected to fail soon, has
 one or more jobs allocated to it, but will not be allocated
 to any new jobs.
-.TP
-\fBFUTURE\fP
-Indicates the node is defined for future use and need not
+"FUTURE" indicates the node is defined for future use and need not
 exist when the SLURM daemons are started. These nodes can be made available
 for use simply by updating the node state using the scontrol command rather
 than restarting the slurmctld daemon. After these nodes are made available,
 change their \fRState\fR in the slurm.conf file. Until these nodes are made
 available, they will not be seen using any SLURM commands or Is nor will
 any attempt be made to contact them.
-.TP
-\fBUNKNOWN\fP
-Indicates the node's state is undefined (BUSY or IDLE),
+"UNKNOWN" indicates the node's state is undefined (BUSY or IDLE),
 but will be established when the \fBslurmd\fR daemon on that node
 registers.
 The default value is "UNKNOWN".
-.RE
 
 .LP
 The partition configuration permits you to establish different job
@@ -2226,14 +2136,6 @@
 For a user's access to a partition to change, both his group membership must
 change and SLURM's internal user ID list must change using one of the methods
 described above.
-<<<<<<< HEAD
-
-.TP
-\fBAlternate\fR
-Partition name of alternate partition to be used if the state of this partition
-is "DRAIN" or "INACTIVE."
-=======
->>>>>>> e4db9665
 
 .TP
 \fBDefault\fR
@@ -2395,31 +2297,7 @@
 .TP
 \fBState\fR
 State of partition or availability for use.  Possible values
-are "UP", "DOWN", "DRAIN" and "INACTIVE". The default value is "UP".
-See also the related "Alternate" keyword.
-.RS
-.TP 10
-\fBUP\fP
-Designates that new jobs may queued on the partition, and that
-jobs may be allocated nodes and run from the partition.
-.TP
-\fBDOWN\fP
-Designates that new jobs may be queued on the partition, but
-queued jobs may not be allocated nodes and run from the partition. Jobs
-already running on the partition continue to run. The jobs
-must be explicitly canceled to force their termination.
-.TP
-\fBDRAIN\fP
-Designates that no new jobs may be queued on the partition (job
-submission requests will be denied with an error message), but jobs
-already queued on the partition may be allocated nodes and run.
-See also the "Alternate" partition specification.
-.TP
-\fBINACTIVE\fP
-Designates that no new jobs may be queued on the partition,
-and jobs already queued may not be allocated nodes and run.
-See also the "Alternate" partition specification.
-.RE
+are "UP" or "DOWN". The default value is "UP".
 
 .SH "Prolog and Epilog Scripts"
 There are a variety of prolog and epilog program options that
@@ -2800,7 +2678,7 @@
 
 .SH "SEE ALSO"
 .LP
-\fBbluegene.conf\fR(5), \fBcgroup.conf\fR(5), \fBgethostbyname\fR(3),
+\fBbluegene.conf\fR(5), \fBgethostbyname\fR(3),
 \fBgetrlimit\fR(2), \fBgroup\fR(5), \fBhostname\fR(1),
 \fBscontrol\fR(1), \fBslurmctld\fR(8), \fBslurmd\fR(8),
 \fBslurmdbd\fR(8), \fBslurmdbd.conf\fR(5), \fBsrun(1)\fR,
